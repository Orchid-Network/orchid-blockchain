--- conflicted
+++ resolved
@@ -89,13 +89,10 @@
     block: Union[FullBlock, UnfinishedBlock],
     height: uint32,
     npc_result: Optional[NPCResult],
-<<<<<<< HEAD
+    fork_info: ForkInfo,
+    get_block_generator: Callable[[BlockInfo], Awaitable[Optional[BlockGenerator]]],
     fork_point_with_peak: int,
     get_block_generator: Callable[[BlockInfo, int, Dict[uint32, FullBlock]], Awaitable[Optional[BlockGenerator]]],
-=======
-    fork_info: ForkInfo,
-    get_block_generator: Callable[[BlockInfo], Awaitable[Optional[BlockGenerator]]],
->>>>>>> fc47cea5
     *,
     validate_signature: bool = True,
 ) -> Tuple[Optional[Err], Optional[NPCResult]]:
@@ -343,77 +340,8 @@
     # 15. Check if removals exist and were not previously spent. (unspent_db + diff_store + this_block)
     # The fork point is the last block in common between the peak chain and the chain of `block`
 
-<<<<<<< HEAD
-    # Get additions and removals since (after) fork_h but not including this block
-    # The values include: the coin that was added, the height of the block in which it was confirmed, and the
-    # timestamp of the block in which it was confirmed
-    additions_since_fork: Dict[bytes32, Tuple[Coin, uint32, uint64]] = {}  # This includes coinbase additions
-    removals_since_fork: Set[bytes32] = set()
-
-    # For height 0, there are no additions and removals before this block, so we can skip
-    if height > 0:
-        # First, get all the blocks in the fork > fork_h, < block.height
-        prev_block: Optional[FullBlock] = await block_store.get_full_block(block.prev_header_hash)
-        reorg_blocks: Dict[uint32, FullBlock] = {}
-        curr: Optional[FullBlock] = prev_block
-        assert curr is not None
-        while curr.height > fork_point_with_peak:
-            if curr.height == 0:
-                break
-            curr = await block_store.get_full_block(curr.prev_header_hash)
-            assert curr is not None
-            reorg_blocks[curr.height] = curr
-        if fork_point_with_peak != -1:
-            assert len(reorg_blocks) == height - fork_point_with_peak - 1
-
-        curr = prev_block
-        assert curr is not None
-        while curr.height > fork_point_with_peak:
-            # Coin store doesn't contain coins from fork, we have to run generator for each block in fork
-            if curr.transactions_generator is not None:
-                # These blocks are in the past and therefore assumed to be valid, so get_block_generator won't raise
-                curr_block_generator: Optional[BlockGenerator] = await get_block_generator(
-                    curr, 0 if fork_point_with_peak is None else fork_point_with_peak, reorg_blocks
-                )
-                assert curr_block_generator is not None and curr.transactions_info is not None
-                curr_npc_result = get_name_puzzle_conditions(
-                    curr_block_generator,
-                    min(constants.MAX_BLOCK_COST_CLVM, curr.transactions_info.cost),
-                    mempool_mode=False,
-                    height=curr.height,
-                    constants=constants,
-                )
-                removals_in_curr, additions_in_curr = tx_removals_and_additions(curr_npc_result.conds)
-            else:
-                removals_in_curr = []
-                additions_in_curr = []
-
-            for c_name in removals_in_curr:
-                assert c_name not in removals_since_fork
-                removals_since_fork.add(c_name)
-            for c in additions_in_curr:
-                coin_name = c.name()
-                assert coin_name not in additions_since_fork
-                assert curr.foliage_transaction_block is not None
-                additions_since_fork[coin_name] = (c, curr.height, curr.foliage_transaction_block.timestamp)
-
-            for coinbase_coin in curr.get_included_reward_coins():
-                coin_name = coinbase_coin.name()
-                assert coin_name not in additions_since_fork
-                assert curr.foliage_transaction_block is not None
-                additions_since_fork[coin_name] = (
-                    coinbase_coin,
-                    curr.height,
-                    curr.foliage_transaction_block.timestamp,
-                )
-            if curr.height == 0:
-                break
-            curr = reorg_blocks[uint32(curr.height - 1)]
-            assert curr is not None
-=======
     assert fork_info.fork_height < height
     assert fork_info.peak_height == height - 1
->>>>>>> fc47cea5
 
     removal_coin_records: Dict[bytes32, CoinRecord] = {}
     # the removed coins we need to look up from the DB
@@ -445,17 +373,10 @@
     # can't find in the DB, but also coins that were spent after the fork point
     look_in_fork: List[bytes32] = []
     for unspent in unspent_records:
-<<<<<<< HEAD
-        if unspent.confirmed_block_index <= fork_point_with_peak:
-            # Spending something in the current chain, confirmed before fork
-            # (We ignore all coins confirmed after fork)
-            if unspent.spent == 1 and unspent.spent_block_index <= fork_point_with_peak:
-=======
         if unspent.confirmed_block_index <= fork_info.fork_height:
             # Spending something in the current chain, confirmed before fork
             # (We ignore all coins confirmed after fork)
             if unspent.spent == 1 and unspent.spent_block_index <= fork_info.fork_height:
->>>>>>> fc47cea5
                 # Check for coins spent in an ancestor block
                 return Err.DOUBLE_SPEND, None
             removal_coin_records[unspent.name] = unspent
