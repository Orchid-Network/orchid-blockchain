from __future__ import annotations

import dataclasses
import logging
from typing import Any

from chia.types.blockchain_format.sized_bytes import bytes32
from chia.util.byte_types import hexstr_to_bytes
from chia.util.ints import uint8, uint32, uint64, uint128

log = logging.getLogger(__name__)


@dataclasses.dataclass(frozen=True)
class ConsensusConstants:
    SLOT_BLOCKS_TARGET: uint32  # How many blocks to target per sub-slot
    MIN_BLOCKS_PER_CHALLENGE_BLOCK: uint8  # How many blocks must be created per slot (to make challenge sb)
    # Max number of blocks that can be infused into a sub-slot.
    # Note: this must be less than SUB_EPOCH_BLOCKS/2, and > SLOT_BLOCKS_TARGET
    MAX_SUB_SLOT_BLOCKS: uint32
    NUM_SPS_SUB_SLOT: uint32  # The number of signage points per sub-slot (including the 0th sp at the sub-slot start)

    SUB_SLOT_ITERS_STARTING: uint64  # The sub_slot_iters for the first epoch
    DIFFICULTY_CONSTANT_FACTOR: uint128  # Multiplied by the difficulty to get iterations
    DIFFICULTY_STARTING: uint64  # The difficulty for the first epoch
    # The maximum factor by which difficulty and sub_slot_iters can change per epoch
    DIFFICULTY_CHANGE_MAX_FACTOR: uint32
    SUB_EPOCH_BLOCKS: uint32  # The number of blocks per sub-epoch
    EPOCH_BLOCKS: uint32  # The number of blocks per sub-epoch, must be a multiple of SUB_EPOCH_BLOCKS

    SIGNIFICANT_BITS: int  # The number of bits to look at in difficulty and min iters. The rest are zeroed
    DISCRIMINANT_SIZE_BITS: int  # Max is 1024 (based on ClassGroupElement int size)
    NUMBER_ZERO_BITS_PLOT_FILTER: int  # H(plot id + challenge hash + signage point) must start with these many zeroes
    MIN_PLOT_SIZE: int
    MAX_PLOT_SIZE: int
    SUB_SLOT_TIME_TARGET: int  # The target number of seconds per sub-slot
    NUM_SP_INTERVALS_EXTRA: int  # The difference between signage point and infusion point (plus required_iters)
    MAX_FUTURE_TIME: int  # The next block can have a timestamp of at most these many seconds more
    MAX_FUTURE_TIME2: int  # After soft-fork2, this is the new MAX_FUTURE_TIME
    NUMBER_OF_TIMESTAMPS: int  # Than the average of the last NUMBER_OF_TIMESTAMPS blocks
    # Used as the initial cc rc challenges, as well as first block back pointers, and first SES back pointer
    # We override this value based on the chain being run (testnet0, testnet1, mainnet, etc)
    GENESIS_CHALLENGE: bytes32
    # Forks of chia should change this value to provide replay attack protection
    AGG_SIG_ME_ADDITIONAL_DATA: bytes
    GENESIS_PRE_FARM_POOL_PUZZLE_HASH: bytes32  # The block at height must pay out to this pool puzzle hash
    GENESIS_PRE_FARM_FARMER_PUZZLE_HASH: bytes32  # The block at height must pay out to this farmer puzzle hash
    MAX_VDF_WITNESS_SIZE: int  # The maximum number of classgroup elements within an n-wesolowski proof
    # Size of mempool = 10x the size of block
    MEMPOOL_BLOCK_BUFFER: int
    # Max coin amount uint(1 << 64). This allows coin amounts to fit in 64 bits. This is around 18M chia.
    MAX_COIN_AMOUNT: int
    # Max block cost in clvm cost units
    MAX_BLOCK_COST_CLVM: int
    # Cost per byte of generator program
    COST_PER_BYTE: int

    WEIGHT_PROOF_THRESHOLD: uint8
    WEIGHT_PROOF_RECENT_BLOCKS: uint32
    MAX_BLOCK_COUNT_PER_REQUESTS: uint32
    BLOCKS_CACHE_SIZE: uint32
    MAX_GENERATOR_SIZE: uint32
    MAX_GENERATOR_REF_LIST_SIZE: uint32
    POOL_SUB_SLOT_ITERS: uint64

    # soft fork initiated in 1.8.0 release
    SOFT_FORK2_HEIGHT: uint32

    # soft fork initiated in 2.0 release
    SOFT_FORK3_HEIGHT: uint32

<<<<<<< HEAD
    # number of consecutive plot ids required to be distinct
    NUM_DISTINCT_CONSECUTIVE_PLOT_IDS: uint8
=======
    # the hard fork planned with the 2.0 release
    # this is the block with the first plot filter adjustment
    HARD_FORK_HEIGHT: uint32

    # the plot filter adjustment heights
    PLOT_FILTER_128_HEIGHT: uint32
    PLOT_FILTER_64_HEIGHT: uint32
    PLOT_FILTER_32_HEIGHT: uint32
>>>>>>> 621c75e4

    def replace(self, **changes: object) -> "ConsensusConstants":
        return dataclasses.replace(self, **changes)

    def replace_str_to_bytes(self, **changes: Any) -> "ConsensusConstants":
        """
        Overrides str (hex) values with bytes.
        """

        filtered_changes = {}
        for k, v in changes.items():
            if not hasattr(self, k):
                # NETWORK_TYPE used to be present in default config, but has been removed
                if k not in ["NETWORK_TYPE"]:
                    log.warning(f'invalid key in network configuration (config.yaml) "{k}". Ignoring')
                continue
            if isinstance(v, str):
                filtered_changes[k] = hexstr_to_bytes(v)
            else:
                filtered_changes[k] = v

        return dataclasses.replace(self, **filtered_changes)<|MERGE_RESOLUTION|>--- conflicted
+++ resolved
@@ -69,10 +69,6 @@
     # soft fork initiated in 2.0 release
     SOFT_FORK3_HEIGHT: uint32
 
-<<<<<<< HEAD
-    # number of consecutive plot ids required to be distinct
-    NUM_DISTINCT_CONSECUTIVE_PLOT_IDS: uint8
-=======
     # the hard fork planned with the 2.0 release
     # this is the block with the first plot filter adjustment
     HARD_FORK_HEIGHT: uint32
@@ -81,7 +77,9 @@
     PLOT_FILTER_128_HEIGHT: uint32
     PLOT_FILTER_64_HEIGHT: uint32
     PLOT_FILTER_32_HEIGHT: uint32
->>>>>>> 621c75e4
+
+    # number of consecutive plot ids required to be distinct
+    NUM_DISTINCT_CONSECUTIVE_PLOT_IDS: uint8
 
     def replace(self, **changes: object) -> "ConsensusConstants":
         return dataclasses.replace(self, **changes)
