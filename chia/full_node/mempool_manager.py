--- conflicted
+++ resolved
@@ -589,17 +589,13 @@
                 _, result, err = await self.add_spend_bundle(item.spend_bundle, item.npc_result, item.spend_bundle_name)
                 # Only add to `seen` if inclusion worked, so it can be resubmitted in case of a reorg
                 if result == MempoolInclusionStatus.SUCCESS:
-<<<<<<< HEAD
-                    self.seen(item.spend_bundle_name)
+                    self.add_and_maybe_pop_seen(item.spend_bundle_name)
                 # If the spend bundle was confirmed or conflicting (can no longer be in mempool), it won't be
                 # successfully added to the new mempool.
                 if result == MempoolInclusionStatus.FAILED and err == Err.DOUBLE_SPEND:
                     # Item was in mempool, but after the new block it's a double spend.
                     # Item is most likely included in the block.
                     included_items.append(item)
-=======
-                    self.add_and_maybe_pop_seen(item.spend_bundle_name)
->>>>>>> 71d33eb8
 
         potential_txs = self.potential_cache.drain()
         txs_added = []
