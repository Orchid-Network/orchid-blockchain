--- conflicted
+++ resolved
@@ -144,26 +144,8 @@
 
         ses_buf = bytes(SesCache([(k, v) for (k, v) in self.__sub_epoch_summaries.items()]))
 
-<<<<<<< HEAD
         self.__dirty = 0
         await write_files_async({self.__height_to_hash_filename: map_buf, self.__ses_filename: ses_buf})
-=======
-        self.__counter = 0
-
-        try:
-            async with aiofiles.open(self.__height_to_hash_filename, "r+b") as f:
-                map_buf = self.__height_to_hash[offset:].copy()
-                await f.seek(offset)
-                await f.write(map_buf)
-        except Exception:
-            # if the file doesn't exist, write the whole buffer
-            async with aiofiles.open(self.__height_to_hash_filename, "wb") as f:
-                map_buf = self.__height_to_hash.copy()
-                await f.write(map_buf)
-
-        self.__first_dirty = len(self.__height_to_hash) // 32
-        await write_file_async(self.__ses_filename, ses_buf)
->>>>>>> e7778c77
 
     # load height-to-hash map entries from the DB starting at height back in
     # time until we hit a match in the existing map, at which point we can
