from __future__ import annotations

import asyncio
import dataclasses
import functools
import logging
import time
import traceback
from concurrent.futures import ThreadPoolExecutor
from datetime import datetime, timezone
from functools import partial
from typing import TYPE_CHECKING, Dict, List, Optional, Set, Tuple

import anyio
from chia_rs import AugSchemeMPL, G1Element, G2Element
from chiabip158 import PyBIP158

from chia.consensus.block_creation import create_unfinished_block
from chia.consensus.block_record import BlockRecord
from chia.consensus.blockchain import BlockchainMutexPriority
from chia.consensus.pot_iterations import calculate_ip_iters, calculate_iterations_quality, calculate_sp_iters
from chia.full_node.bundle_tools import (
    best_solution_generator_from_template,
    simple_solution_generator,
    simple_solution_generator_backrefs,
)
from chia.full_node.fee_estimate import FeeEstimate, FeeEstimateGroup, fee_rate_v2_to_v1
from chia.full_node.fee_estimator_interface import FeeEstimatorInterface
from chia.full_node.mempool_check_conditions import get_name_puzzle_conditions, get_puzzle_and_solution_for_coin
from chia.full_node.signage_point import SignagePoint
from chia.full_node.tx_processing_queue import TransactionQueueFull
from chia.protocols import farmer_protocol, full_node_protocol, introducer_protocol, timelord_protocol, wallet_protocol
from chia.protocols.full_node_protocol import RejectBlock, RejectBlocks
from chia.protocols.protocol_message_types import ProtocolMessageTypes
from chia.protocols.wallet_protocol import (
    CoinState,
    PuzzleSolutionResponse,
    RejectBlockHeaders,
    RejectHeaderBlocks,
    RejectHeaderRequest,
    RespondFeeEstimates,
    RespondSESInfo,
)
from chia.server.outbound_message import Message, make_msg
from chia.server.server import ChiaServer
from chia.server.ws_connection import WSChiaConnection
from chia.types.block_protocol import BlockInfo
from chia.types.blockchain_format.coin import Coin, hash_coin_ids
from chia.types.blockchain_format.pool_target import PoolTarget
from chia.types.blockchain_format.proof_of_space import verify_and_get_quality_string
from chia.types.blockchain_format.sized_bytes import bytes32
from chia.types.blockchain_format.sub_epoch_summary import SubEpochSummary
from chia.types.coin_record import CoinRecord
from chia.types.end_of_slot_bundle import EndOfSubSlotBundle
from chia.types.full_block import FullBlock
from chia.types.generator_types import BlockGenerator
from chia.types.mempool_inclusion_status import MempoolInclusionStatus
from chia.types.peer_info import PeerInfo
from chia.types.spend_bundle import SpendBundle
from chia.types.transaction_queue_entry import TransactionQueueEntry
from chia.types.unfinished_block import UnfinishedBlock
from chia.util.api_decorators import api_request
from chia.util.full_block_utils import header_block_from_block
from chia.util.generator_tools import get_block_header, tx_removals_and_additions
from chia.util.hash import std_hash
from chia.util.ints import uint8, uint32, uint64, uint128
from chia.util.limited_semaphore import LimitedSemaphoreFullError
from chia.util.merkle_set import MerkleSet

if TYPE_CHECKING:
    from chia.full_node.full_node import FullNode
else:
    FullNode = object


class FullNodeAPI:
    log: logging.Logger
    full_node: FullNode
    executor: ThreadPoolExecutor

    def __init__(self, full_node: FullNode) -> None:
        self.log = logging.getLogger(__name__)
        self.full_node = full_node
        self.executor = ThreadPoolExecutor(max_workers=1)

    @property
    def server(self) -> ChiaServer:
        assert self.full_node.server is not None
        return self.full_node.server

    def ready(self) -> bool:
        return self.full_node.initialized

    @api_request(peer_required=True, reply_types=[ProtocolMessageTypes.respond_peers])
    async def request_peers(
        self, _request: full_node_protocol.RequestPeers, peer: WSChiaConnection
    ) -> Optional[Message]:
        if peer.peer_server_port is None:
            return None
        peer_info = PeerInfo(peer.peer_info.host, peer.peer_server_port)
        if self.full_node.full_node_peers is not None:
            msg = await self.full_node.full_node_peers.request_peers(peer_info)
            return msg
        return None

    @api_request(peer_required=True)
    async def respond_peers(
        self, request: full_node_protocol.RespondPeers, peer: WSChiaConnection
    ) -> Optional[Message]:
        self.log.debug(f"Received {len(request.peer_list)} peers")
        if self.full_node.full_node_peers is not None:
            await self.full_node.full_node_peers.add_peers(request.peer_list, peer.get_peer_info(), True)
        return None

    @api_request(peer_required=True)
    async def respond_peers_introducer(
        self, request: introducer_protocol.RespondPeersIntroducer, peer: WSChiaConnection
    ) -> Optional[Message]:
        self.log.debug(f"Received {len(request.peer_list)} peers from introducer")
        if self.full_node.full_node_peers is not None:
            await self.full_node.full_node_peers.add_peers(request.peer_list, peer.get_peer_info(), False)

        await peer.close()
        return None

    @api_request(peer_required=True, execute_task=True)
    async def new_peak(self, request: full_node_protocol.NewPeak, peer: WSChiaConnection) -> None:
        """
        A peer notifies us that they have added a new peak to their blockchain. If we don't have it,
        we can ask for it.
        """
        # this semaphore limits the number of tasks that can call new_peak() at
        # the same time, since it can be expensive
        try:
            async with self.full_node.new_peak_sem.acquire():
                await self.full_node.new_peak(request, peer)
        except LimitedSemaphoreFullError:
            self.log.debug("Ignoring NewPeak, limited semaphore full: %s %s", peer.get_peer_logging(), request)
            return None

        return None

    @api_request(peer_required=True)
    async def new_transaction(
        self, transaction: full_node_protocol.NewTransaction, peer: WSChiaConnection
    ) -> Optional[Message]:
        """
        A peer notifies us of a new transaction.
        Requests a full transaction if we haven't seen it previously, and if the fees are enough.
        """
        # Ignore if syncing
        if self.full_node.sync_store.get_sync_mode():
            return None
        if not (await self.full_node.synced()):
            return None

        # Ignore if already seen
        if self.full_node.mempool_manager.seen(transaction.transaction_id):
            return None

        if self.full_node.mempool_manager.is_fee_enough(transaction.fees, transaction.cost):
            # If there's current pending request just add this peer to the set of peers that have this tx
            if transaction.transaction_id in self.full_node.full_node_store.pending_tx_request:
                if transaction.transaction_id in self.full_node.full_node_store.peers_with_tx:
                    current_set = self.full_node.full_node_store.peers_with_tx[transaction.transaction_id]
                    if peer.peer_node_id in current_set:
                        return None
                    current_set.add(peer.peer_node_id)
                    return None
                else:
                    new_set = set()
                    new_set.add(peer.peer_node_id)
                    self.full_node.full_node_store.peers_with_tx[transaction.transaction_id] = new_set
                    return None

            self.full_node.full_node_store.pending_tx_request[transaction.transaction_id] = peer.peer_node_id
            new_set = set()
            new_set.add(peer.peer_node_id)
            self.full_node.full_node_store.peers_with_tx[transaction.transaction_id] = new_set

            async def tx_request_and_timeout(full_node: FullNode, transaction_id: bytes32, task_id: bytes32) -> None:
                counter = 0
                try:
                    while True:
                        # Limit to asking a few peers, it's possible that this tx got included on chain already
                        # Highly unlikely that the peers that advertised a tx don't respond to a request. Also, if we
                        # drop some transactions, we don't want to re-fetch too many times
                        if counter == 5:
                            break
                        if transaction_id not in full_node.full_node_store.peers_with_tx:
                            break
                        peers_with_tx: Set[bytes32] = full_node.full_node_store.peers_with_tx[transaction_id]
                        if len(peers_with_tx) == 0:
                            break
                        peer_id = peers_with_tx.pop()
                        assert full_node.server is not None
                        if peer_id not in full_node.server.all_connections:
                            continue
                        random_peer = full_node.server.all_connections[peer_id]
                        request_tx = full_node_protocol.RequestTransaction(transaction.transaction_id)
                        msg = make_msg(ProtocolMessageTypes.request_transaction, request_tx)
                        await random_peer.send_message(msg)
                        await asyncio.sleep(5)
                        counter += 1
                        if full_node.mempool_manager.seen(transaction_id):
                            break
                except asyncio.CancelledError:
                    pass
                finally:
<<<<<<< HEAD
                    with anyio.CancelScope(shield=True):
                        # Always Cleanup
                        if transaction_id in full_node.full_node_store.peers_with_tx:
                            full_node.full_node_store.peers_with_tx.pop(transaction_id)
                        if transaction_id in full_node.full_node_store.pending_tx_request:
                            full_node.full_node_store.pending_tx_request.pop(transaction_id)
                        if task_id in full_node.full_node_store.tx_fetch_tasks:
                            full_node.full_node_store.tx_fetch_tasks.pop(task_id)
=======
                    # Always Cleanup
                    if transaction_id in full_node.full_node_store.peers_with_tx:
                        full_node.full_node_store.peers_with_tx.pop(transaction_id)
                    if transaction_id in full_node.full_node_store.pending_tx_request:
                        full_node.full_node_store.pending_tx_request.pop(transaction_id)
>>>>>>> 475eafbc

            task_id: bytes32 = bytes32.secret()
            # TODO: this is awkward using someone else's task group...
            self.full_node.task_group.start_soon(
                name="full node api tx request",
                func=partial(
                    tx_request_and_timeout,
                    full_node=self.full_node,
                    transaction_id=transaction.transaction_id,
                    task_id=task_id,
                ),
            )
            return None
        return None

    @api_request(reply_types=[ProtocolMessageTypes.respond_transaction])
    async def request_transaction(self, request: full_node_protocol.RequestTransaction) -> Optional[Message]:
        """Peer has requested a full transaction from us."""
        # Ignore if syncing
        if self.full_node.sync_store.get_sync_mode():
            return None
        spend_bundle = self.full_node.mempool_manager.get_spendbundle(request.transaction_id)
        if spend_bundle is None:
            return None

        transaction = full_node_protocol.RespondTransaction(spend_bundle)

        msg = make_msg(ProtocolMessageTypes.respond_transaction, transaction)
        return msg

    @api_request(peer_required=True, bytes_required=True)
    async def respond_transaction(
        self,
        tx: full_node_protocol.RespondTransaction,
        peer: WSChiaConnection,
        tx_bytes: bytes = b"",
        test: bool = False,
    ) -> Optional[Message]:
        """
        Receives a full transaction from peer.
        If tx is added to mempool, send tx_id to others. (new_transaction)
        """
        assert tx_bytes != b""
        spend_name = std_hash(tx_bytes)
        if spend_name in self.full_node.full_node_store.pending_tx_request:
            self.full_node.full_node_store.pending_tx_request.pop(spend_name)
        if spend_name in self.full_node.full_node_store.peers_with_tx:
            self.full_node.full_node_store.peers_with_tx.pop(spend_name)

        # TODO: Use fee in priority calculation, to prioritize high fee TXs
        try:
            await self.full_node.transaction_queue.put(
                TransactionQueueEntry(tx.transaction, tx_bytes, spend_name, peer, test), peer.peer_node_id
            )
        except TransactionQueueFull:
            pass  # we can't do anything here, the tx will be dropped. We might do something in the future.
        return None

    @api_request(reply_types=[ProtocolMessageTypes.respond_proof_of_weight])
    async def request_proof_of_weight(self, request: full_node_protocol.RequestProofOfWeight) -> Optional[Message]:
        if self.full_node.weight_proof_handler is None:
            return None
        if not self.full_node.blockchain.contains_block(request.tip):
            self.log.error(f"got weight proof request for unknown peak {request.tip}")
            return None
        if request.tip in self.full_node.pow_creation:
            event = self.full_node.pow_creation[request.tip]
            await event.wait()
            wp = await self.full_node.weight_proof_handler.get_proof_of_weight(request.tip)
        else:
            event = asyncio.Event()
            self.full_node.pow_creation[request.tip] = event
            wp = await self.full_node.weight_proof_handler.get_proof_of_weight(request.tip)
            event.set()
        tips = list(self.full_node.pow_creation.keys())

        if len(tips) > 4:
            # Remove old from cache
            for i in range(0, 4):
                self.full_node.pow_creation.pop(tips[i])

        if wp is None:
            self.log.error(f"failed creating weight proof for peak {request.tip}")
            return None

        # Serialization of wp is slow
        if (
            self.full_node.full_node_store.serialized_wp_message_tip is not None
            and self.full_node.full_node_store.serialized_wp_message_tip == request.tip
        ):
            return self.full_node.full_node_store.serialized_wp_message
        message = make_msg(
            ProtocolMessageTypes.respond_proof_of_weight, full_node_protocol.RespondProofOfWeight(wp, request.tip)
        )
        self.full_node.full_node_store.serialized_wp_message_tip = request.tip
        self.full_node.full_node_store.serialized_wp_message = message
        return message

    @api_request()
    async def respond_proof_of_weight(self, request: full_node_protocol.RespondProofOfWeight) -> Optional[Message]:
        self.log.warning("Received proof of weight too late.")
        return None

    @api_request(reply_types=[ProtocolMessageTypes.respond_block, ProtocolMessageTypes.reject_block])
    async def request_block(self, request: full_node_protocol.RequestBlock) -> Optional[Message]:
        if not self.full_node.blockchain.contains_height(request.height):
            reject = RejectBlock(request.height)
            msg = make_msg(ProtocolMessageTypes.reject_block, reject)
            return msg
        header_hash: Optional[bytes32] = self.full_node.blockchain.height_to_hash(request.height)
        if header_hash is None:
            return make_msg(ProtocolMessageTypes.reject_block, RejectBlock(request.height))

        block: Optional[FullBlock] = await self.full_node.block_store.get_full_block(header_hash)
        if block is not None:
            if not request.include_transaction_block and block.transactions_generator is not None:
                block = dataclasses.replace(block, transactions_generator=None)
            return make_msg(ProtocolMessageTypes.respond_block, full_node_protocol.RespondBlock(block))
        return make_msg(ProtocolMessageTypes.reject_block, RejectBlock(request.height))

    @api_request(reply_types=[ProtocolMessageTypes.respond_blocks, ProtocolMessageTypes.reject_blocks])
    async def request_blocks(self, request: full_node_protocol.RequestBlocks) -> Optional[Message]:
        # note that we treat the request range as *inclusive*, but we check the
        # size before we bump end_height. So MAX_BLOCK_COUNT_PER_REQUESTS is off
        # by one
        if (
            request.end_height < request.start_height
            or request.end_height - request.start_height > self.full_node.constants.MAX_BLOCK_COUNT_PER_REQUESTS
        ):
            reject = RejectBlocks(request.start_height, request.end_height)
            msg: Message = make_msg(ProtocolMessageTypes.reject_blocks, reject)
            return msg
        for i in range(request.start_height, request.end_height + 1):
            if not self.full_node.blockchain.contains_height(uint32(i)):
                reject = RejectBlocks(request.start_height, request.end_height)
                msg = make_msg(ProtocolMessageTypes.reject_blocks, reject)
                return msg

        if not request.include_transaction_block:
            blocks: List[FullBlock] = []
            for i in range(request.start_height, request.end_height + 1):
                header_hash_i: Optional[bytes32] = self.full_node.blockchain.height_to_hash(uint32(i))
                if header_hash_i is None:
                    reject = RejectBlocks(request.start_height, request.end_height)
                    return make_msg(ProtocolMessageTypes.reject_blocks, reject)

                block: Optional[FullBlock] = await self.full_node.block_store.get_full_block(header_hash_i)
                if block is None:
                    reject = RejectBlocks(request.start_height, request.end_height)
                    return make_msg(ProtocolMessageTypes.reject_blocks, reject)
                block = dataclasses.replace(block, transactions_generator=None)
                blocks.append(block)
            msg = make_msg(
                ProtocolMessageTypes.respond_blocks,
                full_node_protocol.RespondBlocks(request.start_height, request.end_height, blocks),
            )
        else:
            blocks_bytes: List[bytes] = []
            for i in range(request.start_height, request.end_height + 1):
                header_hash_i = self.full_node.blockchain.height_to_hash(uint32(i))
                if header_hash_i is None:
                    reject = RejectBlocks(request.start_height, request.end_height)
                    return make_msg(ProtocolMessageTypes.reject_blocks, reject)
                block_bytes: Optional[bytes] = await self.full_node.block_store.get_full_block_bytes(header_hash_i)
                if block_bytes is None:
                    reject = RejectBlocks(request.start_height, request.end_height)
                    msg = make_msg(ProtocolMessageTypes.reject_blocks, reject)
                    return msg

                blocks_bytes.append(block_bytes)

            respond_blocks_manually_streamed: bytes = (
                uint32(request.start_height).stream_to_bytes()
                + uint32(request.end_height).stream_to_bytes()
                + uint32(len(blocks_bytes)).stream_to_bytes()
            )
            for block_bytes in blocks_bytes:
                respond_blocks_manually_streamed += block_bytes
            msg = make_msg(ProtocolMessageTypes.respond_blocks, respond_blocks_manually_streamed)

        return msg

    @api_request()
    async def reject_block(self, request: full_node_protocol.RejectBlock) -> None:
        self.log.debug(f"reject_block {request.height}")

    @api_request()
    async def reject_blocks(self, request: full_node_protocol.RejectBlocks) -> None:
        self.log.debug(f"reject_blocks {request.start_height} {request.end_height}")

    @api_request()
    async def respond_blocks(self, request: full_node_protocol.RespondBlocks) -> None:
        self.log.warning("Received unsolicited/late blocks")
        return None

    @api_request(peer_required=True)
    async def respond_block(
        self,
        respond_block: full_node_protocol.RespondBlock,
        peer: WSChiaConnection,
    ) -> Optional[Message]:
        """
        Receive a full block from a peer full node (or ourselves).
        """

        self.log.warning(f"Received unsolicited/late block from peer {peer.get_peer_logging()}")
        return None

    @api_request()
    async def new_unfinished_block(
        self, new_unfinished_block: full_node_protocol.NewUnfinishedBlock
    ) -> Optional[Message]:
        # Ignore if syncing
        if self.full_node.sync_store.get_sync_mode():
            return None
        block_hash = new_unfinished_block.unfinished_reward_hash
        if self.full_node.full_node_store.get_unfinished_block(block_hash) is not None:
            return None

        # This prevents us from downloading the same block from many peers
        if block_hash in self.full_node.full_node_store.requesting_unfinished_blocks:
            return None

        msg = make_msg(
            ProtocolMessageTypes.request_unfinished_block,
            full_node_protocol.RequestUnfinishedBlock(block_hash),
        )
        self.full_node.full_node_store.requesting_unfinished_blocks.add(block_hash)

        # However, we want to eventually download from other peers, if this peer does not respond
        # Todo: keep track of who it was
        async def eventually_clear() -> None:
            await asyncio.sleep(5)
            if block_hash in self.full_node.full_node_store.requesting_unfinished_blocks:
                self.full_node.full_node_store.requesting_unfinished_blocks.remove(block_hash)

        asyncio.create_task(eventually_clear())

        return msg

    @api_request(reply_types=[ProtocolMessageTypes.respond_unfinished_block])
    async def request_unfinished_block(
        self, request_unfinished_block: full_node_protocol.RequestUnfinishedBlock
    ) -> Optional[Message]:
        unfinished_block: Optional[UnfinishedBlock] = self.full_node.full_node_store.get_unfinished_block(
            request_unfinished_block.unfinished_reward_hash
        )
        if unfinished_block is not None:
            msg = make_msg(
                ProtocolMessageTypes.respond_unfinished_block,
                full_node_protocol.RespondUnfinishedBlock(unfinished_block),
            )
            return msg
        return None

    @api_request(peer_required=True, bytes_required=True)
    async def respond_unfinished_block(
        self,
        respond_unfinished_block: full_node_protocol.RespondUnfinishedBlock,
        peer: WSChiaConnection,
        respond_unfinished_block_bytes: bytes = b"",
    ) -> Optional[Message]:
        if self.full_node.sync_store.get_sync_mode():
            return None
        await self.full_node.add_unfinished_block(
            respond_unfinished_block.unfinished_block, peer, block_bytes=respond_unfinished_block_bytes
        )
        return None

    @api_request(peer_required=True)
    async def new_signage_point_or_end_of_sub_slot(
        self, new_sp: full_node_protocol.NewSignagePointOrEndOfSubSlot, peer: WSChiaConnection
    ) -> Optional[Message]:
        # Ignore if syncing
        if self.full_node.sync_store.get_sync_mode():
            return None
        if (
            self.full_node.full_node_store.get_signage_point_by_index(
                new_sp.challenge_hash,
                new_sp.index_from_challenge,
                new_sp.last_rc_infusion,
            )
            is not None
        ):
            return None
        if self.full_node.full_node_store.have_newer_signage_point(
            new_sp.challenge_hash, new_sp.index_from_challenge, new_sp.last_rc_infusion
        ):
            return None

        if new_sp.index_from_challenge == 0 and new_sp.prev_challenge_hash is not None:
            if self.full_node.full_node_store.get_sub_slot(new_sp.prev_challenge_hash) is None:
                collected_eos = []
                challenge_hash_to_request = new_sp.challenge_hash
                last_rc = new_sp.last_rc_infusion
                num_non_empty_sub_slots_seen = 0
                for _ in range(30):
                    if num_non_empty_sub_slots_seen >= 3:
                        self.log.debug("Diverged from peer. Don't have the same blocks")
                        return None
                    # If this is an end of sub slot, and we don't have the prev, request the prev instead
                    # We want to catch up to the latest slot so we can receive signage points
                    full_node_request = full_node_protocol.RequestSignagePointOrEndOfSubSlot(
                        challenge_hash_to_request, uint8(0), last_rc
                    )
                    response = await peer.call_api(
                        FullNodeAPI.request_signage_point_or_end_of_sub_slot, full_node_request, timeout=10
                    )
                    if not isinstance(response, full_node_protocol.RespondEndOfSubSlot):
                        self.full_node.log.debug(f"Invalid response for slot {response}")
                        return None
                    collected_eos.append(response)
                    if (
                        self.full_node.full_node_store.get_sub_slot(
                            response.end_of_slot_bundle.challenge_chain.challenge_chain_end_of_slot_vdf.challenge
                        )
                        is not None
                        or response.end_of_slot_bundle.challenge_chain.challenge_chain_end_of_slot_vdf.challenge
                        == self.full_node.constants.GENESIS_CHALLENGE
                    ):
                        for eos in reversed(collected_eos):
                            await self.respond_end_of_sub_slot(eos, peer)
                        return None
                    if (
                        response.end_of_slot_bundle.challenge_chain.challenge_chain_end_of_slot_vdf.number_of_iterations
                        != response.end_of_slot_bundle.reward_chain.end_of_slot_vdf.number_of_iterations
                    ):
                        num_non_empty_sub_slots_seen += 1
                    challenge_hash_to_request = (
                        response.end_of_slot_bundle.challenge_chain.challenge_chain_end_of_slot_vdf.challenge
                    )
                    last_rc = response.end_of_slot_bundle.reward_chain.end_of_slot_vdf.challenge
                self.full_node.log.warning("Failed to catch up in sub-slots")
                return None

        if new_sp.index_from_challenge > 0:
            if (
                new_sp.challenge_hash != self.full_node.constants.GENESIS_CHALLENGE
                and self.full_node.full_node_store.get_sub_slot(new_sp.challenge_hash) is None
            ):
                # If this is a normal signage point,, and we don't have the end of sub slot, request the end of sub slot
                full_node_request = full_node_protocol.RequestSignagePointOrEndOfSubSlot(
                    new_sp.challenge_hash, uint8(0), new_sp.last_rc_infusion
                )
                return make_msg(ProtocolMessageTypes.request_signage_point_or_end_of_sub_slot, full_node_request)

        # Otherwise (we have the prev or the end of sub slot), request it normally
        full_node_request = full_node_protocol.RequestSignagePointOrEndOfSubSlot(
            new_sp.challenge_hash, new_sp.index_from_challenge, new_sp.last_rc_infusion
        )

        return make_msg(ProtocolMessageTypes.request_signage_point_or_end_of_sub_slot, full_node_request)

    @api_request(reply_types=[ProtocolMessageTypes.respond_signage_point, ProtocolMessageTypes.respond_end_of_sub_slot])
    async def request_signage_point_or_end_of_sub_slot(
        self, request: full_node_protocol.RequestSignagePointOrEndOfSubSlot
    ) -> Optional[Message]:
        if request.index_from_challenge == 0:
            sub_slot: Optional[Tuple[EndOfSubSlotBundle, int, uint128]] = self.full_node.full_node_store.get_sub_slot(
                request.challenge_hash
            )
            if sub_slot is not None:
                return make_msg(
                    ProtocolMessageTypes.respond_end_of_sub_slot,
                    full_node_protocol.RespondEndOfSubSlot(sub_slot[0]),
                )
        else:
            if self.full_node.full_node_store.get_sub_slot(request.challenge_hash) is None:
                if request.challenge_hash != self.full_node.constants.GENESIS_CHALLENGE:
                    self.log.info(f"Don't have challenge hash {request.challenge_hash}")

            sp: Optional[SignagePoint] = self.full_node.full_node_store.get_signage_point_by_index(
                request.challenge_hash,
                request.index_from_challenge,
                request.last_rc_infusion,
            )
            if sp is not None:
                assert (
                    sp.cc_vdf is not None
                    and sp.cc_proof is not None
                    and sp.rc_vdf is not None
                    and sp.rc_proof is not None
                )
                full_node_response = full_node_protocol.RespondSignagePoint(
                    request.index_from_challenge,
                    sp.cc_vdf,
                    sp.cc_proof,
                    sp.rc_vdf,
                    sp.rc_proof,
                )
                return make_msg(ProtocolMessageTypes.respond_signage_point, full_node_response)
            else:
                self.log.info(f"Don't have signage point {request}")
        return None

    @api_request(peer_required=True)
    async def respond_signage_point(
        self, request: full_node_protocol.RespondSignagePoint, peer: WSChiaConnection
    ) -> Optional[Message]:
        if self.full_node.sync_store.get_sync_mode():
            return None
        async with self.full_node.timelord_lock:
            # Already have signage point

            if self.full_node.full_node_store.have_newer_signage_point(
                request.challenge_chain_vdf.challenge,
                request.index_from_challenge,
                request.reward_chain_vdf.challenge,
            ):
                return None
            existing_sp = self.full_node.full_node_store.get_signage_point(
                request.challenge_chain_vdf.output.get_hash()
            )
            if existing_sp is not None and existing_sp.rc_vdf == request.reward_chain_vdf:
                return None
            peak = self.full_node.blockchain.get_peak()
            if peak is not None and peak.height > self.full_node.constants.MAX_SUB_SLOT_BLOCKS:
                next_sub_slot_iters = self.full_node.blockchain.get_next_slot_iters(peak.header_hash, True)
                sub_slots_for_peak = await self.full_node.blockchain.get_sp_and_ip_sub_slots(peak.header_hash)
                assert sub_slots_for_peak is not None
                ip_sub_slot: Optional[EndOfSubSlotBundle] = sub_slots_for_peak[1]
            else:
                sub_slot_iters = self.full_node.constants.SUB_SLOT_ITERS_STARTING
                next_sub_slot_iters = sub_slot_iters
                ip_sub_slot = None

            added = self.full_node.full_node_store.new_signage_point(
                request.index_from_challenge,
                self.full_node.blockchain,
                self.full_node.blockchain.get_peak(),
                next_sub_slot_iters,
                SignagePoint(
                    request.challenge_chain_vdf,
                    request.challenge_chain_proof,
                    request.reward_chain_vdf,
                    request.reward_chain_proof,
                ),
            )

            if added:
                await self.full_node.signage_point_post_processing(request, peer, ip_sub_slot)
            else:
                self.log.debug(
                    f"Signage point {request.index_from_challenge} not added, CC challenge: "
                    f"{request.challenge_chain_vdf.challenge}, RC challenge: {request.reward_chain_vdf.challenge}"
                )

            return None

    @api_request(peer_required=True)
    async def respond_end_of_sub_slot(
        self, request: full_node_protocol.RespondEndOfSubSlot, peer: WSChiaConnection
    ) -> Optional[Message]:
        if self.full_node.sync_store.get_sync_mode():
            return None
        msg, _ = await self.full_node.add_end_of_sub_slot(request.end_of_slot_bundle, peer)
        return msg

    @api_request(peer_required=True)
    async def request_mempool_transactions(
        self,
        request: full_node_protocol.RequestMempoolTransactions,
        peer: WSChiaConnection,
    ) -> Optional[Message]:
        received_filter = PyBIP158(bytearray(request.filter))

        items: List[SpendBundle] = self.full_node.mempool_manager.get_items_not_in_filter(received_filter)

        for item in items:
            transaction = full_node_protocol.RespondTransaction(item)
            msg = make_msg(ProtocolMessageTypes.respond_transaction, transaction)
            await peer.send_message(msg)
        return None

    # FARMER PROTOCOL
    @api_request(peer_required=True)
    async def declare_proof_of_space(
        self, request: farmer_protocol.DeclareProofOfSpace, peer: WSChiaConnection
    ) -> Optional[Message]:
        """
        Creates a block body and header, with the proof of space, coinbase, and fee targets provided
        by the farmer, and sends the hash of the header data back to the farmer.
        """
        if self.full_node.sync_store.get_sync_mode():
            return None

        async with self.full_node.timelord_lock:
            sp_vdfs: Optional[SignagePoint] = self.full_node.full_node_store.get_signage_point(
                request.challenge_chain_sp
            )

            if sp_vdfs is None:
                self.log.warning(f"Received proof of space for an unknown signage point {request.challenge_chain_sp}")
                return None
            if request.signage_point_index > 0:
                assert sp_vdfs.rc_vdf is not None
                if sp_vdfs.rc_vdf.output.get_hash() != request.reward_chain_sp:
                    self.log.debug(
                        f"Received proof of space for a potentially old signage point {request.challenge_chain_sp}. "
                        f"Current sp: {sp_vdfs.rc_vdf.output.get_hash()}"
                    )
                    return None

            if request.signage_point_index == 0:
                cc_challenge_hash: bytes32 = request.challenge_chain_sp
            else:
                assert sp_vdfs.cc_vdf is not None
                cc_challenge_hash = sp_vdfs.cc_vdf.challenge

            pos_sub_slot: Optional[Tuple[EndOfSubSlotBundle, int, uint128]] = None
            if request.challenge_hash != self.full_node.constants.GENESIS_CHALLENGE:
                # Checks that the proof of space is a response to a recent challenge and valid SP
                pos_sub_slot = self.full_node.full_node_store.get_sub_slot(cc_challenge_hash)
                if pos_sub_slot is None:
                    self.log.warning(f"Received proof of space for an unknown sub slot: {request}")
                    return None
                total_iters_pos_slot: uint128 = pos_sub_slot[2]
            else:
                total_iters_pos_slot = uint128(0)
            assert cc_challenge_hash == request.challenge_hash

            # Now we know that the proof of space has a signage point either:
            # 1. In the previous sub-slot of the peak (overflow)
            # 2. In the same sub-slot as the peak
            # 3. In a future sub-slot that we already know of

            # Grab best transactions from Mempool for given tip target
            aggregate_signature: G2Element = G2Element()
            block_generator: Optional[BlockGenerator] = None
            additions: Optional[List[Coin]] = []
            removals: Optional[List[Coin]] = []
            async with self.full_node.blockchain.priority_mutex.acquire(priority=BlockchainMutexPriority.high):
                peak: Optional[BlockRecord] = self.full_node.blockchain.get_peak()

                # Checks that the proof of space is valid
                height: uint32
                if peak is None:
                    height = uint32(0)
                else:
                    height = peak.height
                quality_string: Optional[bytes32] = verify_and_get_quality_string(
                    request.proof_of_space,
                    self.full_node.constants,
                    cc_challenge_hash,
                    request.challenge_chain_sp,
                    height=height,
                )
                assert quality_string is not None and len(quality_string) == 32

                if peak is not None:
                    # Finds the last transaction block before this one
                    curr_l_tb: BlockRecord = peak
                    while not curr_l_tb.is_transaction_block:
                        curr_l_tb = self.full_node.blockchain.block_record(curr_l_tb.prev_hash)
                    try:
                        mempool_bundle = self.full_node.mempool_manager.create_bundle_from_mempool(
                            curr_l_tb.header_hash
                        )
                    except Exception as e:
                        self.log.error(f"Traceback: {traceback.format_exc()}")
                        self.full_node.log.error(f"Error making spend bundle {e} peak: {peak}")
                        mempool_bundle = None
                    if mempool_bundle is not None:
                        spend_bundle, additions = mempool_bundle
                        removals = spend_bundle.removals()
                        self.full_node.log.info(f"Add rem: {len(additions)} {len(removals)}")
                        aggregate_signature = spend_bundle.aggregated_signature
                        # when the hard fork activates, block generators are
                        # allowed to be serialized with the improved CLVM
                        # serialization format, supporting back-references
                        if peak.height >= self.full_node.constants.HARD_FORK_HEIGHT:
                            block_generator = simple_solution_generator_backrefs(spend_bundle)
                        else:
                            if self.full_node.full_node_store.previous_generator is not None:
                                self.log.info(
                                    f"Using previous generator for height "
                                    f"{self.full_node.full_node_store.previous_generator}"
                                )
                                block_generator = best_solution_generator_from_template(
                                    self.full_node.full_node_store.previous_generator, spend_bundle
                                )
                            else:
                                block_generator = simple_solution_generator(spend_bundle)

            def get_plot_sig(to_sign: bytes32, _extra: G1Element) -> G2Element:
                if to_sign == request.challenge_chain_sp:
                    return request.challenge_chain_sp_signature
                elif to_sign == request.reward_chain_sp:
                    return request.reward_chain_sp_signature
                return G2Element()

            def get_pool_sig(_1: PoolTarget, _2: Optional[G1Element]) -> Optional[G2Element]:
                return request.pool_signature

            prev_b: Optional[BlockRecord] = peak

            # Finds the previous block from the signage point, ensuring that the reward chain VDF is correct
            if prev_b is not None:
                if request.signage_point_index == 0:
                    if pos_sub_slot is None:
                        self.log.warning("Pos sub slot is None")
                        return None
                    rc_challenge = pos_sub_slot[0].reward_chain.end_of_slot_vdf.challenge
                else:
                    assert sp_vdfs.rc_vdf is not None
                    rc_challenge = sp_vdfs.rc_vdf.challenge

                # Backtrack through empty sub-slots
                for eos, _, _ in reversed(self.full_node.full_node_store.finished_sub_slots):
                    if eos is not None and eos.reward_chain.get_hash() == rc_challenge:
                        rc_challenge = eos.reward_chain.end_of_slot_vdf.challenge

                found = False
                attempts = 0
                while prev_b is not None and attempts < 10:
                    if prev_b.reward_infusion_new_challenge == rc_challenge:
                        found = True
                        break
                    if prev_b.finished_reward_slot_hashes is not None and len(prev_b.finished_reward_slot_hashes) > 0:
                        if prev_b.finished_reward_slot_hashes[-1] == rc_challenge:
                            # This block includes a sub-slot which is where our SP vdf starts. Go back one more
                            # to find the prev block
                            prev_b = self.full_node.blockchain.try_block_record(prev_b.prev_hash)
                            found = True
                            break
                    prev_b = self.full_node.blockchain.try_block_record(prev_b.prev_hash)
                    attempts += 1
                if not found:
                    self.log.warning("Did not find a previous block with the correct reward chain hash")
                    return None

            try:
                finished_sub_slots: Optional[
                    List[EndOfSubSlotBundle]
                ] = self.full_node.full_node_store.get_finished_sub_slots(
                    self.full_node.blockchain, prev_b, cc_challenge_hash
                )
                if finished_sub_slots is None:
                    return None

                if (
                    len(finished_sub_slots) > 0
                    and pos_sub_slot is not None
                    and finished_sub_slots[-1] != pos_sub_slot[0]
                ):
                    self.log.error("Have different sub-slots than is required to farm this block")
                    return None
            except ValueError as e:
                self.log.warning(f"Value Error: {e}")
                return None
            if prev_b is None:
                pool_target = PoolTarget(
                    self.full_node.constants.GENESIS_PRE_FARM_POOL_PUZZLE_HASH,
                    uint32(0),
                )
                farmer_ph = self.full_node.constants.GENESIS_PRE_FARM_FARMER_PUZZLE_HASH
            else:
                farmer_ph = request.farmer_puzzle_hash
                if request.proof_of_space.pool_contract_puzzle_hash is not None:
                    pool_target = PoolTarget(request.proof_of_space.pool_contract_puzzle_hash, uint32(0))
                else:
                    assert request.pool_target is not None
                    pool_target = request.pool_target

            if peak is None or peak.height <= self.full_node.constants.MAX_SUB_SLOT_BLOCKS:
                difficulty = self.full_node.constants.DIFFICULTY_STARTING
                sub_slot_iters = self.full_node.constants.SUB_SLOT_ITERS_STARTING
            else:
                difficulty = uint64(peak.weight - self.full_node.blockchain.block_record(peak.prev_hash).weight)
                sub_slot_iters = peak.sub_slot_iters
                for sub_slot in finished_sub_slots:
                    if sub_slot.challenge_chain.new_difficulty is not None:
                        difficulty = sub_slot.challenge_chain.new_difficulty
                    if sub_slot.challenge_chain.new_sub_slot_iters is not None:
                        sub_slot_iters = sub_slot.challenge_chain.new_sub_slot_iters

            required_iters: uint64 = calculate_iterations_quality(
                self.full_node.constants.DIFFICULTY_CONSTANT_FACTOR,
                quality_string,
                request.proof_of_space.size,
                difficulty,
                request.challenge_chain_sp,
            )
            sp_iters: uint64 = calculate_sp_iters(self.full_node.constants, sub_slot_iters, request.signage_point_index)
            ip_iters: uint64 = calculate_ip_iters(
                self.full_node.constants,
                sub_slot_iters,
                request.signage_point_index,
                required_iters,
            )

            # The block's timestamp must be greater than the previous transaction block's timestamp
            timestamp = uint64(int(time.time()))
            curr: Optional[BlockRecord] = prev_b
            while curr is not None and not curr.is_transaction_block and curr.height != 0:
                curr = self.full_node.blockchain.try_block_record(curr.prev_hash)
            if curr is not None:
                assert curr.timestamp is not None
                if timestamp <= curr.timestamp:
                    timestamp = uint64(int(curr.timestamp + 1))

            self.log.info("Starting to make the unfinished block")
            unfinished_block: UnfinishedBlock = create_unfinished_block(
                self.full_node.constants,
                total_iters_pos_slot,
                sub_slot_iters,
                request.signage_point_index,
                sp_iters,
                ip_iters,
                request.proof_of_space,
                cc_challenge_hash,
                farmer_ph,
                pool_target,
                get_plot_sig,
                get_pool_sig,
                sp_vdfs,
                timestamp,
                self.full_node.blockchain,
                b"",
                block_generator,
                aggregate_signature,
                additions,
                removals,
                prev_b,
                finished_sub_slots,
            )
            self.log.info("Made the unfinished block")
            if prev_b is not None:
                height = uint32(prev_b.height + 1)
            else:
                height = uint32(0)
            self.full_node.full_node_store.add_candidate_block(quality_string, height, unfinished_block)

            foliage_sb_data_hash = unfinished_block.foliage.foliage_block_data.get_hash()
            if unfinished_block.is_transaction_block():
                foliage_transaction_block_hash = unfinished_block.foliage.foliage_transaction_block_hash
            else:
                foliage_transaction_block_hash = bytes32([0] * 32)
            assert foliage_transaction_block_hash is not None

            message = farmer_protocol.RequestSignedValues(
                quality_string,
                foliage_sb_data_hash,
                foliage_transaction_block_hash,
            )
            await peer.send_message(make_msg(ProtocolMessageTypes.request_signed_values, message))

            # Adds backup in case the first one fails
            if unfinished_block.is_transaction_block() and unfinished_block.transactions_generator is not None:
                unfinished_block_backup = create_unfinished_block(
                    self.full_node.constants,
                    total_iters_pos_slot,
                    sub_slot_iters,
                    request.signage_point_index,
                    sp_iters,
                    ip_iters,
                    request.proof_of_space,
                    cc_challenge_hash,
                    farmer_ph,
                    pool_target,
                    get_plot_sig,
                    get_pool_sig,
                    sp_vdfs,
                    timestamp,
                    self.full_node.blockchain,
                    b"",
                    None,
                    G2Element(),
                    None,
                    None,
                    prev_b,
                    finished_sub_slots,
                )

                self.full_node.full_node_store.add_candidate_block(
                    quality_string, height, unfinished_block_backup, backup=True
                )
        return None

    @api_request(peer_required=True)
    async def signed_values(
        self, farmer_request: farmer_protocol.SignedValues, peer: WSChiaConnection
    ) -> Optional[Message]:
        """
        Signature of header hash, by the harvester. This is enough to create an unfinished
        block, which only needs a Proof of Time to be finished. If the signature is valid,
        we call the unfinished_block routine.
        """
        candidate_tuple: Optional[Tuple[uint32, UnfinishedBlock]] = self.full_node.full_node_store.get_candidate_block(
            farmer_request.quality_string
        )

        if candidate_tuple is None:
            self.log.warning(f"Quality string {farmer_request.quality_string} not found in database")
            return None
        height, candidate = candidate_tuple

        if not AugSchemeMPL.verify(
            candidate.reward_chain_block.proof_of_space.plot_public_key,
            candidate.foliage.foliage_block_data.get_hash(),
            farmer_request.foliage_block_data_signature,
        ):
            self.log.warning("Signature not valid. There might be a collision in plots. Ignore this during tests.")
            return None

        fsb2 = dataclasses.replace(
            candidate.foliage,
            foliage_block_data_signature=farmer_request.foliage_block_data_signature,
        )
        if candidate.is_transaction_block():
            fsb2 = dataclasses.replace(
                fsb2, foliage_transaction_block_signature=farmer_request.foliage_transaction_block_signature
            )

        new_candidate = dataclasses.replace(candidate, foliage=fsb2)
        if not self.full_node.has_valid_pool_sig(new_candidate):
            self.log.warning("Trying to make a pre-farm block but height is not 0")
            return None

        # Propagate to ourselves (which validates and does further propagations)
        try:
            await self.full_node.add_unfinished_block(new_candidate, None, True)
        except Exception as e:
            # If we have an error with this block, try making an empty block
            self.full_node.log.error(f"Error farming block {e} {new_candidate}")
            candidate_tuple = self.full_node.full_node_store.get_candidate_block(
                farmer_request.quality_string, backup=True
            )
            if candidate_tuple is not None:
                height, unfinished_block = candidate_tuple
                self.full_node.full_node_store.add_candidate_block(
                    farmer_request.quality_string, height, unfinished_block, False
                )
                # All unfinished blocks that we create will have the foliage transaction block and hash
                assert unfinished_block.foliage.foliage_transaction_block_hash is not None
                message = farmer_protocol.RequestSignedValues(
                    farmer_request.quality_string,
                    unfinished_block.foliage.foliage_block_data.get_hash(),
                    unfinished_block.foliage.foliage_transaction_block_hash,
                )
                await peer.send_message(make_msg(ProtocolMessageTypes.request_signed_values, message))
        return None

    # TIMELORD PROTOCOL
    @api_request(peer_required=True)
    async def new_infusion_point_vdf(
        self, request: timelord_protocol.NewInfusionPointVDF, peer: WSChiaConnection
    ) -> Optional[Message]:
        if self.full_node.sync_store.get_sync_mode():
            return None
        # Lookup unfinished blocks
        async with self.full_node.timelord_lock:
            return await self.full_node.new_infusion_point_vdf(request, peer)

    @api_request(peer_required=True)
    async def new_signage_point_vdf(
        self, request: timelord_protocol.NewSignagePointVDF, peer: WSChiaConnection
    ) -> None:
        if self.full_node.sync_store.get_sync_mode():
            return None

        full_node_message = full_node_protocol.RespondSignagePoint(
            request.index_from_challenge,
            request.challenge_chain_sp_vdf,
            request.challenge_chain_sp_proof,
            request.reward_chain_sp_vdf,
            request.reward_chain_sp_proof,
        )
        await self.respond_signage_point(full_node_message, peer)

    @api_request(peer_required=True)
    async def new_end_of_sub_slot_vdf(
        self, request: timelord_protocol.NewEndOfSubSlotVDF, peer: WSChiaConnection
    ) -> Optional[Message]:
        if self.full_node.sync_store.get_sync_mode():
            return None
        if (
            self.full_node.full_node_store.get_sub_slot(request.end_of_sub_slot_bundle.challenge_chain.get_hash())
            is not None
        ):
            return None
        # Calls our own internal message to handle the end of sub slot, and potentially broadcasts to other peers.
        msg, added = await self.full_node.add_end_of_sub_slot(request.end_of_sub_slot_bundle, peer)
        if not added:
            self.log.error(
                f"Was not able to add end of sub-slot: "
                f"{request.end_of_sub_slot_bundle.challenge_chain.challenge_chain_end_of_slot_vdf.challenge}. "
                f"Re-sending new-peak to timelord"
            )
            await self.full_node.send_peak_to_timelords(peer=peer)
            return None
        else:
            return msg

    @api_request()
    async def request_block_header(self, request: wallet_protocol.RequestBlockHeader) -> Optional[Message]:
        header_hash = self.full_node.blockchain.height_to_hash(request.height)
        if header_hash is None:
            msg = make_msg(ProtocolMessageTypes.reject_header_request, RejectHeaderRequest(request.height))
            return msg
        block: Optional[FullBlock] = await self.full_node.block_store.get_full_block(header_hash)
        if block is None:
            return None

        tx_removals: List[bytes32] = []
        tx_additions: List[Coin] = []

        if block.transactions_generator is not None:
            block_generator: Optional[BlockGenerator] = await self.full_node.blockchain.get_block_generator(block)
            # get_block_generator() returns None in case the block we specify
            # does not have a generator (i.e. is not a transaction block).
            # in this case we've already made sure `block` does have a
            # transactions_generator, so the block_generator should always be set
            assert block_generator is not None, "failed to get block_generator for tx-block"

            npc_result = await asyncio.get_running_loop().run_in_executor(
                self.executor,
                functools.partial(
                    get_name_puzzle_conditions,
                    block_generator,
                    self.full_node.constants.MAX_BLOCK_COST_CLVM,
                    mempool_mode=False,
                    height=request.height,
                    constants=self.full_node.constants,
                ),
            )

            tx_removals, tx_additions = tx_removals_and_additions(npc_result.conds)
        header_block = get_block_header(block, tx_additions, tx_removals)
        msg = make_msg(
            ProtocolMessageTypes.respond_block_header,
            wallet_protocol.RespondBlockHeader(header_block),
        )
        return msg

    @api_request()
    async def request_additions(self, request: wallet_protocol.RequestAdditions) -> Optional[Message]:
        if request.header_hash is None:
            header_hash: Optional[bytes32] = self.full_node.blockchain.height_to_hash(request.height)
        else:
            header_hash = request.header_hash
        if header_hash is None:
            raise ValueError(f"Block at height {request.height} not found")

        # Note: this might return bad data if there is a reorg in this time
        additions = await self.full_node.coin_store.get_coins_added_at_height(request.height)

        if self.full_node.blockchain.height_to_hash(request.height) != header_hash:
            raise ValueError(f"Block {header_hash} no longer in chain, or invalid header_hash")

        puzzlehash_coins_map: Dict[bytes32, List[Coin]] = {}
        for coin_record in additions:
            if coin_record.coin.puzzle_hash in puzzlehash_coins_map:
                puzzlehash_coins_map[coin_record.coin.puzzle_hash].append(coin_record.coin)
            else:
                puzzlehash_coins_map[coin_record.coin.puzzle_hash] = [coin_record.coin]

        coins_map: List[Tuple[bytes32, List[Coin]]] = []
        proofs_map: List[Tuple[bytes32, bytes, Optional[bytes]]] = []

        if request.puzzle_hashes is None:
            for puzzle_hash, coins in puzzlehash_coins_map.items():
                coins_map.append((puzzle_hash, coins))
            response = wallet_protocol.RespondAdditions(request.height, header_hash, coins_map, None)
        else:
            # Create addition Merkle set
            addition_merkle_set = MerkleSet()
            # Addition Merkle set contains puzzlehash and hash of all coins with that puzzlehash
            for puzzle, coins in puzzlehash_coins_map.items():
                addition_merkle_set.add_already_hashed(puzzle)
                addition_merkle_set.add_already_hashed(hash_coin_ids([c.name() for c in coins]))

            for puzzle_hash in request.puzzle_hashes:
                # This is a proof of inclusion if it's in (result==True), or exclusion of it's not in
                result, proof = addition_merkle_set.is_included_already_hashed(puzzle_hash)
                if puzzle_hash in puzzlehash_coins_map:
                    coins_map.append((puzzle_hash, puzzlehash_coins_map[puzzle_hash]))
                    hash_coin_str = hash_coin_ids([c.name() for c in puzzlehash_coins_map[puzzle_hash]])
                    # This is a proof of inclusion of all coin ids that have this ph
                    result_2, proof_2 = addition_merkle_set.is_included_already_hashed(hash_coin_str)
                    assert result
                    assert result_2
                    proofs_map.append((puzzle_hash, proof, proof_2))
                else:
                    coins_map.append((puzzle_hash, []))
                    assert not result
                    proofs_map.append((puzzle_hash, proof, None))
            response = wallet_protocol.RespondAdditions(request.height, header_hash, coins_map, proofs_map)
        return make_msg(ProtocolMessageTypes.respond_additions, response)

    @api_request()
    async def request_removals(self, request: wallet_protocol.RequestRemovals) -> Optional[Message]:
        block: Optional[FullBlock] = await self.full_node.block_store.get_full_block(request.header_hash)

        # We lock so that the coin store does not get modified
        peak_height = self.full_node.blockchain.get_peak_height()
        if (
            block is None
            or block.is_transaction_block() is False
            or block.height != request.height
            or (peak_height is not None and block.height > peak_height)
            or self.full_node.blockchain.height_to_hash(block.height) != request.header_hash
        ):
            reject = wallet_protocol.RejectRemovalsRequest(request.height, request.header_hash)
            msg = make_msg(ProtocolMessageTypes.reject_removals_request, reject)
            return msg

        assert block is not None and block.foliage_transaction_block is not None

        # Note: this might return bad data if there is a reorg in this time
        all_removals: List[CoinRecord] = await self.full_node.coin_store.get_coins_removed_at_height(block.height)

        if self.full_node.blockchain.height_to_hash(block.height) != request.header_hash:
            raise ValueError(f"Block {block.header_hash} no longer in chain")

        all_removals_dict: Dict[bytes32, Coin] = {}
        for coin_record in all_removals:
            all_removals_dict[coin_record.coin.name()] = coin_record.coin

        coins_map: List[Tuple[bytes32, Optional[Coin]]] = []
        proofs_map: List[Tuple[bytes32, bytes]] = []

        # If there are no transactions, respond with empty lists
        if block.transactions_generator is None:
            proofs: Optional[List[Tuple[bytes32, bytes]]]
            if request.coin_names is None:
                proofs = None
            else:
                proofs = []
            response = wallet_protocol.RespondRemovals(block.height, block.header_hash, [], proofs)
        elif request.coin_names is None or len(request.coin_names) == 0:
            for removed_name, removed_coin in all_removals_dict.items():
                coins_map.append((removed_name, removed_coin))
            response = wallet_protocol.RespondRemovals(block.height, block.header_hash, coins_map, None)
        else:
            assert block.transactions_generator
            removal_merkle_set = MerkleSet()
            for removed_name, removed_coin in all_removals_dict.items():
                removal_merkle_set.add_already_hashed(removed_name)
            assert removal_merkle_set.get_root() == block.foliage_transaction_block.removals_root
            for coin_name in request.coin_names:
                result, proof = removal_merkle_set.is_included_already_hashed(coin_name)
                proofs_map.append((coin_name, proof))
                if coin_name in all_removals_dict:
                    removed_coin = all_removals_dict[coin_name]
                    coins_map.append((coin_name, removed_coin))
                    assert result
                else:
                    coins_map.append((coin_name, None))
                    assert not result
            response = wallet_protocol.RespondRemovals(block.height, block.header_hash, coins_map, proofs_map)

        msg = make_msg(ProtocolMessageTypes.respond_removals, response)
        return msg

    @api_request()
    async def send_transaction(
        self, request: wallet_protocol.SendTransaction, *, test: bool = False
    ) -> Optional[Message]:
        spend_name = request.transaction.name()
        if self.full_node.mempool_manager.get_spendbundle(spend_name) is not None:
            self.full_node.mempool_manager.remove_seen(spend_name)
            response = wallet_protocol.TransactionAck(spend_name, uint8(MempoolInclusionStatus.SUCCESS), None)
            return make_msg(ProtocolMessageTypes.transaction_ack, response)

        await self.full_node.transaction_queue.put(
            TransactionQueueEntry(request.transaction, None, spend_name, None, test), peer_id=None, high_priority=True
        )
        # Waits for the transaction to go into the mempool, times out after 45 seconds.
        status, error = None, None
        sleep_time = 0.01
        for i in range(int(45 / sleep_time)):
            await asyncio.sleep(sleep_time)
            for potential_name, potential_status, potential_error in self.full_node.transaction_responses:
                if spend_name == potential_name:
                    status = potential_status
                    error = potential_error
                    break
            if status is not None:
                break
        if status is None:
            response = wallet_protocol.TransactionAck(spend_name, uint8(MempoolInclusionStatus.PENDING), None)
        else:
            error_name = error.name if error is not None else None
            if status == MempoolInclusionStatus.SUCCESS:
                response = wallet_protocol.TransactionAck(spend_name, uint8(status.value), error_name)
            else:
                # If if failed/pending, but it previously succeeded (in mempool), this is idempotence, return SUCCESS
                if self.full_node.mempool_manager.get_spendbundle(spend_name) is not None:
                    response = wallet_protocol.TransactionAck(
                        spend_name, uint8(MempoolInclusionStatus.SUCCESS.value), None
                    )
                else:
                    response = wallet_protocol.TransactionAck(spend_name, uint8(status.value), error_name)
        return make_msg(ProtocolMessageTypes.transaction_ack, response)

    @api_request()
    async def request_puzzle_solution(self, request: wallet_protocol.RequestPuzzleSolution) -> Optional[Message]:
        coin_name = request.coin_name
        height = request.height
        coin_record = await self.full_node.coin_store.get_coin_record(coin_name)
        reject = wallet_protocol.RejectPuzzleSolution(coin_name, height)
        reject_msg = make_msg(ProtocolMessageTypes.reject_puzzle_solution, reject)
        if coin_record is None or coin_record.spent_block_index != height:
            return reject_msg

        header_hash: Optional[bytes32] = self.full_node.blockchain.height_to_hash(height)
        if header_hash is None:
            return reject_msg

        block: Optional[BlockInfo] = await self.full_node.block_store.get_block_info(header_hash)

        if block is None or block.transactions_generator is None:
            return reject_msg

        block_generator: Optional[BlockGenerator] = await self.full_node.blockchain.get_block_generator(block)
        assert block_generator is not None
        try:
            spend_info = await asyncio.get_running_loop().run_in_executor(
                self.executor,
                get_puzzle_and_solution_for_coin,
                block_generator,
                coin_record.coin,
                height,
                self.full_node.constants,
            )
        except ValueError:
            return reject_msg
        wrapper = PuzzleSolutionResponse(coin_name, height, spend_info.puzzle, spend_info.solution)
        response = wallet_protocol.RespondPuzzleSolution(wrapper)
        response_msg = make_msg(ProtocolMessageTypes.respond_puzzle_solution, response)
        return response_msg

    @api_request()
    async def request_block_headers(self, request: wallet_protocol.RequestBlockHeaders) -> Optional[Message]:
        """Returns header blocks by directly streaming bytes into Message

        This method should be used instead of RequestHeaderBlocks
        """
        reject = RejectBlockHeaders(request.start_height, request.end_height)

        if request.end_height < request.start_height or request.end_height - request.start_height > 128:
            return make_msg(ProtocolMessageTypes.reject_block_headers, reject)
        if self.full_node.block_store.db_wrapper.db_version == 2:
            try:
                blocks_bytes = await self.full_node.block_store.get_block_bytes_in_range(
                    request.start_height, request.end_height
                )
            except ValueError:
                return make_msg(ProtocolMessageTypes.reject_block_headers, reject)

        else:
            height_to_hash = self.full_node.blockchain.height_to_hash
            header_hashes: List[bytes32] = []
            for i in range(request.start_height, request.end_height + 1):
                header_hash: Optional[bytes32] = height_to_hash(uint32(i))
                if header_hash is None:
                    return make_msg(ProtocolMessageTypes.reject_header_blocks, reject)
                header_hashes.append(header_hash)

            blocks_bytes = await self.full_node.block_store.get_block_bytes_by_hash(header_hashes)
        if len(blocks_bytes) != (request.end_height - request.start_height + 1):  # +1 because interval is inclusive
            return make_msg(ProtocolMessageTypes.reject_block_headers, reject)
        return_filter = request.return_filter
        header_blocks_bytes: List[bytes] = [header_block_from_block(memoryview(b), return_filter) for b in blocks_bytes]

        # we're building the RespondHeaderBlocks manually to avoid cost of
        # dynamic serialization
        # ---
        # we start building RespondBlockHeaders response (start_height, end_height)
        # and then need to define size of list object
        respond_header_blocks_manually_streamed: bytes = (
            uint32(request.start_height).stream_to_bytes()
            + uint32(request.end_height).stream_to_bytes()
            + uint32(len(header_blocks_bytes)).stream_to_bytes()
        )
        # and now stream the whole list in bytes
        respond_header_blocks_manually_streamed += b"".join(header_blocks_bytes)
        return make_msg(ProtocolMessageTypes.respond_block_headers, respond_header_blocks_manually_streamed)

    @api_request()
    async def request_header_blocks(self, request: wallet_protocol.RequestHeaderBlocks) -> Optional[Message]:
        """DEPRECATED: please use RequestBlockHeaders"""
        if (
            request.end_height < request.start_height
            or request.end_height - request.start_height > self.full_node.constants.MAX_BLOCK_COUNT_PER_REQUESTS
        ):
            return None
        height_to_hash = self.full_node.blockchain.height_to_hash
        header_hashes: List[bytes32] = []
        for i in range(request.start_height, request.end_height + 1):
            header_hash: Optional[bytes32] = height_to_hash(uint32(i))
            if header_hash is None:
                reject = RejectHeaderBlocks(request.start_height, request.end_height)
                msg = make_msg(ProtocolMessageTypes.reject_header_blocks, reject)
                return msg
            header_hashes.append(header_hash)

        blocks: List[FullBlock] = await self.full_node.block_store.get_blocks_by_hash(header_hashes)
        header_blocks = []
        for block in blocks:
            added_coins_records_coroutine = self.full_node.coin_store.get_coins_added_at_height(block.height)
            removed_coins_records_coroutine = self.full_node.coin_store.get_coins_removed_at_height(block.height)
            added_coins_records, removed_coins_records = await asyncio.gather(
                added_coins_records_coroutine, removed_coins_records_coroutine
            )
            added_coins = [record.coin for record in added_coins_records if not record.coinbase]
            removal_names = [record.coin.name() for record in removed_coins_records]
            header_block = get_block_header(block, added_coins, removal_names)
            header_blocks.append(header_block)

        msg = make_msg(
            ProtocolMessageTypes.respond_header_blocks,
            wallet_protocol.RespondHeaderBlocks(request.start_height, request.end_height, header_blocks),
        )
        return msg

    @api_request(bytes_required=True, execute_task=True)
    async def respond_compact_proof_of_time(
        self, request: timelord_protocol.RespondCompactProofOfTime, request_bytes: bytes = b""
    ) -> None:
        if self.full_node.sync_store.get_sync_mode():
            return None
        name = std_hash(request_bytes)
        if name in self.full_node.compact_vdf_requests:
            self.log.debug(f"Ignoring CompactProofOfTime: {request}, already requested")
            return None

        self.full_node.compact_vdf_requests.add(name)

        # this semaphore will only allow a limited number of tasks call
        # new_compact_vdf() at a time, since it can be expensive
        try:
            async with self.full_node.compact_vdf_sem.acquire():
                try:
                    await self.full_node.add_compact_proof_of_time(request)
                finally:
                    self.full_node.compact_vdf_requests.remove(name)
        except LimitedSemaphoreFullError:
            self.log.debug(f"Ignoring CompactProofOfTime: {request}, _waiters")

        return None

    @api_request(peer_required=True, bytes_required=True, execute_task=True)
    async def new_compact_vdf(
        self, request: full_node_protocol.NewCompactVDF, peer: WSChiaConnection, request_bytes: bytes = b""
    ) -> None:
        if self.full_node.sync_store.get_sync_mode():
            return None

        name = std_hash(request_bytes)
        if name in self.full_node.compact_vdf_requests:
            self.log.debug("Ignoring NewCompactVDF, already requested: %s %s", peer.get_peer_logging(), request)
            return None
        self.full_node.compact_vdf_requests.add(name)

        # this semaphore will only allow a limited number of tasks call
        # new_compact_vdf() at a time, since it can be expensive
        try:
            async with self.full_node.compact_vdf_sem.acquire():
                try:
                    await self.full_node.new_compact_vdf(request, peer)
                finally:
                    self.full_node.compact_vdf_requests.remove(name)
        except LimitedSemaphoreFullError:
            self.log.debug("Ignoring NewCompactVDF, limited semaphore full: %s %s", peer.get_peer_logging(), request)
            return None

        return None

    @api_request(peer_required=True, reply_types=[ProtocolMessageTypes.respond_compact_vdf])
    async def request_compact_vdf(self, request: full_node_protocol.RequestCompactVDF, peer: WSChiaConnection) -> None:
        if self.full_node.sync_store.get_sync_mode():
            return None
        await self.full_node.request_compact_vdf(request, peer)
        return None

    @api_request(peer_required=True)
    async def respond_compact_vdf(self, request: full_node_protocol.RespondCompactVDF, peer: WSChiaConnection) -> None:
        if self.full_node.sync_store.get_sync_mode():
            return None
        await self.full_node.add_compact_vdf(request, peer)
        return None

    @api_request(peer_required=True)
    async def register_interest_in_puzzle_hash(
        self, request: wallet_protocol.RegisterForPhUpdates, peer: WSChiaConnection
    ) -> Message:
        trusted = self.is_trusted(peer)
        if trusted:
            max_subscriptions = self.full_node.config.get("trusted_max_subscribe_items", 2000000)
            max_items = self.full_node.config.get("trusted_max_subscribe_response_items", 500000)
        else:
            max_subscriptions = self.full_node.config.get("max_subscribe_items", 200000)
            max_items = self.full_node.config.get("max_subscribe_response_items", 100000)

        # the returned puzzle hashes are the ones we ended up subscribing to.
        # It will have filtered duplicates and ones exceeding the subscription
        # limit.
        puzzle_hashes = self.full_node.subscriptions.add_ph_subscriptions(
            peer.peer_node_id, request.puzzle_hashes, max_subscriptions
        )

        start_time = time.monotonic()

        # Note that coin state updates may arrive out-of-order on the client side.
        # We add the subscription before we're done collecting all the coin
        # state that goes into the response. CoinState updates may be sent
        # before we send the response

        # Send all coins with requested puzzle hash that have been created after the specified height
        states: Set[CoinState] = await self.full_node.coin_store.get_coin_states_by_puzzle_hashes(
            include_spent_coins=True, puzzle_hashes=puzzle_hashes, min_height=request.min_height, max_items=max_items
        )
        max_items -= len(states)

        hint_coin_ids: Set[bytes32] = set()
        if max_items > 0:
            for puzzle_hash in puzzle_hashes:
                ph_hint_coins = await self.full_node.hint_store.get_coin_ids(puzzle_hash, max_items=max_items)
                hint_coin_ids.update(ph_hint_coins)
                max_items -= len(ph_hint_coins)
                if max_items <= 0:
                    break

        hint_states: List[CoinState] = []
        if len(hint_coin_ids) > 0:
            hint_states = await self.full_node.coin_store.get_coin_states_by_ids(
                include_spent_coins=True,
                coin_ids=hint_coin_ids,
                min_height=request.min_height,
                max_items=len(hint_coin_ids),
            )
            states.update(hint_states)

        end_time = time.monotonic()

        truncated = max_items <= 0

        if truncated or end_time - start_time > 5:
            self.log.log(
                logging.WARNING if trusted and truncated else logging.INFO,
                "RegisterForPhUpdates resulted in %d coin states. "
                "Request had %d (unique) puzzle hashes and matched %d hints. %s"
                "The request took %0.2fs",
                len(states),
                len(puzzle_hashes),
                len(hint_states),
                "The response was truncated. " if truncated else "",
                end_time - start_time,
            )

        response = wallet_protocol.RespondToPhUpdates(request.puzzle_hashes, request.min_height, list(states))
        msg = make_msg(ProtocolMessageTypes.respond_to_ph_update, response)
        return msg

    @api_request(peer_required=True)
    async def register_interest_in_coin(
        self, request: wallet_protocol.RegisterForCoinUpdates, peer: WSChiaConnection
    ) -> Message:
        if self.is_trusted(peer):
            max_subscriptions = self.full_node.config.get("trusted_max_subscribe_items", 2000000)
            max_items = self.full_node.config.get("trusted_max_subscribe_response_items", 500000)
        else:
            max_subscriptions = self.full_node.config.get("max_subscribe_items", 200000)
            max_items = self.full_node.config.get("max_subscribe_response_items", 100000)

        # TODO: apparently we have tests that expect to receive a
        # RespondToCoinUpdates even when subscribing to the same coin multiple
        # times, so we can't optimize away such DB lookups (yet)
        self.full_node.subscriptions.add_coin_subscriptions(peer.peer_node_id, request.coin_ids, max_subscriptions)

        states: List[CoinState] = await self.full_node.coin_store.get_coin_states_by_ids(
            include_spent_coins=True, coin_ids=set(request.coin_ids), min_height=request.min_height, max_items=max_items
        )

        response = wallet_protocol.RespondToCoinUpdates(request.coin_ids, request.min_height, states)
        msg = make_msg(ProtocolMessageTypes.respond_to_coin_update, response)
        return msg

    @api_request()
    async def request_children(self, request: wallet_protocol.RequestChildren) -> Optional[Message]:
        coin_records: List[CoinRecord] = await self.full_node.coin_store.get_coin_records_by_parent_ids(
            True, [request.coin_name]
        )
        states = [record.coin_state for record in coin_records]
        response = wallet_protocol.RespondChildren(states)
        msg = make_msg(ProtocolMessageTypes.respond_children, response)
        return msg

    @api_request()
    async def request_ses_hashes(self, request: wallet_protocol.RequestSESInfo) -> Message:
        """Returns the start and end height of a sub-epoch for the height specified in request"""

        ses_height = self.full_node.blockchain.get_ses_heights()
        start_height = request.start_height
        end_height = request.end_height
        ses_hash_heights = []
        ses_reward_hashes = []

        for idx, ses_start_height in enumerate(ses_height):
            if idx == len(ses_height) - 1:
                break

            next_ses_height = ses_height[idx + 1]
            # start_ses_hash
            if ses_start_height <= start_height < next_ses_height:
                ses_hash_heights.append([ses_start_height, next_ses_height])
                ses: SubEpochSummary = self.full_node.blockchain.get_ses(ses_start_height)
                ses_reward_hashes.append(ses.reward_chain_hash)
                if ses_start_height < end_height < next_ses_height:
                    break
                else:
                    if idx == len(ses_height) - 2:
                        break
                    # else add extra ses as request start <-> end spans two ses
                    next_next_height = ses_height[idx + 2]
                    ses_hash_heights.append([next_ses_height, next_next_height])
                    nex_ses: SubEpochSummary = self.full_node.blockchain.get_ses(next_ses_height)
                    ses_reward_hashes.append(nex_ses.reward_chain_hash)
                    break

        response = RespondSESInfo(ses_reward_hashes, ses_hash_heights)
        msg = make_msg(ProtocolMessageTypes.respond_ses_hashes, response)
        return msg

    @api_request(peer_required=True, reply_types=[ProtocolMessageTypes.respond_fee_estimates])
    async def request_fee_estimates(self, request: wallet_protocol.RequestFeeEstimates) -> Message:
        def get_fee_estimates(est: FeeEstimatorInterface, req_times: List[uint64]) -> List[FeeEstimate]:
            now = datetime.now(timezone.utc)
            utc_time = now.replace(tzinfo=timezone.utc)
            utc_now = int(utc_time.timestamp())
            deltas = [max(0, req_ts - utc_now) for req_ts in req_times]
            fee_rates = [est.estimate_fee_rate(time_offset_seconds=d) for d in deltas]
            v1_fee_rates = [fee_rate_v2_to_v1(est) for est in fee_rates]
            return [FeeEstimate(None, req_ts, fee_rate) for req_ts, fee_rate in zip(req_times, v1_fee_rates)]

        fee_estimates: List[FeeEstimate] = get_fee_estimates(
            self.full_node.mempool_manager.mempool.fee_estimator, request.time_targets
        )
        response = RespondFeeEstimates(FeeEstimateGroup(error=None, estimates=fee_estimates))
        msg = make_msg(ProtocolMessageTypes.respond_fee_estimates, response)
        return msg

    def is_trusted(self, peer: WSChiaConnection) -> bool:
        return self.server.is_trusted_peer(peer, self.full_node.config.get("trusted_peers", {}))<|MERGE_RESOLUTION|>--- conflicted
+++ resolved
@@ -207,22 +207,12 @@
                 except asyncio.CancelledError:
                     pass
                 finally:
-<<<<<<< HEAD
                     with anyio.CancelScope(shield=True):
                         # Always Cleanup
                         if transaction_id in full_node.full_node_store.peers_with_tx:
                             full_node.full_node_store.peers_with_tx.pop(transaction_id)
                         if transaction_id in full_node.full_node_store.pending_tx_request:
                             full_node.full_node_store.pending_tx_request.pop(transaction_id)
-                        if task_id in full_node.full_node_store.tx_fetch_tasks:
-                            full_node.full_node_store.tx_fetch_tasks.pop(task_id)
-=======
-                    # Always Cleanup
-                    if transaction_id in full_node.full_node_store.peers_with_tx:
-                        full_node.full_node_store.peers_with_tx.pop(transaction_id)
-                    if transaction_id in full_node.full_node_store.pending_tx_request:
-                        full_node.full_node_store.pending_tx_request.pop(transaction_id)
->>>>>>> 475eafbc
 
             task_id: bytes32 = bytes32.secret()
             # TODO: this is awkward using someone else's task group...
