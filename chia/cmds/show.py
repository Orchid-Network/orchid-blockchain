--- conflicted
+++ resolved
@@ -1,354 +1,7 @@
 from typing import Optional
 import click
 
-<<<<<<< HEAD
 from chia.cmds.show_funcs import show_async
-=======
-from chia.rpc.full_node_rpc_client import FullNodeRpcClient
-
-
-async def print_fee_info(node_client: FullNodeRpcClient):
-    target_times = [60, 120, 300]
-    target_times_names = ["1  minute", "2 minutes", "5 minutes"]
-    res = await node_client.get_fee_estimate(target_times=target_times, cost=1)
-    print(f"Mempool max size: {res['mempool_max_size']}")
-    print(f"Mempool size:     {res['mempool_size']}")
-    print(f"Current Fee Rate: {res['current_fee_rate']}")
-    print("Fee Rate Estimates:")
-    for (n, e) in zip(target_times_names, res["estimates"]):
-        print(f"\t{n}: {e} mojo per CLVM cost")
-    print("")
-
-
-async def print_connections(node_client, trusted_peers: Dict):
-    import time
-
-    from chia.server.outbound_message import NodeType
-    from chia.util.network import is_trusted_inner
-
-    connections = await node_client.get_connections()
-    print("Connections:")
-    print("Type      IP                                     Ports       NodeID      Last Connect" + "      MiB Up|Dwn")
-    for con in connections:
-        last_connect_tuple = time.struct_time(time.localtime(con["last_message_time"]))
-        last_connect = time.strftime("%b %d %T", last_connect_tuple)
-        mb_down = con["bytes_read"] / (1024 * 1024)
-        mb_up = con["bytes_written"] / (1024 * 1024)
-
-        host = con["peer_host"]
-        # Strip IPv6 brackets
-        host = host.strip("[]")
-
-        trusted: bool = is_trusted_inner(host, con["node_id"], trusted_peers, False)
-        # Nodetype length is 9 because INTRODUCER will be deprecated
-        if NodeType(con["type"]) is NodeType.FULL_NODE:
-            peak_height = con.get("peak_height", None)
-            connection_peak_hash = con.get("peak_hash", None)
-            if connection_peak_hash is None:
-                connection_peak_hash = "No Info"
-            else:
-                if connection_peak_hash.startswith(("0x", "0X")):
-                    connection_peak_hash = connection_peak_hash[2:]
-                connection_peak_hash = f"{connection_peak_hash[:8]}..."
-            con_str = (
-                f"{NodeType(con['type']).name:9} {host:38} "
-                f"{con['peer_port']:5}/{con['peer_server_port']:<5}"
-                f" {con['node_id'].hex()[:8]}... "
-                f"{last_connect}  "
-                f"{mb_up:7.1f}|{mb_down:<7.1f}"
-                f"\n                                                 "
-            )
-            if peak_height is not None:
-                con_str += f"-Height: {peak_height:8.0f}    -Hash: {connection_peak_hash}"
-            else:
-                con_str += f"-Height: No Info    -Hash: {connection_peak_hash}"
-            # Only show when Trusted is True
-            if trusted:
-                con_str += f"    -Trusted: {trusted}"
-        else:
-            con_str = (
-                f"{NodeType(con['type']).name:9} {host:38} "
-                f"{con['peer_port']:5}/{con['peer_server_port']:<5}"
-                f" {con['node_id'].hex()[:8]}... "
-                f"{last_connect}  "
-                f"{mb_up:7.1f}|{mb_down:<7.1f}"
-            )
-        print(con_str)
-        print("")
-
-
-async def print_blockchain_state(node_client: FullNodeRpcClient, config: Dict):
-    import time
-
-    from chia.consensus.block_record import BlockRecord
-    from chia.util.ints import uint64
-    from chia.util.misc import format_bytes
-
-    blockchain_state = await node_client.get_blockchain_state()
-    if blockchain_state is None:
-        print("There is no blockchain found yet. Try again shortly")
-        return True
-    peak: Optional[BlockRecord] = blockchain_state["peak"]
-    node_id = blockchain_state["node_id"]
-    difficulty = blockchain_state["difficulty"]
-    sub_slot_iters = blockchain_state["sub_slot_iters"]
-    synced = blockchain_state["sync"]["synced"]
-    sync_mode = blockchain_state["sync"]["sync_mode"]
-    total_iters = peak.total_iters if peak is not None else 0
-    num_blocks: int = 10
-    network_name = config["selected_network"]
-    genesis_challenge = config["farmer"]["network_overrides"]["constants"][network_name]["GENESIS_CHALLENGE"]
-    full_node_port = config["full_node"]["port"]
-    full_node_rpc_port = config["full_node"]["rpc_port"]
-
-    print(f"Network: {network_name}    Port: {full_node_port}   RPC Port: {full_node_rpc_port}")
-    print(f"Node ID: {node_id}")
-    print(f"Genesis Challenge: {genesis_challenge}")
-
-    if synced:
-        print("Current Blockchain Status: Full Node Synced")
-        print("\nPeak: Hash:", peak.header_hash if peak is not None else "")
-    elif peak is not None and sync_mode:
-        sync_max_block = blockchain_state["sync"]["sync_tip_height"]
-        sync_current_block = blockchain_state["sync"]["sync_progress_height"]
-        print(
-            f"Current Blockchain Status: Syncing {sync_current_block}/{sync_max_block} "
-            f"({sync_max_block - sync_current_block} behind)."
-        )
-        print("Peak: Hash:", peak.header_hash if peak is not None else "")
-    elif peak is not None:
-        print(f"Current Blockchain Status: Not Synced. Peak height: {peak.height}")
-    else:
-        print("\nSearching for an initial chain\n")
-        print("You may be able to expedite with 'chia show -a host:port' using a known node.\n")
-
-    if peak is not None:
-        if peak.is_transaction_block:
-            peak_time = peak.timestamp
-        else:
-            peak_hash = peak.header_hash
-            curr = await node_client.get_block_record(peak_hash)
-            while curr is not None and not curr.is_transaction_block:
-                curr = await node_client.get_block_record(curr.prev_hash)
-            if curr is not None:
-                peak_time = curr.timestamp
-            else:
-                peak_time = uint64(0)
-        peak_time_struct = time.struct_time(time.localtime(peak_time))
-
-        print(
-            "      Time:",
-            f"{time.strftime('%a %b %d %Y %T %Z', peak_time_struct)}",
-            f"                 Height: {peak.height:>10}\n",
-        )
-
-        print("Estimated network space: ", end="")
-        print(format_bytes(blockchain_state["space"]))
-        print(f"Current difficulty: {difficulty}")
-        print(f"Current VDF sub_slot_iters: {sub_slot_iters}")
-        print("Total iterations since the start of the blockchain:", total_iters)
-        print("\n  Height: |   Hash:")
-
-        added_blocks: List[BlockRecord] = []
-        curr = await node_client.get_block_record(peak.header_hash)
-        while curr is not None and len(added_blocks) < num_blocks and curr.height > 0:
-            added_blocks.append(curr)
-            curr = await node_client.get_block_record(curr.prev_hash)
-
-        for b in added_blocks:
-            print(f"{b.height:>9} | {b.header_hash}")
-    else:
-        print("Blockchain has no blocks yet")
-    print("")
-
-
-async def print_block_from_hash(node_client: FullNodeRpcClient, config: Dict, block_by_header_hash: str):
-    import time
-
-    from chia.consensus.block_record import BlockRecord
-    from chia.types.blockchain_format.sized_bytes import bytes32
-    from chia.types.full_block import FullBlock
-    from chia.util.bech32m import encode_puzzle_hash
-    from chia.util.byte_types import hexstr_to_bytes
-
-    block: Optional[BlockRecord] = await node_client.get_block_record(hexstr_to_bytes(block_by_header_hash))
-    full_block: Optional[FullBlock] = await node_client.get_block(hexstr_to_bytes(block_by_header_hash))
-    # Would like to have a verbose flag for this
-    if block is not None:
-        assert full_block is not None
-        prev_b = await node_client.get_block_record(block.prev_hash)
-        if prev_b is not None:
-            difficulty = block.weight - prev_b.weight
-        else:
-            difficulty = block.weight
-        if block.is_transaction_block:
-            assert full_block.transactions_info is not None
-            block_time = time.struct_time(
-                time.localtime(
-                    full_block.foliage_transaction_block.timestamp if full_block.foliage_transaction_block else None
-                )
-            )
-            block_time_string = time.strftime("%a %b %d %Y %T %Z", block_time)
-            cost = str(full_block.transactions_info.cost)
-            tx_filter_hash: Union[str, bytes32] = "Not a transaction block"
-            if full_block.foliage_transaction_block:
-                tx_filter_hash = full_block.foliage_transaction_block.filter_hash
-            fees: Any = block.fees
-        else:
-            block_time_string = "Not a transaction block"
-            cost = "Not a transaction block"
-            tx_filter_hash = "Not a transaction block"
-            fees = "Not a transaction block"
-        address_prefix = config["network_overrides"]["config"][config["selected_network"]]["address_prefix"]
-        farmer_address = encode_puzzle_hash(block.farmer_puzzle_hash, address_prefix)
-        pool_address = encode_puzzle_hash(block.pool_puzzle_hash, address_prefix)
-        pool_pk = (
-            full_block.reward_chain_block.proof_of_space.pool_public_key
-            if full_block.reward_chain_block.proof_of_space.pool_public_key is not None
-            else "Pay to pool puzzle hash"
-        )
-        print(
-            f"Block Height           {block.height}\n"
-            f"Header Hash            0x{block.header_hash.hex()}\n"
-            f"Timestamp              {block_time_string}\n"
-            f"Weight                 {block.weight}\n"
-            f"Previous Block         0x{block.prev_hash.hex()}\n"
-            f"Difficulty             {difficulty}\n"
-            f"Sub-slot iters         {block.sub_slot_iters}\n"
-            f"Cost                   {cost}\n"
-            f"Total VDF Iterations   {block.total_iters}\n"
-            f"Is a Transaction Block?{block.is_transaction_block}\n"
-            f"Deficit                {block.deficit}\n"
-            f"PoSpace 'k' Size       {full_block.reward_chain_block.proof_of_space.size}\n"
-            f"Plot Public Key        0x{full_block.reward_chain_block.proof_of_space.plot_public_key}\n"
-            f"Pool Public Key        {pool_pk}\n"
-            f"Tx Filter Hash         {tx_filter_hash}\n"
-            f"Farmer Address         {farmer_address}\n"
-            f"Pool Address           {pool_address}\n"
-            f"Fees Amount            {fees}\n"
-        )
-    else:
-        print("Block with header hash", block_by_header_hash, "not found")
-
-
-async def add_node_connection(node_client: FullNodeRpcClient, add_connection: str):
-    if ":" not in add_connection:
-        print("Enter a valid IP and port in the following format: 10.5.4.3:8000")
-    else:
-        ip, port = (
-            ":".join(add_connection.split(":")[:-1]),
-            add_connection.split(":")[-1],
-        )
-        print(f"Connecting to {ip}, {port}")
-        try:
-            await node_client.open_connection(ip, int(port))
-        except Exception:
-            print(f"Failed to connect to {ip}:{port}")
-
-
-async def remove_node_connection(node_client: FullNodeRpcClient, remove_connection: str):
-    from chia.server.outbound_message import NodeType
-
-    result_txt = ""
-    if len(remove_connection) != 8:
-        result_txt = "Invalid NodeID. Do not include '.'"
-    else:
-        connections = await node_client.get_connections()
-        for con in connections:
-            if remove_connection == con["node_id"].hex()[:8]:
-                print("Attempting to disconnect", "NodeID", remove_connection)
-                try:
-                    await node_client.close_connection(con["node_id"])
-                except Exception:
-                    result_txt = f"Failed to disconnect NodeID {remove_connection}"
-                else:
-                    result_txt = f"NodeID {remove_connection}... {NodeType(con['type']).name} "
-                    f"{con['peer_host']} disconnected"
-            elif result_txt == "":
-                result_txt = f"NodeID {remove_connection}... not found"
-    print(result_txt)
-
-
-async def execute_with_node(rpc_port: Optional[int], function: Callable, *args):
-    import traceback
-
-    from aiohttp import ClientConnectorError
-
-    from chia.rpc.full_node_rpc_client import FullNodeRpcClient
-    from chia.util.config import load_config
-    from chia.util.default_root import DEFAULT_ROOT_PATH
-    from chia.util.ints import uint16
-
-    config = load_config(DEFAULT_ROOT_PATH, "config.yaml")
-    self_hostname = config["self_hostname"]
-
-    if rpc_port is None:
-        rpc_port = config["full_node"]["rpc_port"]
-    try:
-        node_client: FullNodeRpcClient = await FullNodeRpcClient.create(
-            self_hostname, uint16(rpc_port), DEFAULT_ROOT_PATH, config
-        )
-        await function(node_client, config, *args)
-
-    except Exception as e:
-        if isinstance(e, ClientConnectorError):
-            print(f"Connection error. Check if full node rpc is running at {rpc_port}")
-            print("This is normal if full node is still starting up")
-        else:
-            tb = traceback.format_exc()
-            print(f"Exception from 'show' {tb}")
-        return  # Skip node_client cleanup
-
-    node_client.close()
-    await node_client.await_closed()
-
-
-async def show_async(
-    node_client,
-    config: Dict,
-    fee_info: bool,
-    state: bool,
-    show_connections: bool,
-    add_connection: str,
-    remove_connection: str,
-    block_header_hash_by_height: str,
-    block_by_header_hash: str,
-) -> None:
-
-    # Check State
-    if state:
-        if await print_blockchain_state(node_client, config) is True:
-            return None  # if no blockchain is found
-        # if called together with show_connections, leave a blank line
-        if show_connections:
-            print("")
-
-    # Check or edit node connections
-    if show_connections:
-        trusted_peers: Dict = config["full_node"].get("trusted_peers", {})
-        await print_connections(node_client, trusted_peers)
-        # if called together with state, leave a blank line
-        if state:
-            print("")
-
-    if fee_info:
-        await print_fee_info(node_client)
-
-    if add_connection:
-        await add_node_connection(node_client, add_connection)
-    if remove_connection:
-        await remove_node_connection(node_client, remove_connection)
-
-    # Get Block Information
-    if block_header_hash_by_height != "":
-        block_header = await node_client.get_block_record_by_height(block_header_hash_by_height)
-        if block_header is not None:
-            print(f"Header hash of block {block_header_hash_by_height}: " f"{block_header.header_hash.hex()}")
-        else:
-            print("Block height", block_header_hash_by_height, "not found")
-    if block_by_header_hash != "":
-        await print_block_from_hash(node_client, config, block_by_header_hash)
->>>>>>> ccec0d27
 
 
 @click.command("show", short_help="Show node information", no_args_is_help=True)
@@ -387,8 +40,8 @@
     ctx: click.Context,
     rpc_port: Optional[int],
     wallet_rpc_port: Optional[int],
-    fee_info: bool,
-    state: bool,
+    print_fee_info: bool,
+    print_state: bool,
     connections: bool,
     add_connection: str,
     remove_connection: str,
@@ -408,13 +61,9 @@
     asyncio.run(
         show_async(
             rpc_port,
-<<<<<<< HEAD
             ctx.obj["root_path"],
-=======
-            show_async,
-            fee_info,
->>>>>>> ccec0d27
-            state,
+            print_fee_info,
+            print_state,
             block_header_hash_by_height,
             block_by_header_hash,
         )
