from typing import Any, Dict, List, Optional


from chia.cmds.cmds_util import get_any_service_client
from chia.cmds.units import units
from chia.consensus.block_record import BlockRecord
from chia.rpc.farmer_rpc_client import FarmerRpcClient
from chia.rpc.full_node_rpc_client import FullNodeRpcClient
from chia.rpc.wallet_rpc_client import WalletRpcClient
from chia.util.misc import format_bytes
from chia.util.misc import format_minutes
from chia.util.network import is_localhost

SECONDS_PER_BLOCK = (24 * 3600) / 4608


async def get_harvesters_summary(farmer_rpc_port: Optional[int]) -> Optional[Dict[str, Any]]:
    farmer_client: Optional[FarmerRpcClient]
    async with get_any_service_client("farmer", farmer_rpc_port) as node_config_fp:
        farmer_client, _, _ = node_config_fp
        if farmer_client is not None:
            return await farmer_client.get_harvesters_summary()
    return None


async def get_blockchain_state(rpc_port: Optional[int]) -> Optional[Dict[str, Any]]:
<<<<<<< HEAD
    client: Optional[FullNodeRpcClient]
    async with get_any_service_client("full_node", rpc_port) as node_config_fp:
        client, _, _ = node_config_fp
        if client is not None:
            return await client.get_blockchain_state()
    return None


async def get_average_block_time(rpc_port: Optional[int]) -> float:
    client: Optional[FullNodeRpcClient]
    async with get_any_service_client("full_node", rpc_port) as node_config_fp:
        client, _, _ = node_config_fp
        if client is not None:
            blocks_to_compare = 500
            blockchain_state = await client.get_blockchain_state()
            curr: Optional[BlockRecord] = blockchain_state["peak"]
            if curr is None or curr.height < (blocks_to_compare + 100):
                return SECONDS_PER_BLOCK
            while curr is not None and curr.height > 0 and not curr.is_transaction_block:
                curr = await client.get_block_record(curr.prev_hash)
            if curr is None or curr.timestamp is None or curr.height is None:
                # stupid mypy
                return SECONDS_PER_BLOCK

            past_curr = await client.get_block_record_by_height(curr.height - blocks_to_compare)
            while past_curr is not None and past_curr.height > 0 and not past_curr.is_transaction_block:
                past_curr = await client.get_block_record(past_curr.prev_hash)
            if past_curr is None or past_curr.timestamp is None or past_curr.height is None:
                # stupid mypy
                return SECONDS_PER_BLOCK
            return (curr.timestamp - past_curr.timestamp) / (curr.height - past_curr.height)
=======
    blockchain_state = None
    try:
        config = load_config(DEFAULT_ROOT_PATH, "config.yaml")
        self_hostname = config["farmer"]["full_node_peer"]["host"]
        if rpc_port is None:
            rpc_port = config["full_node"]["rpc_port"]
        client = await FullNodeRpcClient.create(self_hostname, uint16(rpc_port), DEFAULT_ROOT_PATH, config)
        blockchain_state = await client.get_blockchain_state()
    except Exception as e:
        if isinstance(e, aiohttp.ClientConnectorError):
            print(f"Connection error. Check if full node is running at {rpc_port}")
        else:
            print(f"Exception from 'full node' {e}")

    client.close()
    await client.await_closed()
    return blockchain_state


async def get_average_block_time(rpc_port: Optional[int]) -> float:
    try:
        blocks_to_compare = 500
        config = load_config(DEFAULT_ROOT_PATH, "config.yaml")
        self_hostname = config["farmer"]["full_node_peer"]["host"]
        if rpc_port is None:
            rpc_port = config["full_node"]["rpc_port"]
        client = await FullNodeRpcClient.create(self_hostname, uint16(rpc_port), DEFAULT_ROOT_PATH, config)
        blockchain_state = await client.get_blockchain_state()
        curr: Optional[BlockRecord] = blockchain_state["peak"]
        if curr is None or curr.height < (blocks_to_compare + 100):
            client.close()
            await client.await_closed()
            return SECONDS_PER_BLOCK
        while curr is not None and curr.height > 0 and not curr.is_transaction_block:
            curr = await client.get_block_record(curr.prev_hash)
        if curr is None:
            client.close()
            await client.await_closed()
            return SECONDS_PER_BLOCK

        past_curr = await client.get_block_record_by_height(curr.height - blocks_to_compare)
        while past_curr is not None and past_curr.height > 0 and not past_curr.is_transaction_block:
            past_curr = await client.get_block_record(past_curr.prev_hash)
        if past_curr is None:
            client.close()
            await client.await_closed()
            return SECONDS_PER_BLOCK

        client.close()
        await client.await_closed()
        return (curr.timestamp - past_curr.timestamp) / (curr.height - past_curr.height)

    except Exception as e:
        if isinstance(e, aiohttp.ClientConnectorError):
            print(f"Connection error. Check if full node is running at {rpc_port}")
        else:
            print(f"Exception from 'full node' {e}")

    client.close()
    await client.await_closed()
>>>>>>> 5080daab
    return SECONDS_PER_BLOCK


async def get_wallets_stats(wallet_rpc_port: Optional[int]) -> Optional[Dict[str, Any]]:
    wallet_client: Optional[WalletRpcClient]
    async with get_any_service_client("wallet", wallet_rpc_port) as node_config_fp:
        wallet_client, _, _ = node_config_fp
        if wallet_client is not None:
            return await wallet_client.get_farmed_amount()
    return None


async def get_challenges(farmer_rpc_port: Optional[int]) -> Optional[List[Dict[str, Any]]]:
    farmer_client: Optional[FarmerRpcClient]
    async with get_any_service_client("farmer", farmer_rpc_port) as node_config_fp:
        farmer_client, _, _ = node_config_fp
        if farmer_client is not None:
            return await farmer_client.get_signage_points()
    return None


async def challenges(farmer_rpc_port: Optional[int], limit: int) -> None:
    signage_points = await get_challenges(farmer_rpc_port)
    if signage_points is None:
        return None

    signage_points.reverse()
    if limit != 0:
        signage_points = signage_points[:limit]

    for signage_point in signage_points:
        print(
            (
                f"Hash: {signage_point['signage_point']['challenge_hash']} "
                f"Index: {signage_point['signage_point']['signage_point_index']}"
            )
        )


async def summary(
    rpc_port: Optional[int],
    wallet_rpc_port: Optional[int],
    harvester_rpc_port: Optional[int],
    farmer_rpc_port: Optional[int],
) -> None:
    harvesters_summary = await get_harvesters_summary(farmer_rpc_port)
    blockchain_state = await get_blockchain_state(rpc_port)
    farmer_running = False if harvesters_summary is None else True  # harvesters uses farmer rpc too

    wallet_not_ready: bool = False
    amounts = None
    try:
        amounts = await get_wallets_stats(wallet_rpc_port)
    except Exception:
        wallet_not_ready = True
    wallet_not_running: bool = True if amounts is None else False

    print("Farming status: ", end="")
    if blockchain_state is None:
        print("Not available")
    elif blockchain_state["sync"]["sync_mode"]:
        print("Syncing")
    elif not blockchain_state["sync"]["synced"]:
        print("Not synced or not connected to peers")
    elif not farmer_running:
        print("Not running")
    else:
        print("Farming")

    if amounts is not None:
        print(f"Total chia farmed: {amounts['farmed_amount'] / units['chia']}")
        print(f"User transaction fees: {amounts['fee_amount'] / units['chia']}")
        print(f"Block rewards: {(amounts['farmer_reward_amount'] + amounts['pool_reward_amount']) / units['chia']}")
        print(f"Last height farmed: {amounts['last_height_farmed']}")

    class PlotStats:
        total_plot_size = 0
        total_plots = 0

    if harvesters_summary is not None:
        harvesters_local: Dict[str, Dict[str, Any]] = {}
        harvesters_remote: Dict[str, Dict[str, Any]] = {}
        for harvester in harvesters_summary["harvesters"]:
            ip = harvester["connection"]["host"]
            if is_localhost(ip):
                harvesters_local[harvester["connection"]["node_id"]] = harvester
            else:
                if ip not in harvesters_remote:
                    harvesters_remote[ip] = {}
                harvesters_remote[ip][harvester["connection"]["node_id"]] = harvester

        def process_harvesters(harvester_peers_in: dict):
            for harvester_peer_id, harvester_dict in harvester_peers_in.items():
                syncing = harvester_dict["syncing"]
                if syncing is not None and syncing["initial"]:
                    print(f"   Loading plots: {syncing['plot_files_processed']} / {syncing['plot_files_total']}")
                else:
                    total_plot_size_harvester = harvester_dict["total_plot_size"]
                    plot_count_harvester = harvester_dict["plots"]
                    PlotStats.total_plot_size += total_plot_size_harvester
                    PlotStats.total_plots += plot_count_harvester
                    print(f"   {plot_count_harvester} plots of size: {format_bytes(total_plot_size_harvester)}")

        if len(harvesters_local) > 0:
            print(f"Local Harvester{'s' if len(harvesters_local) > 1 else ''}")
            process_harvesters(harvesters_local)
        for harvester_ip, harvester_peers in harvesters_remote.items():
            print(f"Remote Harvester{'s' if len(harvester_peers) > 1 else ''} for IP: {harvester_ip}")
            process_harvesters(harvester_peers)

        print(f"Plot count for all harvesters: {PlotStats.total_plots}")

        print("Total size of plots: ", end="")
        print(format_bytes(PlotStats.total_plot_size))
    else:
        print("Plot count: Unknown")
        print("Total size of plots: Unknown")

    if blockchain_state is not None:
        print("Estimated network space: ", end="")
        print(format_bytes(blockchain_state["space"]))
    else:
        print("Estimated network space: Unknown")

    minutes = -1
    if blockchain_state is not None and harvesters_summary is not None:
        proportion = PlotStats.total_plot_size / blockchain_state["space"] if blockchain_state["space"] else -1
        minutes = int((await get_average_block_time(rpc_port) / 60) / proportion) if proportion else -1

    if harvesters_summary is not None and PlotStats.total_plots == 0:
        print("Expected time to win: Never (no plots)")
    else:
        print("Expected time to win: " + format_minutes(minutes))

    if amounts is None:
        if wallet_not_running:
            print("For details on farmed rewards and fees you should run 'chia start wallet' and 'chia wallet show'")
        elif wallet_not_ready:
            print("For details on farmed rewards and fees you should run 'chia wallet show'")
    else:
        print("Note: log into your key using 'chia wallet show' to see rewards for each key")<|MERGE_RESOLUTION|>--- conflicted
+++ resolved
@@ -24,7 +24,6 @@
 
 
 async def get_blockchain_state(rpc_port: Optional[int]) -> Optional[Dict[str, Any]]:
-<<<<<<< HEAD
     client: Optional[FullNodeRpcClient]
     async with get_any_service_client("full_node", rpc_port) as node_config_fp:
         client, _, _ = node_config_fp
@@ -48,7 +47,6 @@
             if curr is None or curr.timestamp is None or curr.height is None:
                 # stupid mypy
                 return SECONDS_PER_BLOCK
-
             past_curr = await client.get_block_record_by_height(curr.height - blocks_to_compare)
             while past_curr is not None and past_curr.height > 0 and not past_curr.is_transaction_block:
                 past_curr = await client.get_block_record(past_curr.prev_hash)
@@ -56,68 +54,6 @@
                 # stupid mypy
                 return SECONDS_PER_BLOCK
             return (curr.timestamp - past_curr.timestamp) / (curr.height - past_curr.height)
-=======
-    blockchain_state = None
-    try:
-        config = load_config(DEFAULT_ROOT_PATH, "config.yaml")
-        self_hostname = config["farmer"]["full_node_peer"]["host"]
-        if rpc_port is None:
-            rpc_port = config["full_node"]["rpc_port"]
-        client = await FullNodeRpcClient.create(self_hostname, uint16(rpc_port), DEFAULT_ROOT_PATH, config)
-        blockchain_state = await client.get_blockchain_state()
-    except Exception as e:
-        if isinstance(e, aiohttp.ClientConnectorError):
-            print(f"Connection error. Check if full node is running at {rpc_port}")
-        else:
-            print(f"Exception from 'full node' {e}")
-
-    client.close()
-    await client.await_closed()
-    return blockchain_state
-
-
-async def get_average_block_time(rpc_port: Optional[int]) -> float:
-    try:
-        blocks_to_compare = 500
-        config = load_config(DEFAULT_ROOT_PATH, "config.yaml")
-        self_hostname = config["farmer"]["full_node_peer"]["host"]
-        if rpc_port is None:
-            rpc_port = config["full_node"]["rpc_port"]
-        client = await FullNodeRpcClient.create(self_hostname, uint16(rpc_port), DEFAULT_ROOT_PATH, config)
-        blockchain_state = await client.get_blockchain_state()
-        curr: Optional[BlockRecord] = blockchain_state["peak"]
-        if curr is None or curr.height < (blocks_to_compare + 100):
-            client.close()
-            await client.await_closed()
-            return SECONDS_PER_BLOCK
-        while curr is not None and curr.height > 0 and not curr.is_transaction_block:
-            curr = await client.get_block_record(curr.prev_hash)
-        if curr is None:
-            client.close()
-            await client.await_closed()
-            return SECONDS_PER_BLOCK
-
-        past_curr = await client.get_block_record_by_height(curr.height - blocks_to_compare)
-        while past_curr is not None and past_curr.height > 0 and not past_curr.is_transaction_block:
-            past_curr = await client.get_block_record(past_curr.prev_hash)
-        if past_curr is None:
-            client.close()
-            await client.await_closed()
-            return SECONDS_PER_BLOCK
-
-        client.close()
-        await client.await_closed()
-        return (curr.timestamp - past_curr.timestamp) / (curr.height - past_curr.height)
-
-    except Exception as e:
-        if isinstance(e, aiohttp.ClientConnectorError):
-            print(f"Connection error. Check if full node is running at {rpc_port}")
-        else:
-            print(f"Exception from 'full node' {e}")
-
-    client.close()
-    await client.await_closed()
->>>>>>> 5080daab
     return SECONDS_PER_BLOCK
 
 
