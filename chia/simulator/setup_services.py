--- conflicted
+++ resolved
@@ -483,12 +483,7 @@
     config: Dict[str, Any],
     root_path: Path,
     vdf_port: uint16 = uint16(0),
-<<<<<<< HEAD
 ) -> AsyncIterator[Service[Timelord, TimelordAPI]]:
-    config = b_tools.config
-=======
-) -> AsyncGenerator[Service[Timelord, TimelordAPI], None]:
->>>>>>> 7df9599b
     service_config = config["timelord"]
     service_config["full_node_peer"]["port"] = full_node_port
     service_config["bluebox_mode"] = sanitizer
