import asyncio
import logging
import random
import time
import traceback
from pathlib import Path
from typing import Any, Awaitable, Callable, Dict, List, Optional, Set, Tuple, Union

import aiohttp
import aiosqlite

from chia.data_layer.data_layer_errors import KeyNotFoundError
from chia.data_layer.data_layer_server import DataLayerServer
from chia.data_layer.data_layer_util import (
    DiffData,
    InternalNode,
    KeyValue,
    Layer,
    Offer,
    OfferStore,
    Proof,
    ProofOfInclusion,
    ProofOfInclusionLayer,
    Root,
    ServerInfo,
    Status,
    StoreProofs,
    Subscription,
    TerminalNode,
    leaf_hash,
)
from chia.data_layer.data_layer_wallet import DataLayerWallet, Mirror, SingletonRecord, verify_offer
from chia.data_layer.data_store import DataStore
from chia.data_layer.download_data import insert_from_delta_file, write_files_for_root
from chia.rpc.wallet_rpc_client import WalletRpcClient
from chia.server.server import ChiaServer
from chia.types.blockchain_format.sized_bytes import bytes32
from chia.util.db_wrapper import DBWrapper
from chia.util.ints import uint32, uint64
from chia.util.path import path_from_root
from chia.wallet.trade_record import TradeRecord
from chia.wallet.trading.offer import Offer as TradingOffer
from chia.wallet.transaction_record import TransactionRecord


class DataLayer:
    data_store: DataStore
    data_layer_server: DataLayerServer
    db_wrapper: DBWrapper
    batch_update_db_wrapper: DBWrapper
    db_path: Path
    connection: Optional[aiosqlite.Connection]
    config: Dict[str, Any]
    log: logging.Logger
    wallet_rpc_init: Awaitable[WalletRpcClient]
    state_changed_callback: Optional[Callable[..., object]]
    wallet_id: uint64
    initialized: bool
    none_bytes: bytes32
    lock: asyncio.Lock

    def __init__(
        self,
        config: Dict[str, Any],
        root_path: Path,
        wallet_rpc_init: Awaitable[WalletRpcClient],
        name: Optional[str] = None,
    ):
        if name == "":
            # TODO: If no code depends on "" counting as 'unspecified' then we do not
            #       need this.
            name = None
        self.initialized = False
        self.config = config
        self.connection = None
        self.wallet_rpc_init = wallet_rpc_init
        self.log = logging.getLogger(name if name is None else __name__)
        self._shut_down: bool = False
        db_path_replaced: str = config["database_path"].replace("CHALLENGE", config["selected_network"])
        self.db_path = path_from_root(root_path, db_path_replaced)
        self.db_path.parent.mkdir(parents=True, exist_ok=True)
        server_files_replaced: str = config.get(
            "server_files_location", "data_layer/db/server_files_location_CHALLENGE"
        ).replace("CHALLENGE", config["selected_network"])
        self.server_files_location = path_from_root(root_path, server_files_replaced)
        self.server_files_location.mkdir(parents=True, exist_ok=True)
        self.data_layer_server = DataLayerServer(root_path, self.config, self.log)
        self.none_bytes = bytes32([0] * 32)
        self.lock = asyncio.Lock()

    def _set_state_changed_callback(self, callback: Callable[..., object]) -> None:
        self.state_changed_callback = callback

    def set_server(self, server: ChiaServer) -> None:
        self.server = server

    async def _start(self) -> bool:
        self.connection = await aiosqlite.connect(self.db_path)
        self.db_wrapper = DBWrapper(self.connection)
        self.data_store = await DataStore.create(self.db_wrapper)
        self.wallet_rpc = await self.wallet_rpc_init
        self.subscription_lock: asyncio.Lock = asyncio.Lock()
        if self.config.get("run_server", False):
            await self.data_layer_server.start()

        self.periodically_manage_data_task: asyncio.Task[Any] = asyncio.create_task(self.periodically_manage_data())
        return True

    def _close(self) -> None:
        # TODO: review for anything else we need to do here
        self._shut_down = True

    async def _await_closed(self) -> None:
        if self.connection is not None:
            await self.connection.close()
        if self.config.get("run_server", False):
            await self.data_layer_server.stop()
        try:
            self.periodically_manage_data_task.cancel()
        except asyncio.CancelledError:
            pass

    async def create_store(
        self, fee: uint64, root: bytes32 = bytes32([0] * 32)
    ) -> Tuple[List[TransactionRecord], bytes32]:
        txs, tree_id = await self.wallet_rpc.create_new_dl(root, fee)
        res = await self.data_store.create_tree(tree_id=tree_id)
        if res is None:
            self.log.fatal("failed creating store")
        self.initialized = True
        return txs, tree_id

    async def batch_update(
        self,
        tree_id: bytes32,
        changelist: List[Dict[str, Any]],
        fee: uint64,
    ) -> TransactionRecord:
        await self.batch_insert(tree_id=tree_id, changelist=changelist)
        return await self.publish_update(tree_id=tree_id, fee=fee)

    async def batch_insert(
        self,
        tree_id: bytes32,
        changelist: List[Dict[str, Any]],
        lock: bool = True,
    ) -> bytes32:
        async with self.data_store.transaction(lock=lock):
            # Make sure we update based on the latest confirmed root.
            async with self.lock:
                await self._update_confirmation_status(tree_id=tree_id, lock=False)
            pending_root: Optional[Root] = await self.data_store.get_pending_root(tree_id=tree_id, lock=False)
            if pending_root is not None:
                raise Exception("Already have a pending root waiting for confirmation.")

            # check before any DL changes that this singleton is currently owned by this wallet
            singleton_records: List[SingletonRecord] = await self.get_owned_stores()
            if not any(tree_id == singleton.launcher_id for singleton in singleton_records):
                raise ValueError(f"Singleton with launcher ID {tree_id} is not owned by DL Wallet")

            t1 = time.monotonic()
            batch_hash = await self.data_store.insert_batch(tree_id, changelist, lock=False)
            t2 = time.monotonic()
            self.log.info(f"Data store batch update process time: {t2 - t1}.")
            # todo return empty node hash from get_tree_root
            if batch_hash is not None:
                node_hash = batch_hash
            else:
                node_hash = self.none_bytes  # todo change

            return node_hash

    async def publish_update(
        self,
        tree_id: bytes32,
        fee: uint64,
    ) -> TransactionRecord:
        # Make sure we update based on the latest confirmed root.
        async with self.lock:
            await self._update_confirmation_status(tree_id=tree_id)
        pending_root: Optional[Root] = await self.data_store.get_pending_root(tree_id=tree_id)
        if pending_root is None:
            raise Exception("Latest root is already confirmed.")

        root_hash = self.none_bytes if pending_root.node_hash is None else pending_root.node_hash

        transaction_record = await self.wallet_rpc.dl_update_root(
            launcher_id=tree_id,
            new_root=root_hash,
            fee=fee,
        )
        return transaction_record

    async def get_key_value_hash(
        self,
        store_id: bytes32,
        key: bytes,
        root_hash: Optional[bytes32] = None,
        lock: bool = True,
    ) -> bytes32:
        async with self.data_store.transaction(lock=lock):
            async with self.lock:
                await self._update_confirmation_status(tree_id=store_id, lock=False)
            node = await self.data_store.get_node_by_key(tree_id=store_id, key=key, root_hash=root_hash, lock=False)
            return node.hash

    async def get_value(self, store_id: bytes32, key: bytes, lock: bool = True) -> Optional[bytes]:
        async with self.data_store.transaction(lock=lock):
            async with self.lock:
                await self._update_confirmation_status(tree_id=store_id, lock=False)
            res = await self.data_store.get_node_by_key(tree_id=store_id, key=key, lock=False)
            if res is None:
                self.log.error("Failed to fetch key")
                return None
            return res.value

    async def get_keys_values(self, store_id: bytes32, root_hash: Optional[bytes32]) -> List[TerminalNode]:
        async with self.lock:
            await self._update_confirmation_status(tree_id=store_id)
        res = await self.data_store.get_keys_values(store_id, root_hash)
        if res is None:
            self.log.error("Failed to fetch keys values")
        return res

    async def get_keys(self, store_id: bytes32, root_hash: Optional[bytes32]) -> List[bytes]:
        async with self.lock:
            await self._update_confirmation_status(tree_id=store_id)
        res = await self.data_store.get_keys(store_id, root_hash)
        return res

    async def get_ancestors(self, node_hash: bytes32, store_id: bytes32) -> List[InternalNode]:
        res = await self.data_store.get_ancestors(node_hash=node_hash, tree_id=store_id)
        if res is None:
            self.log.error("Failed to get ancestors")
        return res

    async def get_root(self, store_id: bytes32) -> Optional[SingletonRecord]:
        latest = await self.wallet_rpc.dl_latest_singleton(store_id, True)
        if latest is None:
            self.log.error(f"Failed to get root for {store_id.hex()}")
        return latest

    async def get_local_root(self, store_id: bytes32) -> Optional[bytes32]:
        async with self.lock:
            await self._update_confirmation_status(tree_id=store_id)
        res = await self.data_store.get_tree_root(tree_id=store_id)
        if res is None:
            self.log.error(f"Failed to get root for {store_id.hex()}")
            return None
        return res.node_hash

    async def get_root_history(self, store_id: bytes32) -> List[SingletonRecord]:
        records = await self.wallet_rpc.dl_history(store_id)
        if records is None:
            self.log.error(f"Failed to get root history for {store_id.hex()}")
        root_history = []
        prev: Optional[SingletonRecord] = None
        for record in records:
            if prev is None or record.root != prev.root:
                root_history.append(record)
                prev = record
        return root_history

    async def _update_confirmation_status(self, tree_id: bytes32, lock: bool = True) -> None:
        async with self.data_store.transaction(lock=lock):
            try:
                root = await self.data_store.get_tree_root(tree_id=tree_id, lock=False)
            except asyncio.CancelledError:
                raise
            except Exception:
                root = None
            singleton_record: Optional[SingletonRecord] = await self.wallet_rpc.dl_latest_singleton(tree_id, True)
            if singleton_record is None:
                return
            if root is None:
                pending_root = await self.data_store.get_pending_root(tree_id=tree_id, lock=False)
                if pending_root is not None:
                    if pending_root.generation == 0 and pending_root.node_hash is None:
                        await self.data_store.change_root_status(pending_root, Status.COMMITTED, lock=False)
                        await self.data_store.clear_pending_roots(tree_id=tree_id, lock=False)
                        return
                    else:
                        root = None
            if root is None:
                self.log.info(f"Don't have pending root for {tree_id}.")
                return
            if root.generation == singleton_record.generation:
                return
            if root.generation > singleton_record.generation:
                self.log.info(
                    f"Local root ahead of chain root: {root.generation} {singleton_record.generation}. "
                    "Maybe we're doing a batch update."
                )
                return
            wallet_history = await self.wallet_rpc.dl_history(
                launcher_id=tree_id,
                min_generation=uint32(root.generation + 1),
                max_generation=singleton_record.generation,
            )
            new_hashes = [record.root for record in reversed(wallet_history)]
            root_hash = self.none_bytes if root.node_hash is None else root.node_hash
            generation_shift = 0
            while len(new_hashes) > 0 and new_hashes[0] == root_hash:
                generation_shift += 1
                new_hashes.pop(0)
            if generation_shift > 0:
                await self.data_store.shift_root_generations(tree_id=tree_id, shift_size=generation_shift, lock=False)
            else:
                expected_root_hash = None if new_hashes[0] == self.none_bytes else new_hashes[0]
                pending_root = await self.data_store.get_pending_root(tree_id=tree_id, lock=False)
                if (
                    pending_root is not None
                    and pending_root.generation == root.generation + 1
                    and pending_root.node_hash == expected_root_hash
                ):
                    await self.data_store.change_root_status(pending_root, Status.COMMITTED, lock=False)
                    await self.data_store.build_ancestor_table_for_latest_root(tree_id=tree_id, lock=False)
            await self.data_store.clear_pending_roots(tree_id=tree_id, lock=False)

    async def fetch_and_validate(self, tree_id: bytes32) -> None:
        singleton_record: Optional[SingletonRecord] = await self.wallet_rpc.dl_latest_singleton(tree_id, True)
        if singleton_record is None:
            self.log.info(f"Fetch data: No singleton record for {tree_id}.")
            return
        if singleton_record.generation == uint32(0):
            self.log.info(f"Fetch data: No data on chain for {tree_id}.")
            return

        async with self.lock:
            await self._update_confirmation_status(tree_id=tree_id)

        if not await self.data_store.tree_id_exists(tree_id=tree_id):
            await self.data_store.create_tree(tree_id=tree_id, status=Status.COMMITTED)

        timestamp = int(time.time())
        servers_info = await self.data_store.get_available_servers_for_store(tree_id, timestamp)
        # TODO: maybe append a random object to the whole DataLayer class?
        random.shuffle(servers_info)
        for server_info in servers_info:
            url = server_info.url
            root = await self.data_store.get_tree_root(tree_id=tree_id)
            if root.generation > singleton_record.generation:
                self.log.info(
                    "Fetch data: local DL store is ahead of chain generation. "
                    f"Local root: {root}. Singleton: {singleton_record}"
                )
                break
            if root.generation == singleton_record.generation:
                self.log.info(f"Fetch data: wallet generation matching on-chain generation: {tree_id}.")
                break

            self.log.info(
                f"Downloading files {tree_id}. "
                f"Current wallet generation: {root.generation}. "
                f"Target wallet generation: {singleton_record.generation}. "
                f"Server used: {url}."
            )

            to_download = await self.wallet_rpc.dl_history(
                launcher_id=tree_id,
                min_generation=uint32(root.generation + 1),
                max_generation=singleton_record.generation,
            )

            try:
                success = await insert_from_delta_file(
                    self.data_store,
                    tree_id,
                    root.generation,
                    [record.root for record in reversed(to_download)],
                    server_info,
                    self.server_files_location,
                    self.log,
                )
                if success:
                    self.log.info(
                        f"Finished downloading and validating {tree_id}. "
                        f"Wallet generation saved: {singleton_record.generation}. "
                        f"Root hash saved: {singleton_record.root}."
                    )
                    break
            except asyncio.CancelledError:
                raise
            except aiohttp.client_exceptions.ClientConnectorError:
                self.log.warning(f"Server {url} unavailable for {tree_id}.")
            except Exception as e:
                self.log.warning(f"Exception while downloading files for {tree_id}: {e} {traceback.format_exc()}.")

    async def upload_files(self, tree_id: bytes32) -> None:
        singleton_record: Optional[SingletonRecord] = await self.wallet_rpc.dl_latest_singleton(tree_id, True)
        if singleton_record is None:
            self.log.info(f"Upload files: no on-chain record for {tree_id}.")
            return
        async with self.lock:
            await self._update_confirmation_status(tree_id=tree_id)

        root = await self.data_store.get_tree_root(tree_id=tree_id)
        publish_generation = min(singleton_record.generation, 0 if root is None else root.generation)
        # If we make some batch updates, which get confirmed to the chain, we need to create the files.
        # We iterate back and write the missing files, until we find the files already written.
        root = await self.data_store.get_tree_root(tree_id=tree_id, generation=publish_generation)
        while publish_generation > 0 and await write_files_for_root(
            self.data_store,
            tree_id,
            root,
            self.server_files_location,
        ):
            publish_generation -= 1
            root = await self.data_store.get_tree_root(tree_id=tree_id, generation=publish_generation)

    async def add_missing_files(self, store_id: bytes32, override: bool, foldername: Optional[Path]) -> None:
        root = await self.data_store.get_tree_root(tree_id=store_id)
        singleton_record: Optional[SingletonRecord] = await self.wallet_rpc.dl_latest_singleton(store_id, True)
        if singleton_record is None:
            self.log.error(f"No singleton record found for: {store_id}")
            return
        max_generation = min(singleton_record.generation, 0 if root is None else root.generation)
        server_files_location = foldername if foldername is not None else self.server_files_location
        for generation in range(1, max_generation + 1):
            root = await self.data_store.get_tree_root(tree_id=store_id, generation=generation)
            await write_files_for_root(self.data_store, store_id, root, server_files_location, override)

    async def subscribe(self, store_id: bytes32, urls: List[str]) -> None:
        parsed_urls = [url.rstrip("/") for url in urls]
        subscription = Subscription(store_id, [ServerInfo(url, 0, 0) for url in parsed_urls])
        await self.wallet_rpc.dl_track_new(subscription.tree_id)
        async with self.subscription_lock:
            await self.data_store.subscribe(subscription)
        self.log.info(f"Done adding subscription: {subscription.tree_id}")

    async def remove_subscriptions(self, store_id: bytes32, urls: List[str]) -> None:
        parsed_urls = [url.rstrip("/") for url in urls]
        async with self.subscription_lock:
            await self.data_store.remove_subscriptions(store_id, parsed_urls)

    async def unsubscribe(self, tree_id: bytes32) -> None:
        subscriptions = await self.get_subscriptions()
        if tree_id not in (subscription.tree_id for subscription in subscriptions):
            raise RuntimeError("No subscription found for the given tree_id.")
        async with self.subscription_lock:
            await self.data_store.unsubscribe(tree_id)
        await self.wallet_rpc.dl_stop_tracking(tree_id)
        self.log.info(f"Unsubscribed to {tree_id}")

    async def get_subscriptions(self) -> List[Subscription]:
        async with self.subscription_lock:
            return await self.data_store.get_subscriptions()

    async def add_mirror(self, store_id: bytes32, urls: List[str], amount: uint64, fee: uint64) -> None:
        bytes_urls = [bytes(url, "utf8") for url in urls]
        await self.wallet_rpc.dl_new_mirror(store_id, amount, bytes_urls, fee)

    async def delete_mirror(self, coin_id: bytes32, fee: uint64) -> None:
        await self.wallet_rpc.dl_delete_mirror(coin_id, fee)

    async def get_mirrors(self, tree_id: bytes32) -> List[Mirror]:
        return await self.wallet_rpc.dl_get_mirrors(tree_id)

    async def update_subscriptions_from_wallet(self, tree_id: bytes32) -> None:
        mirrors: List[Mirror] = await self.wallet_rpc.dl_get_mirrors(tree_id)
        urls: List[str] = []
        for mirror in mirrors:
            urls = urls + [url.decode("utf8") for url in mirror.urls]
        urls = [url.rstrip("/") for url in urls]
        await self.data_store.update_subscriptions_from_wallet(tree_id, urls)

    async def get_owned_stores(self) -> List[SingletonRecord]:
        return await self.wallet_rpc.dl_owned_singletons()

    async def get_kv_diff(self, tree_id: bytes32, hash_1: bytes32, hash_2: bytes32) -> Set[DiffData]:
        return await self.data_store.get_kv_diff(tree_id, hash_1, hash_2)

    async def periodically_manage_data(self) -> None:
        manage_data_interval = self.config.get("manage_data_interval", 60)
        while not self._shut_down:
            async with self.subscription_lock:
                try:
                    subscriptions = await self.data_store.get_subscriptions()
                    for subscription in subscriptions:
                        await self.wallet_rpc.dl_track_new(subscription.tree_id)
                    break
                except aiohttp.client_exceptions.ClientConnectorError:
                    pass
                except asyncio.CancelledError:
                    raise

            self.log.warning("Cannot connect to the wallet. Retrying in 3s.")

            delay_until = time.monotonic() + 3
            while time.monotonic() < delay_until:
                if self._shut_down:
                    break
                try:
                    await asyncio.sleep(0.1)
                except asyncio.CancelledError:
                    raise

        while not self._shut_down:
            async with self.subscription_lock:
                subscriptions = await self.data_store.get_subscriptions()

            # Subscribe to all local tree_ids that we can find on chain.
            local_tree_ids = await self.data_store.get_tree_ids()
            subscription_tree_ids = set(subscription.tree_id for subscription in subscriptions)
            for local_id in local_tree_ids:
                if local_id not in subscription_tree_ids:
                    try:
                        await self.subscribe(local_id, [])
                    except asyncio.CancelledError:
                        raise
                    except Exception as e:
                        self.log.info(
                            f"Can't subscribe to locally stored {local_id}: {type(e)} {e} {traceback.format_exc()}"
                        )

            async with self.subscription_lock:
                for subscription in subscriptions:
                    try:
                        await self.update_subscriptions_from_wallet(subscription.tree_id)
                        await self.fetch_and_validate(subscription.tree_id)
                        await self.upload_files(subscription.tree_id)
                    except asyncio.CancelledError:
                        raise
                    except Exception as e:
                        self.log.error(f"Exception while fetching data: {type(e)} {e} {traceback.format_exc()}.")
            try:
                await asyncio.sleep(manage_data_interval)
            except asyncio.CancelledError:
                raise

    async def build_offer_changelist(
        self,
        store_id: bytes32,
        inclusions: Tuple[KeyValue, ...],
        lock: bool = True,
    ) -> List[Dict[str, Any]]:
        async with self.data_store.transaction(lock=lock):
            changelist: List[Dict[str, Any]] = []
            for entry in inclusions:
                try:
                    existing_value = await self.get_value(store_id=store_id, key=entry.key, lock=False)
                except KeyNotFoundError:
                    existing_value = None

                if existing_value == entry.value:
                    # already present, nothing needed
                    continue

                if existing_value is not None:
                    # upsert, delete the existing key and value
                    changelist.append(
                        {
                            "action": "delete",
                            "key": entry.key,
                        }
                    )

                changelist.append(
                    {
                        "action": "insert",
                        "key": entry.key,
                        "value": entry.value,
                    }
                )

            return changelist

    async def process_offered_stores(
        self, offer_stores: Tuple[OfferStore, ...], lock: bool = True
    ) -> Dict[bytes32, StoreProofs]:
        async with self.data_store.transaction(lock=lock):
            our_store_proofs: Dict[bytes32, StoreProofs] = {}
            for offer_store in offer_stores:
                changelist = await self.build_offer_changelist(
                    store_id=offer_store.store_id,
                    inclusions=offer_store.inclusions,
                    lock=False,
                )

                if len(changelist) > 0:
                    new_root_hash = await self.batch_insert(
                        tree_id=offer_store.store_id,
                        changelist=changelist,
                        lock=False,
                    )
                else:
                    existing_root = await self.get_root(store_id=offer_store.store_id)
                    if existing_root is None:
                        raise Exception(f"store id not available: {offer_store.store_id.hex()}")
                    new_root_hash = existing_root.root

                if new_root_hash is None:
                    raise Exception("only inserts are supported so a None root hash should not be possible")

                proofs: List[Proof] = []
                for entry in offer_store.inclusions:
                    node_hash = await self.get_key_value_hash(
                        store_id=offer_store.store_id,
                        key=entry.key,
                        root_hash=new_root_hash,
                        lock=False,
                    )
                    proof_of_inclusion = await self.data_store.get_proof_of_inclusion_by_hash(
                        node_hash=node_hash,
                        tree_id=offer_store.store_id,
                        root_hash=new_root_hash,
                        lock=False,
                    )
                    proof = Proof(
                        key=entry.key,
                        value=entry.value,
                        node_hash=proof_of_inclusion.node_hash,
                        layers=tuple(
                            Layer(
                                other_hash_side=layer.other_hash_side,
                                other_hash=layer.other_hash,
                                combined_hash=layer.combined_hash,
                            )
                            for layer in proof_of_inclusion.layers
                        ),
                    )
                    proofs.append(proof)
                store_proof = StoreProofs(store_id=offer_store.store_id, proofs=tuple(proofs))
                our_store_proofs[offer_store.store_id] = store_proof
            return our_store_proofs

    async def make_offer(
        self,
        maker: Tuple[OfferStore, ...],
        taker: Tuple[OfferStore, ...],
        fee: uint64,
    ) -> Offer:
        async with self.data_store.transaction():
            our_store_proofs = await self.process_offered_stores(offer_stores=maker, lock=False)

            offer_dict: Dict[Union[uint32, str], int] = {
                **{offer_store.store_id.hex(): -1 for offer_store in maker},
                **{offer_store.store_id.hex(): 1 for offer_store in taker},
            }

<<<<<<< HEAD
            solver: Dict[str, Any] = {
                "0x"
                + our_offer_store.store_id.hex(): {
                    "new_root": "0x" + our_store_proofs[our_offer_store.store_id].proofs[0].root().hex(),
                    "dependencies": [
                        {
                            "launcher_id": "0x" + their_offer_store.store_id.hex(),
                            "values_to_prove": [
                                "0x" + leaf_hash(key=entry.key, value=entry.value).hex()
                                for entry in their_offer_store.inclusions
                            ],
                        }
                        for their_offer_store in taker
                    ],
                }
                for our_offer_store in maker
            }
=======
        wallet_offer, trade_record = await self.wallet_rpc.create_offer_for_ids(
            offer_dict=offer_dict,
            solver=solver,
            driver_dict={},
            fee=fee,
            validate_only=False,
        )
        if wallet_offer is None:
            raise Exception("offer is None despite validate_only=False")

        offer = Offer(
            trade_id=trade_record.trade_id,
            offer=bytes(wallet_offer),
            taker=taker,
            maker=tuple(our_store_proofs.values()),
        )
>>>>>>> 782f7cc4

            wallet_offer, trade_record = await self.wallet_rpc.create_offer_for_ids(
                offer_dict=offer_dict,
                solver=solver,
                driver_dict={},
                fee=fee,
                validate_only=False,
            )
            if wallet_offer is None:
                raise Exception("offer is None despite validate_only=False")

            offer = Offer(
                offer_id=trade_record.trade_id,
                offer=bytes(wallet_offer),
                taker=taker,
                maker=tuple(our_store_proofs.values()),
            )

            # being extra careful and verifying the offer before returning it
            trading_offer = TradingOffer.from_bytes(offer.offer)
            summary = await DataLayerWallet.get_offer_summary(offer=trading_offer)

            verify_offer(maker=offer.maker, taker=offer.taker, summary=summary)

            return offer

    async def take_offer(
        self,
        offer_bytes: bytes,
        taker: Tuple[OfferStore, ...],
        maker: Tuple[StoreProofs, ...],
        fee: uint64,
    ) -> TradeRecord:
        async with self.data_store.transaction():
            our_store_proofs = await self.process_offered_stores(offer_stores=taker, lock=False)

            offer = TradingOffer.from_bytes(offer_bytes)
            summary = await DataLayerWallet.get_offer_summary(offer=offer)

            verify_offer(maker=maker, taker=taker, summary=summary)

            all_store_proofs: Dict[bytes32, StoreProofs] = {
                store_proofs.proofs[0].root(): store_proofs for store_proofs in [*maker, *our_store_proofs.values()]
            }
            proofs_of_inclusion: List[Tuple[str, str, List[str]]] = []
            for root, store_proofs in all_store_proofs.items():
                for proof in store_proofs.proofs:
                    layers = [
                        ProofOfInclusionLayer(
                            combined_hash=layer.combined_hash,
                            other_hash_side=layer.other_hash_side,
                            other_hash=layer.other_hash,
                        )
                        for layer in proof.layers
                    ]
                    proof_of_inclusion = ProofOfInclusion(node_hash=proof.node_hash, layers=layers)
                    sibling_sides_integer = proof_of_inclusion.sibling_sides_integer()
                    proofs_of_inclusion.append(
                        (
                            root.hex(),
                            str(sibling_sides_integer),
                            ["0x" + sibling_hash.hex() for sibling_hash in proof_of_inclusion.sibling_hashes()],
                        )
                    )

            solver: Dict[str, Any] = {
                "proofs_of_inclusion": proofs_of_inclusion,
                **{
                    "0x"
                    + our_offer_store.store_id.hex(): {
                        "new_root": "0x" + root.hex(),
                        "dependencies": [
                            {
                                "launcher_id": "0x" + their_offer_store.store_id.hex(),
                                "values_to_prove": ["0x" + entry.node_hash.hex() for entry in their_offer_store.proofs],
                            }
                            for their_offer_store in maker
                        ],
                    }
                    for our_offer_store in taker
                },
            }

            # TODO: what if this fails after the offer is taken?
            trade_record = await self.wallet_rpc.take_offer(
                offer=offer,
                solver=solver,
                fee=fee,
            )

            return trade_record<|MERGE_RESOLUTION|>--- conflicted
+++ resolved
@@ -638,7 +638,6 @@
                 **{offer_store.store_id.hex(): 1 for offer_store in taker},
             }
 
-<<<<<<< HEAD
             solver: Dict[str, Any] = {
                 "0x"
                 + our_offer_store.store_id.hex(): {
@@ -656,24 +655,6 @@
                 }
                 for our_offer_store in maker
             }
-=======
-        wallet_offer, trade_record = await self.wallet_rpc.create_offer_for_ids(
-            offer_dict=offer_dict,
-            solver=solver,
-            driver_dict={},
-            fee=fee,
-            validate_only=False,
-        )
-        if wallet_offer is None:
-            raise Exception("offer is None despite validate_only=False")
-
-        offer = Offer(
-            trade_id=trade_record.trade_id,
-            offer=bytes(wallet_offer),
-            taker=taker,
-            maker=tuple(our_store_proofs.values()),
-        )
->>>>>>> 782f7cc4
 
             wallet_offer, trade_record = await self.wallet_rpc.create_offer_for_ids(
                 offer_dict=offer_dict,
@@ -686,7 +667,7 @@
                 raise Exception("offer is None despite validate_only=False")
 
             offer = Offer(
-                offer_id=trade_record.trade_id,
+                trade_id=trade_record.trade_id,
                 offer=bytes(wallet_offer),
                 taker=taker,
                 maker=tuple(our_store_proofs.values()),
