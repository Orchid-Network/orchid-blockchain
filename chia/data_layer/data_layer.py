--- conflicted
+++ resolved
@@ -114,21 +114,18 @@
         changelist: List[Dict[str, Any]],
         fee: uint64,
     ) -> TransactionRecord:
-<<<<<<< HEAD
         # Make sure we update based on the latest confirmed root.
         async with self.lock:
             await self._update_confirmation_status(tree_id=tree_id)
         pending_root: Optional[Root] = await self.data_store.get_pending_root(tree_id=tree_id)
         if pending_root is not None:
             raise Exception("Already have a pending root waiting for confirmation.")
-=======
 
         # check before any DL changes that this singleton is currently owned by this wallet
         singleton_records: List[SingletonRecord] = await self.get_owned_stores()
         if not any(tree_id == singleton.launcher_id for singleton in singleton_records):
             raise ValueError(f"Singleton with launcher ID {tree_id} is not owned by DL Wallet")
 
->>>>>>> 73da160e
         t1 = time.monotonic()
         batch_hash = await self.data_store.insert_batch(tree_id, changelist, lock=True)
         t2 = time.monotonic()
@@ -138,13 +135,8 @@
             node_hash = batch_hash
         else:
             node_hash = self.none_bytes  # todo change
+
         transaction_record = await self.wallet_rpc.dl_update_root(tree_id, node_hash, fee)
-<<<<<<< HEAD
-        assert transaction_record
-=======
-        # todo register callback to change status in data store
-        # await self.data_store.change_root_status(root, Status.COMMITTED)
->>>>>>> 73da160e
         return transaction_record
 
     async def get_value(self, store_id: bytes32, key: bytes) -> Optional[bytes]:
