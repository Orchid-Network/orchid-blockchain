--- conflicted
+++ resolved
@@ -37,11 +37,7 @@
         self.log.info("Started Data Layer Server.")
 
     async def stop(self) -> None:
-<<<<<<< HEAD
-=======
-
         # hinting being addressed in https://github.com/Chia-Network/chia-blockchain/pull/11816
->>>>>>> afba8d49
         self.upnp.release(self.port)  # type: ignore[no-untyped-call]
         # this is a blocking call, waiting for the UPnP thread to exit
         self.upnp.shutdown()  # type: ignore[no-untyped-call]
