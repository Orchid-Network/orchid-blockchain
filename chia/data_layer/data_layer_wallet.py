from __future__ import annotations

import dataclasses
import logging
import time
from operator import attrgetter
from typing import TYPE_CHECKING, Any, ClassVar, Dict, List, Optional, Set, Tuple, cast

from blspy import G1Element, G2Element
from clvm.EvalError import EvalError
from typing_extensions import Unpack, final

from chia.consensus.block_record import BlockRecord
from chia.data_layer.data_layer_errors import LauncherCoinNotFoundError, OfferIntegrityError
from chia.data_layer.data_layer_util import OfferStore, ProofOfInclusion, ProofOfInclusionLayer, StoreProofs, leaf_hash
from chia.protocols.wallet_protocol import CoinState
from chia.server.ws_connection import WSChiaConnection
from chia.types.blockchain_format.coin import Coin
from chia.types.blockchain_format.program import Program
from chia.types.blockchain_format.serialized_program import SerializedProgram
from chia.types.blockchain_format.sized_bytes import bytes32
from chia.types.coin_spend import CoinSpend, compute_additions
from chia.types.condition_opcodes import ConditionOpcode
from chia.types.spend_bundle import SpendBundle
from chia.util.ints import uint8, uint32, uint64, uint128
from chia.util.streamable import Streamable, streamable
from chia.wallet.conditions import (
    AssertAnnouncement,
    AssertCoinAnnouncement,
    Condition,
    CreateCoinAnnouncement,
    CreatePuzzleAnnouncement,
    UnknownCondition,
    parse_timelock_info,
)
from chia.wallet.db_wallet.db_wallet_puzzles import (
    ACS_MU,
    ACS_MU_PH,
    GRAFTROOT_DL_OFFERS,
    SINGLETON_LAUNCHER,
    create_graftroot_offer_puz,
    create_host_fullpuz,
    create_host_layer_puzzle,
    create_mirror_puzzle,
    get_mirror_info,
    launch_solution_to_singleton_info,
    launcher_to_struct,
    match_dl_singleton,
)
from chia.wallet.derivation_record import DerivationRecord
from chia.wallet.lineage_proof import LineageProof
from chia.wallet.outer_puzzles import AssetType
from chia.wallet.payment import Payment
from chia.wallet.puzzle_drivers import PuzzleInfo, Solver
from chia.wallet.puzzles.singleton_top_layer_v1_1 import SINGLETON_LAUNCHER_HASH
from chia.wallet.trading.offer import NotarizedPayment, Offer
from chia.wallet.transaction_record import TransactionRecord
from chia.wallet.util.compute_memos import compute_memos
from chia.wallet.util.merkle_utils import _simplify_merkle_proof
from chia.wallet.util.transaction_type import TransactionType
from chia.wallet.util.tx_config import CoinSelectionConfig, TXConfig, TXConfigLoader
from chia.wallet.util.wallet_sync_utils import fetch_coin_spend, fetch_coin_spend_for_coin_state
from chia.wallet.util.wallet_types import WalletType
from chia.wallet.wallet import Wallet
from chia.wallet.wallet_coin_record import WalletCoinRecord
from chia.wallet.wallet_info import WalletInfo
from chia.wallet.wallet_protocol import GSTOptionalArgs, WalletProtocol

if TYPE_CHECKING:
    from chia.wallet.wallet_state_manager import WalletStateManager


@streamable
@dataclasses.dataclass(frozen=True)
class SingletonRecord(Streamable):
    coin_id: bytes32
    launcher_id: bytes32
    root: bytes32
    inner_puzzle_hash: bytes32
    confirmed: bool
    confirmed_at_height: uint32
    lineage_proof: LineageProof
    generation: uint32
    timestamp: uint64


@dataclasses.dataclass(frozen=True)
class Mirror:
    coin_id: bytes32
    launcher_id: bytes32
    amount: uint64
    urls: List[bytes]
    ours: bool

    def to_json_dict(self) -> Dict[str, Any]:
        return {
            "coin_id": self.coin_id.hex(),
            "launcher_id": self.launcher_id.hex(),
            "amount": self.amount,
            "urls": [url.decode("utf8") for url in self.urls],
            "ours": self.ours,
        }

    @classmethod
    def from_json_dict(cls, json_dict: Dict[str, Any]) -> "Mirror":
        return cls(
            bytes32.from_hexstr(json_dict["coin_id"]),
            bytes32.from_hexstr(json_dict["launcher_id"]),
            json_dict["amount"],
            [bytes(url, "utf8") for url in json_dict["urls"]],
            json_dict["ours"],
        )


@final
class DataLayerWallet:
    if TYPE_CHECKING:
        # TODO Create DataLayer coin data model if necessary
        _protocol_check: ClassVar[WalletProtocol[object]] = cast("DataLayerWallet", None)

    wallet_state_manager: WalletStateManager
    log: logging.Logger
    wallet_info: WalletInfo
    wallet_id: uint8
    standard_wallet: Wallet
    """
    interface used by datalayer for interacting with the chain
    """

    @classmethod
    async def create(
        cls,
        wallet_state_manager: WalletStateManager,
        wallet_info: WalletInfo,
    ) -> DataLayerWallet:
        self = cls()
        self.wallet_state_manager = wallet_state_manager
        self.log = logging.getLogger(__name__)
        self.standard_wallet = wallet_state_manager.main_wallet
        self.wallet_info = wallet_info
        self.wallet_id = uint8(self.wallet_info.id)

        return self

    @classmethod
    def type(cls) -> WalletType:
        return WalletType.DATA_LAYER

    def id(self) -> uint32:
        return self.wallet_info.id

    @classmethod
    async def create_new_dl_wallet(cls, wallet_state_manager: WalletStateManager) -> DataLayerWallet:
        """
        This must be called under the wallet state manager lock
        """

        self = cls()
        self.wallet_state_manager = wallet_state_manager
        self.log = logging.getLogger(__name__)
        self.standard_wallet = wallet_state_manager.main_wallet

        for _, w in self.wallet_state_manager.wallets.items():
            if w.type() == WalletType.DATA_LAYER:
                raise ValueError("DataLayer Wallet already exists for this key")

        self.wallet_info = await wallet_state_manager.user_store.create_wallet(
            "DataLayer Wallet",
            WalletType.DATA_LAYER.value,
            "",
        )
        await self.wallet_state_manager.add_new_wallet(self)

        return self

    #############
    # LAUNCHING #
    #############

    @staticmethod
    async def match_dl_launcher(launcher_spend: CoinSpend) -> Tuple[bool, Optional[bytes32]]:
        # Sanity check it's a launcher
        if launcher_spend.puzzle_reveal.to_program() != SINGLETON_LAUNCHER:
            return False, None

        # Let's make sure the solution looks how we expect it to
        try:
            full_puzhash, amount, root, inner_puzhash = launch_solution_to_singleton_info(
                launcher_spend.solution.to_program()
            )
        except ValueError:
            return False, None

        # Now let's check that the full puzzle is an odd data layer singleton
        if (
            full_puzhash
            != create_host_fullpuz(inner_puzhash, root, launcher_spend.coin.name()).get_tree_hash_precalc(inner_puzhash)
            or amount % 2 == 0
        ):
            return False, None

        return True, inner_puzhash

    async def get_launcher_coin_state(self, launcher_id: bytes32, peer: WSChiaConnection) -> CoinState:
        coin_states: List[CoinState] = await self.wallet_state_manager.wallet_node.get_coin_state(
            [launcher_id], peer=peer
        )

        if len(coin_states) == 0:
            raise LauncherCoinNotFoundError(f"Launcher ID {launcher_id} is not a valid coin")
        if coin_states[0].coin.puzzle_hash != SINGLETON_LAUNCHER.get_tree_hash():
            raise ValueError(f"Coin with ID {launcher_id} is not a singleton launcher")
        if coin_states[0].created_height is None:
            raise ValueError(f"Launcher with ID {launcher_id} has not been created (maybe reorged)")
        if coin_states[0].spent_height is None:
            raise ValueError(f"Launcher with ID {launcher_id} has not been spent")

        return coin_states[0]

    # This is the entry point for non-owned singletons
    async def track_new_launcher_id(
        self,
        launcher_id: bytes32,
        peer: WSChiaConnection,
        spend: Optional[CoinSpend] = None,
        height: Optional[uint32] = None,
    ) -> None:
        if await self.wallet_state_manager.dl_store.get_launcher(launcher_id) is not None:
            self.log.info(f"Spend of launcher {launcher_id} has already been processed")
            return None
        if spend is None or height is None:
            launcher_state: CoinState = await self.get_launcher_coin_state(launcher_id, peer)
            spend = await fetch_coin_spend_for_coin_state(launcher_state, peer)
            assert launcher_state.spent_height is not None
            height = uint32(launcher_state.spent_height)

        assert spend.coin.name() == launcher_id, "coin_id should always match the launcher_id here"

        full_puzhash, amount, root, inner_puzhash = launch_solution_to_singleton_info(spend.solution.to_program())
        new_singleton = Coin(launcher_id, full_puzhash, amount)

        singleton_record: Optional[SingletonRecord] = await self.wallet_state_manager.dl_store.get_latest_singleton(
            launcher_id
        )
        if singleton_record is not None:
            if (  # This is an unconfirmed singleton that we know about
                singleton_record.coin_id == new_singleton.name() and not singleton_record.confirmed
            ):
                timestamp = await self.wallet_state_manager.wallet_node.get_timestamp_for_height(height)
                await self.wallet_state_manager.dl_store.set_confirmed(singleton_record.coin_id, height, timestamp)
            else:
                self.log.info(f"Spend of launcher {launcher_id} has already been processed")
                return None
        else:
            timestamp = await self.wallet_state_manager.wallet_node.get_timestamp_for_height(height)
            await self.wallet_state_manager.dl_store.add_singleton_record(
                SingletonRecord(
                    coin_id=new_singleton.name(),
                    launcher_id=launcher_id,
                    root=root,
                    inner_puzzle_hash=inner_puzhash,
                    confirmed=True,
                    confirmed_at_height=height,
                    timestamp=timestamp,
                    lineage_proof=LineageProof(
                        launcher_id,
                        create_host_layer_puzzle(inner_puzhash, root).get_tree_hash_precalc(inner_puzhash),
                        amount,
                    ),
                    generation=uint32(0),
                )
            )

        await self.wallet_state_manager.dl_store.add_launcher(spend.coin)
        await self.wallet_state_manager.add_interested_puzzle_hashes([launcher_id], [self.id()])
        await self.wallet_state_manager.add_interested_coin_ids([new_singleton.name()])

        new_singleton_coin_record: Optional[
            WalletCoinRecord
        ] = await self.wallet_state_manager.coin_store.get_coin_record(new_singleton.name())
        while new_singleton_coin_record is not None and new_singleton_coin_record.spent_block_height > 0:
            # We've already synced this before, so we need to sort of force a resync
            parent_spend = await fetch_coin_spend(new_singleton_coin_record.spent_block_height, new_singleton, peer)
            await self.singleton_removed(parent_spend, new_singleton_coin_record.spent_block_height)
            try:
                additions = compute_additions(parent_spend)
                new_singleton = next(coin for coin in additions if coin.amount % 2 != 0)
                new_singleton_coin_record = await self.wallet_state_manager.coin_store.get_coin_record(
                    new_singleton.name()
                )
            except StopIteration:
                new_singleton_coin_record = None

    ################
    # TRANSACTIONS #
    ################

    async def generate_new_reporter(
        self,
        initial_root: bytes32,
        tx_config: TXConfig,
        fee: uint64 = uint64(0),
        extra_conditions: Tuple[Condition, ...] = tuple(),
    ) -> Tuple[TransactionRecord, TransactionRecord, bytes32]:
        """
        Creates the initial singleton, which includes spending an origin coin, the launcher, and creating a singleton
        """

        coins: Set[Coin] = await self.standard_wallet.select_coins(uint64(fee + 1), tx_config.coin_selection_config)
        if coins is None:
            raise ValueError("Not enough coins to create new data layer singleton")

        launcher_parent: Coin = list(coins)[0]
        launcher_coin: Coin = Coin(launcher_parent.name(), SINGLETON_LAUNCHER.get_tree_hash(), uint64(1))

        inner_puzzle: Program = await self.standard_wallet.get_puzzle(new=not tx_config.reuse_puzhash)
        full_puzzle: Program = create_host_fullpuz(inner_puzzle, initial_root, launcher_coin.name())

        genesis_launcher_solution: Program = Program.to(
            [full_puzzle.get_tree_hash(), 1, [initial_root, inner_puzzle.get_tree_hash()]]
        )
        announcement_message: bytes32 = genesis_launcher_solution.get_tree_hash()
<<<<<<< HEAD
        announcement = AssertCoinAnnouncement(asserted_id=launcher_coin.name(), asserted_msg=announcement_message)
        create_launcher_tx_record: Optional[TransactionRecord] = await self.standard_wallet.generate_signed_transaction(
=======
        announcement = Announcement(launcher_coin.name(), announcement_message)
        [create_launcher_tx_record] = await self.standard_wallet.generate_signed_transaction(
>>>>>>> 1d607122
            amount=uint64(1),
            puzzle_hash=SINGLETON_LAUNCHER.get_tree_hash(),
            tx_config=tx_config,
            fee=fee,
            origin_id=launcher_parent.name(),
            coins=coins,
            primaries=None,
            ignore_max_send_amount=False,
            extra_conditions=(*extra_conditions, announcement),
        )
        assert create_launcher_tx_record is not None and create_launcher_tx_record.spend_bundle is not None

        launcher_cs: CoinSpend = CoinSpend(
            launcher_coin,
            SerializedProgram.from_program(SINGLETON_LAUNCHER),
            SerializedProgram.from_program(genesis_launcher_solution),
        )
        launcher_sb: SpendBundle = SpendBundle([launcher_cs], G2Element())
        full_spend: SpendBundle = SpendBundle.aggregate([create_launcher_tx_record.spend_bundle, launcher_sb])

        # Delete from standard transaction so we don't push duplicate spends
        std_record: TransactionRecord = dataclasses.replace(create_launcher_tx_record, spend_bundle=None)
        dl_record = TransactionRecord(
            confirmed_at_height=uint32(0),
            created_at_time=uint64(int(time.time())),
            to_puzzle_hash=bytes32([2] * 32),
            amount=uint64(1),
            fee_amount=fee,
            confirmed=False,
            sent=uint32(10),
            spend_bundle=full_spend,
            additions=full_spend.additions(),
            removals=full_spend.removals(),
            memos=list(compute_memos(full_spend).items()),
            wallet_id=uint32(0),  # This is being called before the wallet is created so we're using a temp ID of 0
            sent_to=[],
            trade_id=None,
            type=uint32(TransactionType.INCOMING_TX.value),
            name=full_spend.name(),
            valid_times=parse_timelock_info(extra_conditions),
        )
        singleton_record = SingletonRecord(
            coin_id=Coin(launcher_coin.name(), full_puzzle.get_tree_hash(), uint64(1)).name(),
            launcher_id=launcher_coin.name(),
            root=initial_root,
            inner_puzzle_hash=inner_puzzle.get_tree_hash(),
            confirmed=False,
            confirmed_at_height=uint32(0),
            timestamp=uint64(0),
            lineage_proof=LineageProof(
                launcher_coin.name(),
                create_host_layer_puzzle(inner_puzzle, initial_root).get_tree_hash(),
                uint64(1),
            ),
            generation=uint32(0),
        )

        await self.wallet_state_manager.dl_store.add_singleton_record(singleton_record)
        await self.wallet_state_manager.add_interested_puzzle_hashes([singleton_record.launcher_id], [self.id()])

        return dl_record, std_record, launcher_coin.name()

    async def create_tandem_xch_tx(
        self,
        fee: uint64,
        announcement_to_assert: AssertAnnouncement,
        tx_config: TXConfig,
    ) -> TransactionRecord:
        [chia_tx] = await self.standard_wallet.generate_signed_transaction(
            amount=uint64(0),
            puzzle_hash=await self.standard_wallet.get_puzzle_hash(new=not tx_config.reuse_puzhash),
            tx_config=tx_config,
            fee=fee,
            negative_change_allowed=False,
            extra_conditions=(announcement_to_assert,),
        )
        assert chia_tx.spend_bundle is not None
        return chia_tx

    async def create_update_state_spend(
        self,
        launcher_id: bytes32,
        root_hash: Optional[bytes32],
        tx_config: TXConfig,
        new_puz_hash: Optional[bytes32] = None,
        new_amount: Optional[uint64] = None,
        fee: uint64 = uint64(0),
        sign: bool = True,
        add_pending_singleton: bool = True,
        announce_new_state: bool = False,
        extra_conditions: Tuple[Condition, ...] = tuple(),
    ) -> List[TransactionRecord]:
        singleton_record, parent_lineage = await self.get_spendable_singleton_info(launcher_id)

        if root_hash is None:
            root_hash = singleton_record.root

        inner_puzzle_derivation: Optional[
            DerivationRecord
        ] = await self.wallet_state_manager.puzzle_store.get_derivation_record_for_puzzle_hash(
            singleton_record.inner_puzzle_hash
        )
        if inner_puzzle_derivation is None:
            raise ValueError(f"DL Wallet does not have permission to update Singleton with launcher ID {launcher_id}")

        # Make the child's puzzles
        if new_puz_hash is None:
            new_puz_hash = await self.standard_wallet.get_puzzle_hash(new=not tx_config.reuse_puzhash)
        assert new_puz_hash is not None
        next_full_puz_hash: bytes32 = create_host_fullpuz(new_puz_hash, root_hash, launcher_id).get_tree_hash_precalc(
            new_puz_hash
        )

        # Construct the current puzzles
        current_inner_puzzle: Program = self.standard_wallet.puzzle_for_pk(inner_puzzle_derivation.pubkey)
        current_full_puz = create_host_fullpuz(
            current_inner_puzzle,
            singleton_record.root,
            launcher_id,
        )
        assert singleton_record.lineage_proof.parent_name is not None
        assert singleton_record.lineage_proof.amount is not None
        current_coin = Coin(
            singleton_record.lineage_proof.parent_name,
            current_full_puz.get_tree_hash(),
            singleton_record.lineage_proof.amount,
        )

        new_singleton_record = SingletonRecord(
            coin_id=Coin(current_coin.name(), next_full_puz_hash, singleton_record.lineage_proof.amount).name(),
            launcher_id=launcher_id,
            root=root_hash,
            inner_puzzle_hash=new_puz_hash,
            confirmed=False,
            confirmed_at_height=uint32(0),
            timestamp=uint64(0),
            lineage_proof=LineageProof(
                singleton_record.coin_id,
                new_puz_hash,
                singleton_record.lineage_proof.amount,
            ),
            generation=uint32(singleton_record.generation + 1),
        )

        # Optionally add an ephemeral spend to announce
        if announce_new_state:
            announce_only: Program = Program.to(
                (
                    1,
                    [
                        [
                            51,
                            new_puz_hash,
                            singleton_record.lineage_proof.amount,
                            [launcher_id, root_hash, new_puz_hash],
                        ],
                        [62, b"$"],
                    ],
                )
            )
            second_full_puz: Program = create_host_fullpuz(
                announce_only,
                root_hash,
                launcher_id,
            )
            second_coin = Coin(
                current_coin.name(), second_full_puz.get_tree_hash(), singleton_record.lineage_proof.amount
            )
            second_coin_spend = CoinSpend(
                second_coin,
                SerializedProgram.from_program(second_full_puz),
                Program.to(
                    [
                        LineageProof(
                            current_coin.parent_coin_info,
                            create_host_layer_puzzle(current_inner_puzzle, singleton_record.root).get_tree_hash(),
                            singleton_record.lineage_proof.amount,
                        ).to_program(),
                        singleton_record.lineage_proof.amount,
                        [[]],
                    ]
                ),
            )
            extra_conditions += (CreatePuzzleAnnouncement(b"$", second_full_puz.get_tree_hash()),)
            second_singleton_record = SingletonRecord(
                coin_id=second_coin.name(),
                launcher_id=launcher_id,
                root=root_hash,
                inner_puzzle_hash=announce_only.get_tree_hash(),
                confirmed=False,
                confirmed_at_height=uint32(0),
                timestamp=uint64(0),
                lineage_proof=LineageProof(
                    second_coin.parent_coin_info,
                    announce_only.get_tree_hash(),
                    singleton_record.lineage_proof.amount,
                ),
                generation=uint32(singleton_record.generation + 1),
            )
            new_singleton_record = dataclasses.replace(
                new_singleton_record,
                coin_id=Coin(second_coin.name(), next_full_puz_hash, singleton_record.lineage_proof.amount).name(),
                lineage_proof=LineageProof(
                    second_coin.name(),
                    next_full_puz_hash,
                    singleton_record.lineage_proof.amount,
                ),
                generation=uint32(second_singleton_record.generation + 1),
            )

        # Create the solution
        primaries = [
            Payment(
                announce_only.get_tree_hash() if announce_new_state else new_puz_hash,
                singleton_record.lineage_proof.amount if new_amount is None else new_amount,
                [
                    launcher_id,
                    root_hash,
                    announce_only.get_tree_hash() if announce_new_state else new_puz_hash,
                ],
            )
        ]
        if root_hash != singleton_record.root:
            extra_conditions = (
                *extra_conditions,
                UnknownCondition(
                    opcode=Program.to(-24),
                    args=[
                        ACS_MU,
                        Program.to([[(root_hash, None), ACS_MU_PH], None]),
                    ],
                ),
            )
        inner_sol: Program = self.standard_wallet.make_solution(
            primaries=primaries,
            conditions=(*extra_conditions, CreateCoinAnnouncement(b"$")) if fee > 0 else extra_conditions,
        )
        db_layer_sol = Program.to([inner_sol])
        full_sol = Program.to(
            [
                parent_lineage.to_program(),
                singleton_record.lineage_proof.amount,
                db_layer_sol,
            ]
        )

        # Create the spend
        coin_spend = CoinSpend(
            current_coin,
            SerializedProgram.from_program(current_full_puz),
            SerializedProgram.from_program(full_sol),
        )

        if sign:
            spend_bundle = await self.sign(coin_spend)
        else:
            spend_bundle = SpendBundle([coin_spend], G2Element())

        if announce_new_state:
            spend_bundle = dataclasses.replace(spend_bundle, coin_spends=[coin_spend, second_coin_spend])

        dl_tx = TransactionRecord(
            confirmed_at_height=uint32(0),
            created_at_time=uint64(int(time.time())),
            to_puzzle_hash=new_puz_hash,
            amount=uint64(singleton_record.lineage_proof.amount),
            fee_amount=fee,
            confirmed=False,
            sent=uint32(10),
            spend_bundle=spend_bundle,
            additions=spend_bundle.additions(),
            removals=spend_bundle.removals(),
            memos=list(compute_memos(spend_bundle).items()),
            wallet_id=self.id(),
            sent_to=[],
            trade_id=None,
            type=uint32(TransactionType.OUTGOING_TX.value),
            name=singleton_record.coin_id,
            valid_times=parse_timelock_info(extra_conditions),
        )
        assert dl_tx.spend_bundle is not None
        if fee > 0:
            chia_tx = await self.create_tandem_xch_tx(
                fee, AssertAnnouncement(True, asserted_origin_id=current_coin.name(), asserted_msg=b"$"), tx_config
            )
            assert chia_tx.spend_bundle is not None
            aggregate_bundle = SpendBundle.aggregate([dl_tx.spend_bundle, chia_tx.spend_bundle])
            dl_tx = dataclasses.replace(dl_tx, spend_bundle=aggregate_bundle)
            chia_tx = dataclasses.replace(chia_tx, spend_bundle=None)
            txs: List[TransactionRecord] = [dl_tx, chia_tx]
        else:
            txs = [dl_tx]

        if add_pending_singleton:
            await self.wallet_state_manager.dl_store.add_singleton_record(
                new_singleton_record,
            )
            if announce_new_state:
                await self.wallet_state_manager.dl_store.add_singleton_record(
                    second_singleton_record,
                )

        return txs

    async def generate_signed_transaction(
        self,
        amounts: List[uint64],
        puzzle_hashes: List[bytes32],
        tx_config: TXConfig,
        fee: uint64 = uint64(0),
        coins: Set[Coin] = set(),
        memos: Optional[List[List[bytes]]] = None,  # ignored
        ignore_max_send_amount: bool = False,  # ignored
        extra_conditions: Tuple[Condition, ...] = tuple(),
        **kwargs: Unpack[GSTOptionalArgs],
    ) -> List[TransactionRecord]:
        launcher_id: Optional[bytes32] = kwargs.get("launcher_id", None)
        new_root_hash: Optional[bytes32] = kwargs.get("new_root_hash", None)
        sign: bool = kwargs.get(
            "sign", True
        )  # This only prevent signing of THIS wallet's part of the tx (fee will still be signed)
        add_pending_singleton: bool = kwargs.get("add_pending_singleton", True)
        announce_new_state: bool = kwargs.get("announce_new_state", False)
        # Figure out the launcher ID
        if len(coins) == 0:
            if launcher_id is None:
                raise ValueError("Not enough info to know which DL coin to send")
        else:
            if len(coins) != 1:
                raise ValueError("The wallet can only send one DL coin at a time")
            else:
                record = await self.wallet_state_manager.dl_store.get_singleton_record(next(iter(coins)).name())
                if record is None:
                    raise ValueError("The specified coin is not a tracked DL")
                else:
                    launcher_id = record.launcher_id

        if len(amounts) != 1 or len(puzzle_hashes) != 1:
            raise ValueError("The wallet can only send one DL coin to one place at a time")

        return await self.create_update_state_spend(
            launcher_id,
            new_root_hash,
            tx_config,
            puzzle_hashes[0],
            amounts[0],
            fee,
            sign,
            add_pending_singleton,
            announce_new_state,
            extra_conditions,
        )

    async def get_spendable_singleton_info(self, launcher_id: bytes32) -> Tuple[SingletonRecord, LineageProof]:
        # First, let's make sure this is a singleton that we track and that we can spend
        singleton_record: Optional[SingletonRecord] = await self.get_latest_singleton(launcher_id)
        if singleton_record is None:
            raise ValueError(f"Singleton with launcher ID {launcher_id} is not tracked by DL Wallet")

        # Next, the singleton should be confirmed or else we shouldn't be ready to spend it
        if not singleton_record.confirmed:
            raise ValueError(f"Singleton with launcher ID {launcher_id} is currently pending")

        # Next, let's verify we have all of the relevant coin information
        if singleton_record.lineage_proof.parent_name is None or singleton_record.lineage_proof.amount is None:
            raise ValueError(f"Singleton with launcher ID {launcher_id} has insufficient information to spend")

        # Finally, let's get the parent record for its lineage proof
        parent_singleton: Optional[SingletonRecord] = await self.wallet_state_manager.dl_store.get_singleton_record(
            singleton_record.lineage_proof.parent_name
        )
        parent_lineage: LineageProof
        if parent_singleton is None:
            if singleton_record.lineage_proof.parent_name != launcher_id:
                raise ValueError(f"Have not found the parent of singleton with launcher ID {launcher_id}")
            else:
                launcher_coin: Optional[Coin] = await self.wallet_state_manager.dl_store.get_launcher(launcher_id)
                if launcher_coin is None:
                    raise ValueError(f"DL Wallet does not have launcher info for id {launcher_id}")
                else:
                    parent_lineage = LineageProof(launcher_coin.parent_coin_info, None, uint64(launcher_coin.amount))
        else:
            parent_lineage = parent_singleton.lineage_proof

        return singleton_record, parent_lineage

    async def get_owned_singletons(self) -> List[SingletonRecord]:
        launcher_ids = await self.wallet_state_manager.dl_store.get_all_launchers()

        collected = []

        for launcher_id in launcher_ids:
            singleton_record = await self.wallet_state_manager.dl_store.get_latest_singleton(launcher_id=launcher_id)
            if singleton_record is None:
                # this is likely due to a race between getting the list and acquiring the extra data
                continue

            inner_puzzle_derivation: Optional[
                DerivationRecord
            ] = await self.wallet_state_manager.puzzle_store.get_derivation_record_for_puzzle_hash(
                singleton_record.inner_puzzle_hash
            )
            if inner_puzzle_derivation is not None:
                collected.append(singleton_record)

        return collected

    async def create_new_mirror(
        self,
        launcher_id: bytes32,
        amount: uint64,
        urls: List[bytes],
        tx_config: TXConfig,
        fee: uint64 = uint64(0),
        extra_conditions: Tuple[Condition, ...] = tuple(),
    ) -> List[TransactionRecord]:
        [create_mirror_tx_record] = await self.standard_wallet.generate_signed_transaction(
            amount=amount,
            puzzle_hash=create_mirror_puzzle().get_tree_hash(),
            tx_config=tx_config,
            fee=fee,
            primaries=[],
            memos=[launcher_id, *(url for url in urls)],
            ignore_max_send_amount=False,
            extra_conditions=extra_conditions,
        )
        assert create_mirror_tx_record.spend_bundle is not None
        return [create_mirror_tx_record]

    async def delete_mirror(
        self,
        mirror_id: bytes32,
        peer: WSChiaConnection,
        tx_config: TXConfig,
        fee: uint64 = uint64(0),
        extra_conditions: Tuple[Condition, ...] = tuple(),
    ) -> List[TransactionRecord]:
        mirror: Mirror = await self.get_mirror(mirror_id)
        mirror_coin: Coin = (await self.wallet_state_manager.wallet_node.get_coin_state([mirror.coin_id], peer=peer))[
            0
        ].coin
        parent_coin: Coin = (
            await self.wallet_state_manager.wallet_node.get_coin_state([mirror_coin.parent_coin_info], peer=peer)
        )[0].coin
        inner_puzzle_derivation: Optional[
            DerivationRecord
        ] = await self.wallet_state_manager.puzzle_store.get_derivation_record_for_puzzle_hash(parent_coin.puzzle_hash)
        if inner_puzzle_derivation is None:
            raise ValueError(f"DL Wallet does not have permission to delete mirror with ID {mirror_id}")

        parent_inner_puzzle: Program = self.standard_wallet.puzzle_for_pk(inner_puzzle_derivation.pubkey)
        new_puzhash: bytes32 = await self.standard_wallet.get_puzzle_hash(new=not tx_config.reuse_puzhash)
        excess_fee: int = fee - mirror_coin.amount
        inner_sol: Program = self.standard_wallet.make_solution(
            primaries=[Payment(new_puzhash, uint64(mirror_coin.amount - fee))] if excess_fee < 0 else [],
            conditions=(*extra_conditions, CreateCoinAnnouncement(b"$")) if excess_fee > 0 else extra_conditions,
        )
        mirror_spend = CoinSpend(
            mirror_coin,
            SerializedProgram.from_program(create_mirror_puzzle()),
            Program.to(
                [
                    parent_coin.parent_coin_info,
                    parent_inner_puzzle,
                    parent_coin.amount,
                    inner_sol,
                ]
            ),
        )
        mirror_bundle: SpendBundle = await self.sign(mirror_spend)
        txs = [
            TransactionRecord(
                confirmed_at_height=uint32(0),
                created_at_time=uint64(int(time.time())),
                to_puzzle_hash=new_puzhash,
                amount=uint64(mirror_coin.amount),
                fee_amount=fee,
                confirmed=False,
                sent=uint32(10),
                spend_bundle=mirror_bundle,
                additions=mirror_bundle.additions(),
                removals=mirror_bundle.removals(),
                memos=list(compute_memos(mirror_bundle).items()),
                wallet_id=self.id(),  # This is being called before the wallet is created so we're using a temp ID of 0
                sent_to=[],
                trade_id=None,
                type=uint32(TransactionType.OUTGOING_TX.value),
                name=mirror_bundle.name(),
                valid_times=parse_timelock_info(extra_conditions),
            )
        ]

        if excess_fee > 0:
            [chia_tx] = await self.wallet_state_manager.main_wallet.generate_signed_transaction(
                uint64(1),
                new_puzhash,
                tx_config,
                fee=uint64(excess_fee),
                extra_conditions=(AssertCoinAnnouncement(asserted_id=mirror_coin.name(), asserted_msg=b"$"),),
            )
            assert txs[0].spend_bundle is not None
            assert chia_tx.spend_bundle is not None
            txs = [
                dataclasses.replace(
                    txs[0], spend_bundle=SpendBundle.aggregate([txs[0].spend_bundle, chia_tx.spend_bundle])
                ),
                dataclasses.replace(chia_tx, spend_bundle=None),
            ]

        return txs

    ###########
    # SYNCING #
    ###########

    async def coin_added(self, coin: Coin, height: uint32, peer: WSChiaConnection, coin_data: Optional[object]) -> None:
        if coin.puzzle_hash == create_mirror_puzzle().get_tree_hash():
            parent_state: CoinState = (
                await self.wallet_state_manager.wallet_node.get_coin_state([coin.parent_coin_info], peer=peer)
            )[0]
            parent_spend = await fetch_coin_spend(height, parent_state.coin, peer)
            assert parent_spend is not None
            launcher_id, urls = get_mirror_info(
                parent_spend.puzzle_reveal.to_program(), parent_spend.solution.to_program()
            )
            if await self.wallet_state_manager.dl_store.is_launcher_tracked(launcher_id):
                ours: bool = await self.wallet_state_manager.get_wallet_for_coin(coin.parent_coin_info) is not None
                await self.wallet_state_manager.dl_store.add_mirror(
                    Mirror(
                        coin.name(),
                        launcher_id,
                        uint64(coin.amount),
                        urls,
                        ours,
                    )
                )
                await self.wallet_state_manager.add_interested_coin_ids([coin.name()])

    async def singleton_removed(self, parent_spend: CoinSpend, height: uint32) -> None:
        parent_name = parent_spend.coin.name()
        puzzle = parent_spend.puzzle_reveal
        solution = parent_spend.solution

        matched, _ = match_dl_singleton(puzzle.to_program())
        if matched:
            self.log.info(f"DL singleton removed: {parent_spend.coin}")
            singleton_record: Optional[SingletonRecord] = await self.wallet_state_manager.dl_store.get_singleton_record(
                parent_name
            )
            if singleton_record is None:
                self.log.warning(f"DL wallet received coin it does not have parent for. Expected parent {parent_name}.")
                return

            # Information we need to create the singleton record
            full_puzzle_hash: bytes32
            amount: uint64
            root: bytes32
            inner_puzzle_hash: bytes32

            conditions = puzzle.run_with_cost(self.wallet_state_manager.constants.MAX_BLOCK_COST_CLVM, solution)[
                1
            ].as_python()
            found_singleton: bool = False
            for condition in conditions:
                if condition[0] == ConditionOpcode.CREATE_COIN and int.from_bytes(condition[2], "big") % 2 == 1:
                    full_puzzle_hash = bytes32(condition[1])
                    amount = uint64(int.from_bytes(condition[2], "big"))
                    try:
                        root = bytes32(condition[3][1])
                        inner_puzzle_hash = bytes32(condition[3][2])
                    except IndexError:
                        self.log.warning(
                            f"Parent {parent_name} with launcher {singleton_record.launcher_id} "
                            "did not hint its child properly"
                        )
                        return
                    found_singleton = True
                    break

            if not found_singleton:
                self.log.warning(f"Singleton with launcher ID {singleton_record.launcher_id} was melted")
                return

            new_singleton = Coin(parent_name, full_puzzle_hash, amount)
            timestamp = await self.wallet_state_manager.wallet_node.get_timestamp_for_height(height)
            await self.wallet_state_manager.dl_store.add_singleton_record(
                SingletonRecord(
                    coin_id=new_singleton.name(),
                    launcher_id=singleton_record.launcher_id,
                    root=root,
                    inner_puzzle_hash=inner_puzzle_hash,
                    confirmed=True,
                    confirmed_at_height=height,
                    timestamp=timestamp,
                    lineage_proof=LineageProof(
                        parent_name,
                        create_host_layer_puzzle(inner_puzzle_hash, root).get_tree_hash_precalc(inner_puzzle_hash),
                        amount,
                    ),
                    generation=uint32(singleton_record.generation + 1),
                )
            )
            await self.wallet_state_manager.add_interested_coin_ids(
                [new_singleton.name()],
            )
            await self.potentially_handle_resubmit(singleton_record.launcher_id)
        elif parent_spend.coin.puzzle_hash == create_mirror_puzzle().get_tree_hash():
            await self.wallet_state_manager.dl_store.delete_mirror(parent_name)

    # This function, though in use, is currently untested because it never runs due to other design choices
    async def potentially_handle_resubmit(self, launcher_id: bytes32) -> None:  # pragma: no cover
        """
        This method is meant to detect a fork in our expected pending singletons and the singletons that have actually
        been confirmed on chain.  If there is a fork and the root on chain never changed, we will attempt to rebase our
        singletons on to the new latest singleton.  If there is a fork and the root changed, we assume that everything
        has failed and delete any pending state.
        """
        unconfirmed_singletons = await self.wallet_state_manager.dl_store.get_unconfirmed_singletons(launcher_id)
        if len(unconfirmed_singletons) == 0:
            return
        unconfirmed_singletons = sorted(unconfirmed_singletons, key=attrgetter("generation"))
        full_branch: List[SingletonRecord] = await self.wallet_state_manager.dl_store.get_all_singletons_for_launcher(
            launcher_id,
            min_generation=unconfirmed_singletons[0].generation,
        )
        if len(unconfirmed_singletons) == len(full_branch) and set(unconfirmed_singletons) == set(full_branch):
            return

        # Now we have detected a fork so we should check whether the root changed at all
        self.log.info("Attempting automatic rebase")
        parent_name = unconfirmed_singletons[0].lineage_proof.parent_name
        assert parent_name is not None
        parent_singleton = await self.wallet_state_manager.dl_store.get_singleton_record(parent_name)
        if parent_singleton is None or any(parent_singleton.root != s.root for s in full_branch if s.confirmed):
            root_changed: bool = True
        else:
            root_changed = False

        # Regardless of whether the root changed or not, our old state is bad so let's eliminate it
        # First let's find all of our txs matching our unconfirmed singletons
        relevant_dl_txs: List[TransactionRecord] = []
        for singleton in unconfirmed_singletons:
            parent_name = singleton.lineage_proof.parent_name
            if parent_name is None:
                continue

            tx = await self.wallet_state_manager.tx_store.get_transaction_record(parent_name)
            if tx is not None:
                relevant_dl_txs.append(tx)
        # Let's check our standard wallet for fee transactions related to these dl txs
        all_spends: List[SpendBundle] = [tx.spend_bundle for tx in relevant_dl_txs if tx.spend_bundle is not None]
        all_removal_ids: Set[bytes32] = {removal.name() for sb in all_spends for removal in sb.removals()}
        unconfirmed_std_txs: List[
            TransactionRecord
        ] = await self.wallet_state_manager.tx_store.get_unconfirmed_for_wallet(self.standard_wallet.id())
        relevant_std_txs: List[TransactionRecord] = [
            tx for tx in unconfirmed_std_txs if any(c.name() in all_removal_ids for c in tx.removals)
        ]
        # Delete all of the relevant transactions
        for tx in [*relevant_dl_txs, *relevant_std_txs]:
            await self.wallet_state_manager.tx_store.delete_transaction_record(tx.name)
        # Delete all of the unconfirmed singleton records
        for singleton in unconfirmed_singletons:
            await self.wallet_state_manager.dl_store.delete_singleton_record(singleton.coin_id)

        if not root_changed:
            # The root never changed so let's attempt a rebase
            try:
                all_txs: List[TransactionRecord] = []
                for singleton in unconfirmed_singletons:
                    for tx in relevant_dl_txs:
                        if any(c.name() == singleton.coin_id for c in tx.additions):
                            if tx.spend_bundle is not None:
                                fee = uint64(tx.spend_bundle.fees())
                            else:
                                fee = uint64(0)

                            assert self.wallet_state_manager.wallet_node.logged_in_fingerprint is not None

                            all_txs.extend(
                                await self.create_update_state_spend(
                                    launcher_id,
                                    singleton.root,
                                    TXConfigLoader().autofill(
                                        constants=self.wallet_state_manager.constants,
                                        config=self.wallet_state_manager.config,
                                        logged_in_fingerprint=(
                                            self.wallet_state_manager.wallet_node.logged_in_fingerprint
                                        ),
                                    ),
                                    fee=fee,
                                )
                            )
                for tx in all_txs:
                    await self.wallet_state_manager.add_pending_transaction(tx)
            except Exception as e:
                self.log.warning(f"Something went wrong during attempted DL resubmit: {str(e)}")
                # Something went wrong so let's delete anything pending that was created
                for singleton in unconfirmed_singletons:
                    await self.wallet_state_manager.dl_store.delete_singleton_record(singleton.coin_id)

    async def stop_tracking_singleton(self, launcher_id: bytes32) -> None:
        await self.wallet_state_manager.dl_store.delete_singleton_records_by_launcher_id(launcher_id)
        await self.wallet_state_manager.dl_store.delete_launcher(launcher_id)

    ###########
    # UTILITY #
    ###########

    async def get_latest_singleton(
        self, launcher_id: bytes32, only_confirmed: bool = False
    ) -> Optional[SingletonRecord]:
        singleton: Optional[SingletonRecord] = await self.wallet_state_manager.dl_store.get_latest_singleton(
            launcher_id, only_confirmed
        )
        return singleton

    async def get_history(
        self,
        launcher_id: bytes32,
        min_generation: Optional[uint32] = None,
        max_generation: Optional[uint32] = None,
        num_results: Optional[uint32] = None,
    ) -> List[SingletonRecord]:
        history: List[SingletonRecord] = await self.wallet_state_manager.dl_store.get_all_singletons_for_launcher(
            launcher_id,
            min_generation,
            max_generation,
            num_results,
        )
        return history

    async def get_singleton_record(self, coin_id: bytes32) -> Optional[SingletonRecord]:
        singleton: Optional[SingletonRecord] = await self.wallet_state_manager.dl_store.get_singleton_record(coin_id)
        return singleton

    async def get_singletons_by_root(self, launcher_id: bytes32, root: bytes32) -> List[SingletonRecord]:
        singletons: List[SingletonRecord] = await self.wallet_state_manager.dl_store.get_singletons_by_root(
            launcher_id, root
        )
        return singletons

    async def get_mirrors_for_launcher(self, launcher_id: bytes32) -> List[Mirror]:
        return await self.wallet_state_manager.dl_store.get_mirrors(launcher_id)

    async def get_mirror(self, coin_id: bytes32) -> Mirror:
        return await self.wallet_state_manager.dl_store.get_mirror(coin_id)

    ##########
    # WALLET #
    ##########

    def require_derivation_paths(self) -> bool:
        return True

    def puzzle_hash_for_pk(self, pubkey: G1Element) -> bytes32:
        puzzle: Program = self.puzzle_for_pk(pubkey)
        return puzzle.get_tree_hash()

    def puzzle_for_pk(self, pubkey: G1Element) -> Program:
        return self.standard_wallet.puzzle_for_pk(pubkey)

    async def get_new_puzzle(self) -> Program:
        return self.puzzle_for_pk(
            (await self.wallet_state_manager.get_unused_derivation_record(self.wallet_info.id)).pubkey
        )

    async def get_new_puzzlehash(self) -> bytes32:
        return (await self.get_new_puzzle()).get_tree_hash()

    async def new_peak(self, peak: BlockRecord) -> None:
        pass

    async def get_confirmed_balance(self, record_list: Optional[Set[WalletCoinRecord]] = None) -> uint128:
        return uint128(0)

    async def get_unconfirmed_balance(self, record_list: Optional[Set[WalletCoinRecord]] = None) -> uint128:
        return uint128(0)

    async def get_spendable_balance(self, unspent_records: Optional[Set[WalletCoinRecord]] = None) -> uint128:
        return uint128(0)

    async def get_pending_change_balance(self) -> uint64:
        return uint64(0)

    async def get_max_send_amount(self, unspent_records: Optional[Set[WalletCoinRecord]] = None) -> uint128:
        return uint128(0)

    async def sign(self, coin_spend: CoinSpend) -> SpendBundle:
        return await self.wallet_state_manager.sign_transaction([coin_spend])

    def get_name(self) -> str:
        return self.wallet_info.name

    ##########
    # OFFERS #
    ##########

    async def get_puzzle_info(self, launcher_id: bytes32) -> PuzzleInfo:
        record = await self.get_latest_singleton(launcher_id)
        if record is None:
            raise ValueError(f"DL wallet does not know about launcher ID {launcher_id}")
        return PuzzleInfo(
            {
                "type": AssetType.SINGLETON.value,
                "launcher_id": "0x" + launcher_id.hex(),
                "launcher_ph": "0x" + SINGLETON_LAUNCHER_HASH.hex(),
                "also": {
                    "type": AssetType.METADATA.value,
                    "metadata": f"(0x{record.root} . ())",
                    "updater_hash": "0x" + ACS_MU_PH.hex(),
                },
            }
        )

    async def get_coins_to_offer(self, launcher_id: bytes32, *args: Any, **kwargs: Any) -> Set[Coin]:
        record = await self.get_latest_singleton(launcher_id)
        if record is None:
            raise ValueError(f"DL wallet does not know about launcher ID {launcher_id}")
        puzhash: bytes32 = create_host_fullpuz(
            record.inner_puzzle_hash, record.root, launcher_id
        ).get_tree_hash_precalc(record.inner_puzzle_hash)
        assert record.lineage_proof.parent_name is not None
        assert record.lineage_proof.amount is not None
        return set([Coin(record.lineage_proof.parent_name, puzhash, record.lineage_proof.amount)])

    @staticmethod
    async def make_update_offer(
        wallet_state_manager: Any,
        offer_dict: Dict[Optional[bytes32], int],
        driver_dict: Dict[bytes32, PuzzleInfo],
        solver: Solver,
        tx_config: TXConfig,
        fee: uint64 = uint64(0),
        extra_conditions: Tuple[Condition, ...] = tuple(),
    ) -> Offer:
        dl_wallet = None
        for wallet in wallet_state_manager.wallets.values():
            if wallet.type() == WalletType.DATA_LAYER.value:
                dl_wallet = wallet
                break
        if dl_wallet is None:
            raise ValueError("DL Wallet is not initialized")

        offered_launchers: List[bytes32] = [k for k, v in offer_dict.items() if v < 0 and k is not None]
        fee_left_to_pay: uint64 = fee
        all_bundles: List[SpendBundle] = []
        for launcher in offered_launchers:
            try:
                this_solver: Solver = solver[launcher.hex()]
            except KeyError:
                this_solver = solver["0x" + launcher.hex()]
            new_root: bytes32 = this_solver["new_root"]
            new_ph: bytes32 = await wallet_state_manager.main_wallet.get_puzzle_hash(new=not tx_config.reuse_puzhash)
            txs: List[TransactionRecord] = await dl_wallet.generate_signed_transaction(
                [uint64(1)],
                [new_ph],
                tx_config,
                fee=fee_left_to_pay,
                launcher_id=launcher,
                new_root_hash=new_root,
                sign=False,
                add_pending_singleton=False,
                announce_new_state=True,
                extra_conditions=extra_conditions,
            )
            fee_left_to_pay = uint64(0)
            extra_conditions = tuple()

            assert txs[0].spend_bundle is not None
            dl_spend: CoinSpend = next(
                cs for cs in txs[0].spend_bundle.coin_spends if match_dl_singleton(cs.puzzle_reveal.to_program())[0]
            )
            all_other_spends: List[CoinSpend] = [cs for cs in txs[0].spend_bundle.coin_spends if cs != dl_spend]
            dl_solution: Program = dl_spend.solution.to_program()
            old_graftroot: Program = dl_solution.at("rrffrf")
            new_graftroot: Program = create_graftroot_offer_puz(
                [bytes32(dep["launcher_id"]) for dep in this_solver["dependencies"]],
                [list(v for v in dep["values_to_prove"]) for dep in this_solver["dependencies"]],
                old_graftroot,
            )

            new_solution: Program = dl_solution.replace(rrffrf=new_graftroot, rrffrrf=Program.to([None] * 5))
            new_spend: CoinSpend = dataclasses.replace(
                dl_spend,
                solution=SerializedProgram.from_program(new_solution),
            )
            signed_bundle = await dl_wallet.sign(new_spend)
            new_bundle: SpendBundle = dataclasses.replace(
                txs[0].spend_bundle,
                coin_spends=all_other_spends,
            )
            all_bundles.append(SpendBundle.aggregate([signed_bundle, new_bundle]))

        # create some dummy requested payments
        requested_payments = {
            k: [NotarizedPayment(bytes32([0] * 32), uint64(v), [], bytes32([0] * 32))]
            for k, v in offer_dict.items()
            if v > 0
        }
        return Offer(requested_payments, SpendBundle.aggregate(all_bundles), driver_dict)

    @staticmethod
    async def finish_graftroot_solutions(offer: Offer, solver: Solver) -> Offer:
        # Build a mapping of launcher IDs to their new innerpuz
        singleton_to_innerpuzhash: Dict[bytes32, bytes32] = {}
        singleton_to_root: Dict[bytes32, bytes32] = {}
        all_parent_ids: List[bytes32] = [cs.coin.parent_coin_info for cs in offer.coin_spends()]
        for spend in offer.coin_spends():
            matched, curried_args = match_dl_singleton(spend.puzzle_reveal.to_program())
            if matched and spend.coin.name() not in all_parent_ids:
                innerpuz, root, launcher_id = curried_args
                singleton_struct = launcher_to_struct(bytes32(launcher_id.as_python())).get_tree_hash()
                singleton_to_root[singleton_struct] = bytes32(root.as_python())
                singleton_to_innerpuzhash[singleton_struct] = innerpuz.get_tree_hash()

        # Create all of the new solutions
        new_spends: List[CoinSpend] = []
        for spend in offer.coin_spends():
            solution = spend.solution.to_program()
            if match_dl_singleton(spend.puzzle_reveal.to_program())[0]:
                try:
                    graftroot: Program = solution.at("rrffrf")
                except EvalError:
                    new_spends.append(spend)
                    continue
                mod, curried_args = graftroot.uncurry()
                if mod == GRAFTROOT_DL_OFFERS:
                    _, singleton_structs, _, values_to_prove = curried_args.as_iter()
                    all_proofs = []
                    roots = []
                    for singleton, values in zip(singleton_structs.as_iter(), values_to_prove.as_python()):
                        asserted_root: Optional[str] = None
                        proofs_of_inclusion = []
                        for value in values:
                            for proof_of_inclusion in solver["proofs_of_inclusion"]:
                                root = proof_of_inclusion[0]
                                proof: Tuple[int, List[bytes32]] = (proof_of_inclusion[1], proof_of_inclusion[2])
                                calculated_root: bytes32 = _simplify_merkle_proof(value, proof)
                                if (
                                    calculated_root == bytes32.from_hexstr(root)
                                    and calculated_root == singleton_to_root[singleton.get_tree_hash()]
                                ):
                                    proofs_of_inclusion.append(proof)
                                    if asserted_root is None:
                                        asserted_root = root
                                    elif asserted_root != root:
                                        raise ValueError("Malformed DL offer")
                                    break
                        roots.append(asserted_root)
                        all_proofs.append(proofs_of_inclusion)
                    if sum(len(proofs) for proofs in all_proofs) < sum(1 for _ in values_to_prove.as_iter()):
                        raise ValueError("One or more proofs of inclusion were invalid")
                    new_solution: Program = solution.replace(
                        rrffrrf=Program.to(
                            [
                                all_proofs,
                                [Program.to((bytes32.from_hexstr(root), None)) for root in roots if root is not None],
                                [ACS_MU_PH] * len(all_proofs),
                                [
                                    singleton_to_innerpuzhash[struct.get_tree_hash()]
                                    for struct in singleton_structs.as_iter()
                                ],
                                solution.at("rrffrrfrrrrf"),
                            ]
                        )
                    )
                    new_spend: CoinSpend = dataclasses.replace(
                        spend,
                        solution=SerializedProgram.from_program(new_solution),
                    )
                    spend = new_spend
            new_spends.append(spend)

        return Offer({}, SpendBundle(new_spends, offer.aggregated_signature()), offer.driver_dict)

    @staticmethod
    async def get_offer_summary(offer: Offer) -> Dict[str, Any]:
        summary: Dict[str, Any] = {"offered": []}
        for spend in offer.coin_spends():
            solution = spend.solution.to_program()
            matched, curried_args = match_dl_singleton(spend.puzzle_reveal.to_program())
            if matched:
                try:
                    graftroot: Program = solution.at("rrffrf")
                except EvalError:
                    continue
                mod, graftroot_curried_args = graftroot.uncurry()
                if mod == GRAFTROOT_DL_OFFERS:
                    child_spend: CoinSpend = next(
                        cs for cs in offer.coin_spends() if cs.coin.parent_coin_info == spend.coin.name()
                    )
                    _, child_curried_args = match_dl_singleton(child_spend.puzzle_reveal.to_program())
                    singleton_summary = {
                        "launcher_id": list(curried_args)[2].as_python().hex(),
                        "new_root": list(child_curried_args)[1].as_python().hex(),
                        "dependencies": [],
                    }
                    _, singleton_structs, _, values_to_prove = graftroot_curried_args.as_iter()
                    for struct, values in zip(singleton_structs.as_iter(), values_to_prove.as_iter()):
                        singleton_summary["dependencies"].append(
                            {
                                "launcher_id": struct.at("rf").as_python().hex(),
                                "values_to_prove": [value.as_python().hex() for value in values.as_iter()],
                            }
                        )
                    summary["offered"].append(singleton_summary)
        return summary

    async def select_coins(
        self,
        amount: uint64,
        coin_selection_config: CoinSelectionConfig,
    ) -> Set[Coin]:
        raise RuntimeError("DataLayerWallet does not support select_coins()")

    async def match_hinted_coin(self, coin: Coin, hint: bytes32) -> bool:
        return coin.amount % 2 == 1 and await self.wallet_state_manager.dl_store.get_launcher(hint) is not None


def verify_offer(
    maker: Tuple[StoreProofs, ...],
    taker: Tuple[OfferStore, ...],
    summary: Dict[str, Any],
) -> None:
    # TODO: consistency in error messages
    # TODO: custom exceptions
    # TODO: show data in errors?
    # TODO: collect and report all failures
    # TODO: review for case coverage (and test those cases)

    if len({store_proof.store_id for store_proof in maker}) != len(maker):
        raise OfferIntegrityError("maker: repeated store id")

    for store_proof in maker:
        proofs: List[ProofOfInclusion] = []
        for reference_proof in store_proof.proofs:
            proof = ProofOfInclusion(
                node_hash=reference_proof.node_hash,
                layers=[
                    ProofOfInclusionLayer(
                        other_hash_side=layer.other_hash_side,
                        other_hash=layer.other_hash,
                        combined_hash=layer.combined_hash,
                    )
                    for layer in reference_proof.layers
                ],
            )

            proofs.append(proof)

            if leaf_hash(key=reference_proof.key, value=reference_proof.value) != proof.node_hash:
                raise OfferIntegrityError("maker: node hash does not match key and value")

            if not proof.valid():
                raise OfferIntegrityError("maker: invalid proof of inclusion found")

        # TODO: verify each kv hash to the proof's node hash
        roots = {proof.root_hash for proof in proofs}
        if len(roots) > 1:
            raise OfferIntegrityError("maker: multiple roots referenced for a single store id")
        if len(roots) < 1:
            raise OfferIntegrityError("maker: no roots referenced for store id")

    # TODO: what about validating duplicate entries are consistent?
    maker_from_offer = {
        bytes32.from_hexstr(offered["launcher_id"]): bytes32.from_hexstr(offered["new_root"])
        for offered in summary["offered"]
    }

    maker_from_reference = {
        # verified above that there is at least one proof and all combined hashes match
        store_proof.store_id: store_proof.proofs[0].root()
        for store_proof in maker
    }

    if maker_from_offer != maker_from_reference:
        raise OfferIntegrityError("maker: offered stores and their roots do not match the reference data")

    taker_from_offer = {
        bytes32.from_hexstr(dependency["launcher_id"]): [
            bytes32.from_hexstr(value) for value in dependency["values_to_prove"]
        ]
        for offered in summary["offered"]
        for dependency in offered["dependencies"]
    }

    taker_from_reference = {
        store.store_id: [leaf_hash(key=inclusion.key, value=inclusion.value) for inclusion in store.inclusions]
        for store in taker
    }

    if taker_from_offer != taker_from_reference:
        raise OfferIntegrityError("taker: reference and offer inclusions do not match")<|MERGE_RESOLUTION|>--- conflicted
+++ resolved
@@ -320,13 +320,8 @@
             [full_puzzle.get_tree_hash(), 1, [initial_root, inner_puzzle.get_tree_hash()]]
         )
         announcement_message: bytes32 = genesis_launcher_solution.get_tree_hash()
-<<<<<<< HEAD
         announcement = AssertCoinAnnouncement(asserted_id=launcher_coin.name(), asserted_msg=announcement_message)
-        create_launcher_tx_record: Optional[TransactionRecord] = await self.standard_wallet.generate_signed_transaction(
-=======
-        announcement = Announcement(launcher_coin.name(), announcement_message)
         [create_launcher_tx_record] = await self.standard_wallet.generate_signed_transaction(
->>>>>>> 1d607122
             amount=uint64(1),
             puzzle_hash=SINGLETON_LAUNCHER.get_tree_hash(),
             tx_config=tx_config,
