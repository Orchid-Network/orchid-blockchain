--- conflicted
+++ resolved
@@ -287,20 +287,6 @@
         )
 
 
-<<<<<<< HEAD
-def caller_file_and_line(distance: int = 1, relative_to: Iterable[Path] = ()) -> Tuple[str, int]:
-    caller = getframeinfo(stack()[distance + 1][0])
-
-    caller_path = Path(caller.filename)
-    options: List[str] = [caller_path.as_posix()]
-    for path in relative_to:
-        try:
-            options.append(caller_path.relative_to(path).as_posix())
-        except ValueError:
-            pass
-
-    return min(options, key=len), caller.lineno
-=======
 @dataclass
 class SplitManager(Generic[T]):
     # NOTE: only for transitional testing use, please avoid usage
@@ -391,4 +377,17 @@
         yield split
     finally:
         await split.exit(if_needed=True)
->>>>>>> 5ab1721c
+
+
+def caller_file_and_line(distance: int = 1, relative_to: Iterable[Path] = ()) -> Tuple[str, int]:
+    caller = getframeinfo(stack()[distance + 1][0])
+
+    caller_path = Path(caller.filename)
+    options: List[str] = [caller_path.as_posix()]
+    for path in relative_to:
+        try:
+            options.append(caller_path.relative_to(path).as_posix())
+        except ValueError:
+            pass
+
+    return min(options, key=len), caller.lineno