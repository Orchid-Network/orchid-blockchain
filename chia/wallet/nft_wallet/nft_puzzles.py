--- conflicted
+++ resolved
@@ -24,11 +24,7 @@
 OFFER_MOD = load_clvm("settlement_payments.clvm")
 NFT_METADATA_UPDATER = load_clvm("nft_metadata_updater_default.clvm")
 NFT_OWNERSHIP_LAYER = load_clvm("nft_ownership_layer.clvm")
-<<<<<<< HEAD
 NFT_TRANSFER_PROGRAM_DEFAULT = load_clvm("nft_ownership_transfer_program_one_way_claim_with_royalties.clvm")
-=======
-NFT_TRANSFER_PROGRAM_DEFAULT = load_clvm("nft_ownership_transfer_program_one_way_claim_with_royalties_new.clvm")
->>>>>>> 22533ad9
 STANDARD_PUZZLE_MOD = load_clvm("p2_delegated_puzzle_or_hidden_puzzle.clvm")
 
 
@@ -188,10 +184,7 @@
     percentage: uint16,
     royalty_puzzle_hash: Optional[bytes32] = None,
 ) -> Program:
-<<<<<<< HEAD
-=======
     log.debug(f"Creating ownership layer puzzle with {nft_id} {did_id} {percentage} {p2_puzzle}")
->>>>>>> 22533ad9
     singleton_struct = Program.to((SINGLETON_MOD_HASH, (nft_id, LAUNCHER_PUZZLE_HASH)))
     if not royalty_puzzle_hash:
         royalty_puzzle_hash = p2_puzzle.get_tree_hash()
@@ -218,10 +211,7 @@
     new_pubkey: G1Element,
     conditions: List[Any] = [],
 ) -> Program:
-<<<<<<< HEAD
-=======
     log.debug(f"Creating a transfer solution with: {new_did} {new_did_inner_hash} {trade_prices_list} {new_pubkey}")
->>>>>>> 22533ad9
     puzhash = STANDARD_PUZZLE_MOD.curry(new_pubkey).get_tree_hash()
     condition_list = [
         [
@@ -239,33 +229,15 @@
             1,
         ]
     )
-<<<<<<< HEAD
-    log.debug("Generated transfer solution: %s", disassemble(solution))
+    log.debug("Generated transfer solution: %s", solution)
     return solution
 
 
 def get_metadata_and_phs(unft: UncurriedNFT, solution: Program) -> Tuple[Program, bytes32]:
     conditions = unft.inner_puzzle.run(solution).as_iter()
     metadata = unft.metadata
-    puzhash: Optional[bytes32] = None
-    for condition in conditions:
-        log.debug("Checking solution condition: %s", disassemble(condition))
-=======
-    log.debug("Generated transfer solution: %s", solution)
-    return solution
-
-
-def get_metadata_and_phs(unft: UncurriedNFT, puzzle: Program, solution: SerializedProgram) -> Tuple[Program, bytes32]:
-    full_solution: Program = Program.from_bytes(bytes(solution))
-    delegated_puz_solution: Program = Program.from_bytes(bytes(solution)).rest().rest().first().first()
-    if delegated_puz_solution.rest().as_python() == b"":
-        conditions = puzzle.run(full_solution)
-    else:
-        conditions = delegated_puz_solution.rest().first().rest()
-    metadata = unft.metadata
     puzhash_for_derivation: Optional[bytes32] = None
     for condition in conditions.as_iter():
->>>>>>> 22533ad9
         if condition.list_len() < 2:
             # invalid condition
             continue
@@ -277,19 +249,6 @@
             metadata = Program.to(metadata)
         elif condition_code == 51 and int_from_bytes(condition.rest().rest().first().atom) == 1:
             # destination puzhash
-<<<<<<< HEAD
-            if puzhash is not None:
-                # ignore duplicated create coin conditions
-                continue
-            puzhash = bytes32(condition.at("rrrff").atom)
-            log.debug("Got back puzhash from solution: %s", puzhash)
-    assert puzhash
-    return metadata, puzhash
-
-
-def recurry_nft_puzzle(unft: UncurriedNFT, solution: Program) -> Program:
-    log.debug("Generating NFT puzzle with ownership support: %s", disassemble(solution))
-=======
             if puzhash_for_derivation is not None:
                 # ignore duplicated create coin conditions
                 continue
@@ -306,7 +265,6 @@
 
 def recurry_nft_puzzle(unft: UncurriedNFT, solution: Program) -> Program:
     log.debug("Generating NFT puzzle with ownership support: %s", solution)
->>>>>>> 22533ad9
     conditions = solution.at("frfr").as_iter()
     for change_did_condition in conditions:
         if change_did_condition.first().as_int() == -10:
@@ -318,10 +276,7 @@
     # trade_list_price = change_did_condition.at("rrf").as_python()
     # new_did_inner_hash = change_did_condition.at("rrrrf").atom
     new_pub_key = G1Element.from_bytes(change_did_condition.at("rrrf").atom)
-<<<<<<< HEAD
-=======
     log.debug(f"Found NFT puzzle details: {new_did_id.hex()} ")
->>>>>>> 22533ad9
     inner_puzzle = NFT_OWNERSHIP_LAYER.curry(
         NFT_OWNERSHIP_LAYER.get_tree_hash(),
         new_did_id,
