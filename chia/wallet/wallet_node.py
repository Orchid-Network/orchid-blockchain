--- conflicted
+++ resolved
@@ -556,13 +556,9 @@
         if peer.peer_node_id in self.node_peaks:
             self.node_peaks.pop(peer.peer_node_id)
 
-<<<<<<< HEAD
-    async def on_connect(self, peer: WSChiaConnection) -> None:
-=======
         self.wallet_state_manager.state_changed("close_connection")
 
     async def on_connect(self, peer: WSChiaConnection):
->>>>>>> 97230ca3
         if self._wallet_state_manager is None:
             return None
 
