from __future__ import annotations

import asyncio
import dataclasses
import logging
import multiprocessing
import random
import sys
import time
import traceback
from asyncio import Event
from multiprocessing.context import BaseContext
from pathlib import Path
from typing import Any, Dict, List, Optional, Set, Tuple

from blspy import AugSchemeMPL, G1Element, G2Element, PrivateKey
from packaging.version import Version

from chia.consensus.block_record import BlockRecord
from chia.consensus.blockchain import ReceiveBlockResult
from chia.consensus.constants import ConsensusConstants
from chia.daemon.keychain_proxy import KeychainProxy, connect_to_keychain_and_validate, wrap_local_keychain
from chia.full_node.full_node_api import FullNodeAPI
from chia.protocols import wallet_protocol
from chia.protocols.full_node_protocol import RequestProofOfWeight, RespondProofOfWeight
from chia.protocols.protocol_message_types import ProtocolMessageTypes
from chia.protocols.wallet_protocol import CoinState, RespondBlockHeader, RespondToCoinUpdates
from chia.rpc.rpc_server import StateChangedProtocol, default_get_connections
from chia.server.node_discovery import WalletPeers
from chia.server.outbound_message import Message, NodeType, make_msg
from chia.server.peer_store_resolver import PeerStoreResolver
from chia.server.server import ChiaServer
from chia.server.ws_connection import WSChiaConnection
from chia.types.blockchain_format.coin import Coin
from chia.types.blockchain_format.sized_bytes import bytes32
from chia.types.blockchain_format.sub_epoch_summary import SubEpochSummary
from chia.types.coin_spend import CoinSpend
from chia.types.header_block import HeaderBlock
from chia.types.mempool_inclusion_status import MempoolInclusionStatus
from chia.types.peer_info import PeerInfo
from chia.types.spend_bundle import SpendBundle
from chia.types.weight_proof import WeightProof
from chia.util.chunks import chunks
from chia.util.config import WALLET_PEERS_PATH_KEY_DEPRECATED, process_config_start_method, start_method_values
from chia.util.errors import KeychainIsEmpty, KeychainIsLocked, KeychainKeyNotFound, KeychainProxyConnectionFailure
from chia.util.ints import uint32, uint64
from chia.util.keychain import Keychain
from chia.util.path import path_from_root
from chia.util.profiler import mem_profile_task, profile_task
from chia.wallet.transaction_record import TransactionRecord
from chia.wallet.util.new_peak_queue import NewPeakItem, NewPeakQueue, NewPeakQueueTypes
from chia.wallet.util.peer_request_cache import PeerRequestCache, can_use_peer_request_cache
from chia.wallet.util.wallet_sync_utils import (
    PeerRequestException,
    fetch_header_blocks_in_range,
    fetch_last_tx_from_peer,
    last_change_height_cs,
    request_and_validate_additions,
    request_and_validate_removals,
    request_header_blocks,
    subscribe_to_coin_updates,
    subscribe_to_phs,
)
from chia.wallet.wallet_state_manager import WalletStateManager
from chia.wallet.wallet_weight_proof_handler import WalletWeightProofHandler, get_wp_fork_point


def get_wallet_db_path(root_path: Path, config: Dict[str, Any], key_fingerprint: str) -> Path:
    """
    Construct a path to the wallet db. Uses config values and the wallet key's fingerprint to
    determine the wallet db filename.
    """
    db_path_replaced: str = (
        config["database_path"].replace("CHALLENGE", config["selected_network"]).replace("KEY", key_fingerprint)
    )

    # "v2_r1" is the current wallet db version identifier
    if "v2_r1" not in db_path_replaced:
        db_path_replaced = db_path_replaced.replace("v2", "v2_r1").replace("v1", "v2_r1")

    path: Path = path_from_root(root_path, db_path_replaced)
    return path


@dataclasses.dataclass
class WalletNode:
    config: Dict[str, Any]
    root_path: Path
    constants: ConsensusConstants
    local_keychain: Optional[Keychain] = None

    log: logging.Logger = logging.getLogger(__name__)

<<<<<<< HEAD
    state_changed_callback: Optional[Callable[..., Any]] = None
=======
    # Normal operation data
    cached_blocks: Dict = dataclasses.field(default_factory=dict)
    future_block_hashes: Dict = dataclasses.field(default_factory=dict)

    # Sync data
    proof_hashes: List = dataclasses.field(default_factory=list)
    state_changed_callback: Optional[StateChangedProtocol] = None
>>>>>>> 58c66916
    _wallet_state_manager: Optional[WalletStateManager] = None
    _weight_proof_handler: Optional[WalletWeightProofHandler] = None
    _server: Optional[ChiaServer] = None
    wsm_close_task: Optional[asyncio.Task[None]] = None
    sync_task: Optional[asyncio.Task[None]] = None
    logged_in_fingerprint: Optional[int] = None
    peer_task: Optional[asyncio.Task[None]] = None
    logged_in: bool = False
    _keychain_proxy: Optional[KeychainProxy] = None
    height_to_time: Dict[uint32, uint64] = dataclasses.field(default_factory=dict)
    # Peers that we have long synced to
    synced_peers: Set[bytes32] = dataclasses.field(default_factory=set)
    wallet_peers: Optional[WalletPeers] = None
    wallet_peers_initialized: bool = False
    valid_wp_cache: Dict[bytes32, Any] = dataclasses.field(default_factory=dict)
    untrusted_caches: Dict[bytes32, PeerRequestCache] = dataclasses.field(default_factory=dict)
    # in Untrusted mode wallet might get the state update before receiving the block
    race_cache: Dict[bytes32, Set[CoinState]] = dataclasses.field(default_factory=dict)
    race_cache_hashes: List[Tuple[uint32, bytes32]] = dataclasses.field(default_factory=list)
    node_peaks: Dict[bytes32, Tuple[uint32, bytes32]] = dataclasses.field(default_factory=dict)
    validation_semaphore: Optional[asyncio.Semaphore] = None
    local_node_synced: bool = False
    LONG_SYNC_THRESHOLD: int = 300
    last_wallet_tx_resend_time: float = 0.0
    # Duration in seconds
    wallet_tx_resend_timeout_secs: int = 1800
    _new_peak_queue: Optional[NewPeakQueue] = None
    full_node_peer: Optional[PeerInfo] = None

    _shut_down: bool = False
    _process_new_subscriptions_task: Optional[asyncio.Task[None]] = None
    _retry_failed_states_task: Optional[asyncio.Task[None]] = None
    _primary_peer_sync_task: Optional[asyncio.Task[None]] = None
    _secondary_peer_sync_task: Optional[asyncio.Task[None]] = None

    @property
    def keychain_proxy(self) -> KeychainProxy:
        # This is a stop gap until the class usage is refactored such the values of
        # integral attributes are known at creation of the instance.
        if self._keychain_proxy is None:
            raise RuntimeError("keychain proxy not assigned")

        return self._keychain_proxy

    @property
    def wallet_state_manager(self) -> WalletStateManager:
        # This is a stop gap until the class usage is refactored such the values of
        # integral attributes are known at creation of the instance.
        if self._wallet_state_manager is None:
            raise RuntimeError("wallet state manager not assigned")

        return self._wallet_state_manager

    @property
    def server(self) -> ChiaServer:
        # This is a stop gap until the class usage is refactored such the values of
        # integral attributes are known at creation of the instance.
        if self._server is None:
            raise RuntimeError("server not assigned")

        return self._server

    @property
    def new_peak_queue(self) -> NewPeakQueue:
        # This is a stop gap until the class usage is refactored such the values of
        # integral attributes are known at creation of the instance.
        if self._new_peak_queue is None:
            raise RuntimeError("new peak queue not assigned")

        return self._new_peak_queue

    def get_connections(self, request_node_type: Optional[NodeType]) -> List[Dict[str, Any]]:
        return default_get_connections(server=self.server, request_node_type=request_node_type)

    async def ensure_keychain_proxy(self) -> KeychainProxy:
        if self._keychain_proxy is None:
            if self.local_keychain:
                self._keychain_proxy = wrap_local_keychain(self.local_keychain, log=self.log)
            else:
                self._keychain_proxy = await connect_to_keychain_and_validate(self.root_path, self.log)
                if not self._keychain_proxy:
                    raise KeychainProxyConnectionFailure()
        return self._keychain_proxy

    def get_cache_for_peer(self, peer: WSChiaConnection) -> PeerRequestCache:
        if peer.peer_node_id not in self.untrusted_caches:
            self.untrusted_caches[peer.peer_node_id] = PeerRequestCache()
        return self.untrusted_caches[peer.peer_node_id]

    def rollback_request_caches(self, reorg_height: int) -> None:
        # Everything after reorg_height should be removed from the cache
        for cache in self.untrusted_caches.values():
            cache.clear_after_height(reorg_height)

    async def get_key_for_fingerprint(self, fingerprint: Optional[int]) -> Optional[PrivateKey]:
        try:
            keychain_proxy = await self.ensure_keychain_proxy()
            # Returns first private key if fingerprint is None
            key = await keychain_proxy.get_key_for_fingerprint(fingerprint)
        except KeychainIsEmpty:
            self.log.warning("No keys present. Create keys with the UI, or with the 'chia keys' program.")
            return None
        except KeychainKeyNotFound:
            self.log.warning(f"Key not found for fingerprint {fingerprint}")
            return None
        except KeychainIsLocked:
            self.log.warning("Keyring is locked")
            return None
        except KeychainProxyConnectionFailure as e:
            tb = traceback.format_exc()
            self.log.error(f"Missing keychain_proxy: {e} {tb}")
            raise  # Re-raise so that the caller can decide whether to continue or abort

        return key

    async def get_private_key(self, fingerprint: Optional[int]) -> Optional[PrivateKey]:
        """
        Attempt to get the private key for the given fingerprint. If the fingerprint is None,
        get_key_for_fingerprint() will return the first private key. Similarly, if a key isn't
        returned for the provided fingerprint, the first key will be returned.
        """
        key: Optional[PrivateKey] = await self.get_key_for_fingerprint(fingerprint)

        if key is None and fingerprint is not None:
            key = await self.get_key_for_fingerprint(None)
            if key is not None:
                self.log.info(f"Using first key found (fingerprint: {key.get_g1().get_fingerprint()})")

        return key

    async def _start(self) -> None:
        await self._start_with_fingerprint()

    async def _start_with_fingerprint(
        self,
        fingerprint: Optional[int] = None,
    ) -> bool:
        # Makes sure the coin_state_updates get higher priority than new_peak messages.
        # Delayed instantiation until here to avoid errors.
        #   got Future <Future pending> attached to a different loop
        self._new_peak_queue = NewPeakQueue(inner_queue=asyncio.PriorityQueue())

        multiprocessing_start_method: start_method_values = process_config_start_method(
            config=self.config, log=self.log
        )
        multiprocessing_context: BaseContext = multiprocessing.get_context(method=multiprocessing_start_method)
        self._weight_proof_handler = WalletWeightProofHandler(self.constants, multiprocessing_context)
        self.synced_peers: Set[bytes32] = set()
        private_key = await self.get_private_key(fingerprint or self.get_last_used_fingerprint())
        if private_key is None:
            self.log_out()
            return False

        if self.config.get("enable_profiler", False):
            if sys.getprofile() is not None:
                self.log.warning("not enabling profiler, getprofile() is already set")
            else:
                asyncio.create_task(profile_task(self.root_path, "wallet", self.log))

        if self.config.get("enable_memory_profiler", False):
            asyncio.create_task(mem_profile_task(self.root_path, "wallet", self.log))

        path: Path = get_wallet_db_path(self.root_path, self.config, str(private_key.get_g1().get_fingerprint()))
        path.parent.mkdir(parents=True, exist_ok=True)

        self._wallet_state_manager = await WalletStateManager.create(
            private_key,
            self.config,
            path,
            self.constants,
            self.server,
            self.root_path,
            self,
        )

        if self.wallet_peers is None:
            self.initialize_wallet_peers()

        if self.state_changed_callback is not None:
            self.wallet_state_manager.set_callback(self.state_changed_callback)

        self.last_wallet_tx_resend_time: float = time.time()
        self.last_state_retry_time: float = time.time()
        self.wallet_tx_resend_timeout_secs: float = self.config.get("tx_resend_timeout_secs", 60 * 60.0)
        self.wallet_state_manager.set_pending_callback(self._pending_tx_handler)
        self._shut_down: bool = False
        self._process_new_subscriptions_task: asyncio.Task[None] = asyncio.create_task(
            self._process_new_subscriptions()
        )
        self._retry_failed_states_task: asyncio.Task[None] = asyncio.create_task(self._retry_failed_states())

        self.sync_event: Event = asyncio.Event()
        self.log_in(private_key)
        self.wallet_state_manager.set_sync_mode(False)

        async with self.wallet_state_manager.puzzle_store.lock:
            index = await self.wallet_state_manager.puzzle_store.get_last_derivation_path()
            if index is None or index < self.wallet_state_manager.initial_num_public_keys - 1:
                await self.wallet_state_manager.create_more_puzzle_hashes(from_zero=True)
                self.wsm_close_task = None
        return True

    def _close(self) -> None:
        self.log.info("self._close")
        self.log_out()
        self._shut_down = True
        if self._weight_proof_handler is not None:
            self._weight_proof_handler.cancel_weight_proof_tasks()
        if self._process_new_subscriptions_task is not None:
            self._process_new_subscriptions_task.cancel()
        if self._retry_failed_states_task is not None:
            self._retry_failed_states_task.cancel()
        if self._primary_peer_sync_task is not None:
            self._primary_peer_sync_task.cancel()
        if self._secondary_peer_sync_task is not None:
            self._secondary_peer_sync_task.cancel()

    async def _await_closed(self, shutting_down: bool = True) -> None:
        self.log.info("self._await_closed")
        if self._server is not None:
            await self.server.close_all_connections()
        if self.wallet_peers is not None:
            await self.wallet_peers.ensure_is_closed()
        if self._wallet_state_manager is not None:
            await self.wallet_state_manager._await_closed()
            self._wallet_state_manager = None
        if shutting_down and self._keychain_proxy is not None:
            proxy = self._keychain_proxy
            self._keychain_proxy = None
            await proxy.close()
            await asyncio.sleep(0.5)  # https://docs.aiohttp.org/en/stable/client_advanced.html#graceful-shutdown
        self.wallet_peers = None

<<<<<<< HEAD
    def _set_state_changed_callback(self, callback: Callable[..., Any]) -> None:
=======
    def _set_state_changed_callback(self, callback: StateChangedProtocol) -> None:
>>>>>>> 58c66916
        self.state_changed_callback = callback

        if self._wallet_state_manager is not None:
            self.wallet_state_manager.set_callback(self.state_changed_callback)
            self.wallet_state_manager.set_pending_callback(self._pending_tx_handler)

    def _pending_tx_handler(self) -> None:
        if self._wallet_state_manager is None:
            return None
        asyncio.create_task(self._resend_queue())

    async def _resend_queue(self) -> None:
        if self._shut_down or self._server is None or self._wallet_state_manager is None:
            return None

        for msg, sent_peers in await self._messages_to_resend():
            if self._shut_down or self._server is None or self._wallet_state_manager is None:
                return None
            full_nodes = self.server.get_connections(NodeType.FULL_NODE)
            for peer in full_nodes:
                if peer.peer_node_id in sent_peers:
                    continue
                self.log.debug(f"sending: {msg}")
                await peer.send_message(msg)

    async def _messages_to_resend(self) -> List[Tuple[Message, Set[bytes32]]]:
        if self._wallet_state_manager is None or self._shut_down:
            return []
        messages: List[Tuple[Message, Set[bytes32]]] = []

        current_time = time.time()
        retry_accepted_txs = False
        if self.last_wallet_tx_resend_time < current_time - self.wallet_tx_resend_timeout_secs:
            self.last_wallet_tx_resend_time = current_time
            retry_accepted_txs = True
        records: List[TransactionRecord] = await self.wallet_state_manager.tx_store.get_not_sent(
            include_accepted_txs=retry_accepted_txs
        )

        for record in records:
            if record.spend_bundle is None:
                continue
            msg = make_msg(
                ProtocolMessageTypes.send_transaction,
                wallet_protocol.SendTransaction(record.spend_bundle),
            )
            already_sent = set()
            for peer, status, _ in record.sent_to:
                if status == MempoolInclusionStatus.SUCCESS.value:
                    already_sent.add(bytes32.from_hexstr(peer))
            messages.append((msg, already_sent))

        return messages

    async def _retry_failed_states(self) -> None:
        while not self._shut_down:
            try:
                await asyncio.sleep(5)
                current_time = time.time()
                if self.last_state_retry_time < current_time - 10:
                    self.last_state_retry_time = current_time
                    if self.wallet_state_manager is None:
                        continue
                    states_to_retry = await self.wallet_state_manager.retry_store.get_all_states_to_retry()
                    for state, peer_id, fork_height in states_to_retry:
                        matching_peer = tuple(
                            p for p in self.server.get_connections(NodeType.FULL_NODE) if p.peer_node_id == peer_id
                        )
                        if len(matching_peer) == 0:
                            peer = self.get_full_node_peer()
                            if peer is None:
                                self.log.info(f"disconnected from all peers, cannot retry state: {state}")
                                continue
                            else:
                                self.log.info(
                                    f"disconnected from peer {peer_id}, state will retry with {peer.peer_node_id}"
                                )
                        else:
                            peer = matching_peer[0]
                        async with self.wallet_state_manager.db_wrapper.writer():
                            self.log.info(f"retrying coin_state: {state}")
                            try:
                                await self.wallet_state_manager.new_coin_state(
                                    [state], peer, None if fork_height == 0 else fork_height
                                )
                            except Exception as e:
                                self.log.exception(f"Exception while adding states.. : {e}")
                            else:
                                await self.wallet_state_manager.blockchain.clean_block_records()
            except asyncio.CancelledError:
                self.log.info("Retry task cancelled, exiting.")
                raise

    async def _process_new_subscriptions(self) -> None:
        while not self._shut_down:
            # Here we process four types of messages in the queue, where the first one has higher priority (lower
            # number in the queue), and priority decreases for each type.
            peer: Optional[WSChiaConnection] = None
            item: Optional[NewPeakItem] = None
            try:
                peer, item = None, None
                item = await self.new_peak_queue.get()
                assert item is not None
                if item.item_type == NewPeakQueueTypes.COIN_ID_SUBSCRIPTION:
                    self.log.debug("Pulled from queue: %s %s", item.item_type, item.data)
                    # Subscriptions are the highest priority, because we don't want to process any more peaks or
                    # state updates until we are sure that we subscribed to everything that we need to. Otherwise,
                    # we might not be able to process some state.
                    coin_ids: List[bytes32] = item.data
                    for peer in self.server.get_connections(NodeType.FULL_NODE):
                        coin_states: List[CoinState] = await subscribe_to_coin_updates(coin_ids, peer, uint32(0))
                        if len(coin_states) > 0:
                            async with self.wallet_state_manager.lock:
                                await self.receive_state_from_peer(coin_states, peer)
                elif item.item_type == NewPeakQueueTypes.PUZZLE_HASH_SUBSCRIPTION:
                    self.log.debug("Pulled from queue: %s %s", item.item_type, item.data)
                    puzzle_hashes: List[bytes32] = item.data
                    for peer in self.server.get_connections(NodeType.FULL_NODE):
                        # Puzzle hash subscription
                        ph_coin_states: List[CoinState] = await subscribe_to_phs(puzzle_hashes, peer, uint32(0))
                        if len(ph_coin_states) > 0:
                            async with self.wallet_state_manager.lock:
                                await self.receive_state_from_peer(ph_coin_states, peer)
                elif item.item_type == NewPeakQueueTypes.FULL_NODE_STATE_UPDATED:
                    # Note: this can take a while when we have a lot of transactions. We want to process these
                    # before new_peaks, since new_peak_wallet requires that we first obtain the state for that peak.
                    self.log.debug("Pulled from queue: %s %s", item.item_type, item.data[0])
                    state_update_request: wallet_protocol.CoinStateUpdate = item.data[0]
                    peer = item.data[1]
                    assert peer is not None
                    await self.state_update_received(state_update_request, peer)
                elif item.item_type == NewPeakQueueTypes.NEW_PEAK_WALLET:
                    self.log.debug("Pulled from queue: %s %s", item.item_type, item.data[0])
                    # This can take a VERY long time, because it might trigger a long sync. It is OK if we miss some
                    # subscriptions or state updates, since all subscriptions and state updates will be handled by
                    # long_sync (up to the target height).
                    peak_request: wallet_protocol.NewPeakWallet = item.data[0]
                    peer = item.data[1]
                    assert peer is not None
                    await self.new_peak_wallet(peak_request, peer)
                else:
                    self.log.debug("Pulled from queue: UNKNOWN %s", item.item_type)
                    assert False
            except asyncio.CancelledError:
                self.log.info("Queue task cancelled, exiting.")
                raise
            except Exception as e:
                self.log.error(f"Exception handling {item}, {e} {traceback.format_exc()}")
                if peer is not None:
                    await peer.close(9999)

    def log_in(self, sk: PrivateKey) -> None:
        self.logged_in_fingerprint = sk.get_g1().get_fingerprint()
        self.logged_in = True
        self.log.info(f"Wallet is logged in using key with fingerprint: {self.logged_in_fingerprint}")
        try:
            self.update_last_used_fingerprint()
        except Exception:
            self.log.exception("Non-fatal: Unable to update last used fingerprint.")

    def log_out(self) -> None:
        self.logged_in_fingerprint = None
        self.logged_in = False

    def update_last_used_fingerprint(self) -> None:
        fingerprint = self.logged_in_fingerprint
        assert fingerprint is not None
        path = self.get_last_used_fingerprint_path()
        path.parent.mkdir(parents=True, exist_ok=True)
        path.write_text(str(fingerprint))
        self.log.info(f"Updated last used fingerprint: {fingerprint}")

    def get_last_used_fingerprint(self) -> Optional[int]:
        fingerprint: Optional[int] = None
        try:
            path = self.get_last_used_fingerprint_path()
            if path.exists():
                fingerprint = int(path.read_text().strip())
        except Exception:
            self.log.exception("Non-fatal: Unable to read last used fingerprint.")
        return fingerprint

    def get_last_used_fingerprint_path(self) -> Path:
        db_path: Path = path_from_root(self.root_path, self.config["database_path"])
        fingerprint_path = db_path.parent / "last_used_fingerprint"
        return fingerprint_path

    def set_server(self, server: ChiaServer) -> None:
        self._server = server
        self.initialize_wallet_peers()

    def initialize_wallet_peers(self) -> None:
        self.server.on_connect = self.on_connect
        network_name = self.config["selected_network"]

        connect_to_unknown_peers = self.config.get("connect_to_unknown_peers", True)
        testing = self.config.get("testing", False)
        if self.wallet_peers is None and connect_to_unknown_peers and not testing:
            self.wallet_peers = WalletPeers(
                self.server,
                self.config["target_peer_count"],
                PeerStoreResolver(
                    self.root_path,
                    self.config,
                    selected_network=network_name,
                    peers_file_path_key="wallet_peers_file_path",
                    legacy_peer_db_path_key=WALLET_PEERS_PATH_KEY_DEPRECATED,
                    default_peers_file_path="wallet/db/wallet_peers.dat",
                ),
                self.config["introducer_peer"],
                self.config.get("dns_servers", ["dns-introducer.chia.net"]),
                self.config["peer_connect_interval"],
                network_name,
                None,
                self.log,
            )
            asyncio.create_task(self.wallet_peers.start())

    def on_disconnect(self, peer: WSChiaConnection) -> None:
        if self.is_trusted(peer):
            self.local_node_synced = False
            self.initialize_wallet_peers()

        if peer.peer_node_id in self.untrusted_caches:
            self.untrusted_caches.pop(peer.peer_node_id)
        if peer.peer_node_id in self.synced_peers:
            self.synced_peers.remove(peer.peer_node_id)
        if peer.peer_node_id in self.node_peaks:
            self.node_peaks.pop(peer.peer_node_id)

        self.wallet_state_manager.state_changed("close_connection")

    async def on_connect(self, peer: WSChiaConnection):
        if self._wallet_state_manager is None:
            return None

        if Version(peer.protocol_version) < Version("0.0.33"):
            self.log.info("Disconnecting, full node running old software")
            await peer.close()

        trusted = self.is_trusted(peer)
        if not trusted and self.local_node_synced:
            await peer.close()

        if peer.peer_node_id in self.synced_peers:
            self.synced_peers.remove(peer.peer_node_id)

        self.log.info(f"Connected peer {peer.get_peer_info()} is trusted: {trusted}")
        messages_peer_ids = await self._messages_to_resend()
        self.wallet_state_manager.state_changed("add_connection")
        for msg, peer_ids in messages_peer_ids:
            if peer.peer_node_id in peer_ids:
                continue
            await peer.send_message(msg)

        if self.wallet_peers is not None:
            await self.wallet_peers.on_connect(peer)

    async def perform_atomic_rollback(self, fork_height: int, cache: Optional[PeerRequestCache] = None) -> None:
        self.log.info(f"perform_atomic_rollback to {fork_height}")
        # this is to start a write transaction
        async with self.wallet_state_manager.db_wrapper.writer():
            try:
                removed_wallet_ids = await self.wallet_state_manager.reorg_rollback(fork_height)
                await self.wallet_state_manager.blockchain.set_finished_sync_up_to(fork_height, in_rollback=True)
                if cache is None:
                    self.rollback_request_caches(fork_height)
                else:
                    cache.clear_after_height(fork_height)
            except Exception as e:
                tb = traceback.format_exc()
                self.log.error(f"Exception while perform_atomic_rollback: {e} {tb}")
                raise
            else:
                await self.wallet_state_manager.blockchain.clean_block_records()

                for wallet_id in removed_wallet_ids:
                    self.wallet_state_manager.wallets.pop(wallet_id)

        # this has to be called *after* the transaction commits, otherwise it
        # won't see the changes (since we spawn a new task to handle potential
        # resends)
        self._pending_tx_handler()

    async def long_sync(
        self,
        target_height: uint32,
        full_node: WSChiaConnection,
        fork_height: int,
        *,
        rollback: bool,
    ) -> None:
        """
        Sync algorithm:
        - Download and verify weight proof (if not trusted)
        - Roll back anything after the fork point (if rollback=True)
        - Subscribe to all puzzle_hashes over and over until there are no more updates
        - Subscribe to all coin_ids over and over until there are no more updates
        - rollback=False means that we are just double-checking with this peer to make sure we don't have any
          missing transactions, so we don't need to rollback
        """

        def is_new_state_update(cs: CoinState) -> bool:
            if cs.spent_height is None and cs.created_height is None:
                return True
            if cs.spent_height is not None and cs.spent_height >= fork_height:
                return True
            if cs.created_height is not None and cs.created_height >= fork_height:
                return True
            return False

        trusted: bool = self.is_trusted(full_node)
        self.log.info(f"Starting sync trusted: {trusted} to peer {full_node.peer_host}")
        start_time = time.time()

        if rollback:
            # we should clear all peers since this is a full rollback
            await self.perform_atomic_rollback(fork_height)
            await self.update_ui()

        # We only process new state updates to avoid slow reprocessing. We set the sync height after adding
        # Things, so we don't have to reprocess these later. There can be many things in ph_update_res.
        already_checked_ph: Set[bytes32] = set()
        while not self._shut_down:
            await self.wallet_state_manager.create_more_puzzle_hashes()
            all_puzzle_hashes = await self.get_puzzle_hashes_to_subscribe()
            not_checked_puzzle_hashes = set(all_puzzle_hashes) - already_checked_ph
            if not_checked_puzzle_hashes == set():
                break
            for chunk in chunks(list(not_checked_puzzle_hashes), 1000):
                ph_update_res: List[CoinState] = await subscribe_to_phs(chunk, full_node, 0)
                ph_update_res = list(filter(is_new_state_update, ph_update_res))
                if not await self.receive_state_from_peer(ph_update_res, full_node, update_finished_height=True):
                    # If something goes wrong, abort sync
                    return
            already_checked_ph.update(not_checked_puzzle_hashes)

        self.log.info(f"Successfully subscribed and updated {len(already_checked_ph)} puzzle hashes")

        # The number of coin id updates are usually going to be significantly less than ph updates, so we can
        # sync from 0 every time.
        already_checked_coin_ids: Set[bytes32] = set()
        while not self._shut_down:
            all_coin_ids = await self.get_coin_ids_to_subscribe(0)
            not_checked_coin_ids = set(all_coin_ids) - already_checked_coin_ids
            if not_checked_coin_ids == set():
                break
            for chunk in chunks(list(not_checked_coin_ids), 1000):
                c_update_res: List[CoinState] = await subscribe_to_coin_updates(chunk, full_node, 0)

                if not await self.receive_state_from_peer(c_update_res, full_node):
                    # If something goes wrong, abort sync
                    return
            already_checked_coin_ids.update(not_checked_coin_ids)
        self.log.info(f"Successfully subscribed and updated {len(already_checked_coin_ids)} coin ids")

        # Only update this fully when the entire sync has completed
        await self.wallet_state_manager.blockchain.set_finished_sync_up_to(target_height)

        if trusted:
            self.local_node_synced = True

        self.wallet_state_manager.state_changed("new_block")

        self.synced_peers.add(full_node.peer_node_id)
        await self.update_ui()

        self.log.info(f"Sync (trusted: {trusted}) duration was: {time.time() - start_time}")

    async def receive_state_from_peer(
        self,
        items_input: List[CoinState],
        peer: WSChiaConnection,
        fork_height: Optional[uint32] = None,
        height: Optional[uint32] = None,
        header_hash: Optional[bytes32] = None,
        update_finished_height: bool = False,
    ) -> bool:
        # Adds the state to the wallet state manager. If the peer is trusted, we do not validate. If the peer is
        # untrusted we do, but we might not add the state, since we need to receive the new_peak message as well.
        assert self._wallet_state_manager is not None
        trusted = self.is_trusted(peer)
        # Validate states in parallel, apply serial
        # TODO: optimize fetching
        if self.validation_semaphore is None:
            self.validation_semaphore = asyncio.Semaphore(10)

        # Rollback is handled in wallet_short_sync_backtrack for untrusted peers, so we don't need to do it here.
        # Also it's not safe to rollback, an untrusted peer can give us old fork point and make our TX disappear.
        # wallet_short_sync_backtrack can safely rollback because we validated the weight for the new peak so we
        # know the peer is telling the truth about the reorg.

        # If there is a fork, we need to ensure that we roll back in trusted mode to properly handle reorgs
        cache: PeerRequestCache = self.get_cache_for_peer(peer)

        if (
            trusted
            and fork_height is not None
            and height is not None
            and fork_height != height - 1
            and peer.peer_node_id in self.synced_peers
        ):
            # only one peer told us to rollback so only clear for that peer
            await self.perform_atomic_rollback(fork_height, cache=cache)
        else:
            if fork_height is not None:
                # only one peer told us to rollback so only clear for that peer
                cache.clear_after_height(fork_height)
                self.log.info(f"clear_after_height {fork_height} for peer {peer}")

        all_tasks: List[asyncio.Task[None]] = []
        target_concurrent_tasks: int = 30
        concurrent_tasks_cs_heights: List[uint32] = []

        # Ensure the list is sorted

        before = len(items_input)
        items = await self.wallet_state_manager.filter_spam(list(sorted(items_input, key=last_change_height_cs)))
        num_filtered = before - len(items)
        if num_filtered > 0:
            self.log.info(f"Filtered {num_filtered} spam transactions")

        async def receive_and_validate(
            inner_states: List[CoinState], inner_idx_start: int, cs_heights: List[uint32]
        ) -> None:
            try:
                assert self.validation_semaphore is not None
                async with self.validation_semaphore:
                    if header_hash is not None:
                        assert height is not None
                        for inner_state in inner_states:
                            self.add_state_to_race_cache(header_hash, height, inner_state)
                            self.log.info(f"Added to race cache: {height}, {inner_state}")
                    valid_states = [
                        inner_state
                        for inner_state in inner_states
                        if await self.validate_received_state_from_peer(inner_state, peer, cache, fork_height)
                    ]
                    if len(valid_states) > 0:
                        async with self.wallet_state_manager.db_wrapper.writer():
                            self.log.info(
                                f"new coin state received ({inner_idx_start}-"
                                f"{inner_idx_start + len(inner_states) - 1}/ {len(items)})"
                            )
                            try:
                                await self.wallet_state_manager.new_coin_state(valid_states, peer, fork_height)

                                if update_finished_height:
                                    if len(cs_heights) == 1:
                                        # We have processed all past tasks, so we can increase the height safely
                                        synced_up_to = last_change_height_cs(valid_states[-1]) - 1
                                    else:
                                        # We know we have processed everything before this min height
                                        synced_up_to = min(cs_heights) - 1
                                    await self.wallet_state_manager.blockchain.set_finished_sync_up_to(synced_up_to)
                            except Exception as e:
                                tb = traceback.format_exc()
                                self.log.error(f"Exception while adding state: {e} {tb}")
                            else:
                                await self.wallet_state_manager.blockchain.clean_block_records()

            except Exception as e:
                tb = traceback.format_exc()
                if self._shut_down:
                    self.log.debug(f"Shutting down while adding state : {e} {tb}")
                else:
                    self.log.error(f"Exception while adding state: {e} {tb}")
            finally:
                cs_heights.remove(last_change_height_cs(inner_states[0]))

        idx = 1
        # Keep chunk size below 1000 just in case, windows has sqlite limits of 999 per query
        # Untrusted has a smaller batch size since validation has to happen which takes a while
        chunk_size: int = 900 if trusted else 10
        for states in chunks(items, chunk_size):
            if self._server is None:
                self.log.error("No server")
                await asyncio.gather(*all_tasks)
                return False
            if peer.peer_node_id not in self.server.all_connections:
                self.log.error(f"Disconnected from peer {peer.peer_node_id} host {peer.peer_host}")
                await asyncio.gather(*all_tasks)
                return False
            if trusted:
                async with self.wallet_state_manager.db_wrapper.writer():
                    try:
                        self.log.info(f"new coin state received ({idx}-" f"{idx + len(states) - 1}/ {len(items)})")
                        await self.wallet_state_manager.new_coin_state(states, peer, fork_height)
                        if update_finished_height:
                            await self.wallet_state_manager.blockchain.set_finished_sync_up_to(
                                last_change_height_cs(states[-1]) - 1
                            )
                    except Exception as e:
                        tb = traceback.format_exc()
                        self.log.error(f"Error adding states.. {e} {tb}")
                        return False
                    else:
                        await self.wallet_state_manager.blockchain.clean_block_records()

            else:
                while len(concurrent_tasks_cs_heights) >= target_concurrent_tasks:
                    await asyncio.sleep(0.1)
                    if self._shut_down:
                        self.log.info("Terminating receipt and validation due to shut down request")
                        await asyncio.gather(*all_tasks)
                        return False
                concurrent_tasks_cs_heights.append(last_change_height_cs(states[0]))
                all_tasks.append(asyncio.create_task(receive_and_validate(states, idx, concurrent_tasks_cs_heights)))
            idx += len(states)

        still_connected = self._server is not None and peer.peer_node_id in self.server.all_connections
        await asyncio.gather(*all_tasks)
        await self.update_ui()
        return still_connected and self._server is not None and peer.peer_node_id in self.server.all_connections

    async def is_peer_synced(
        self, peer: WSChiaConnection, header_block: HeaderBlock, request_time: uint64
    ) -> Optional[uint64]:
        # Get last timestamp
        last_tx: Optional[HeaderBlock] = await fetch_last_tx_from_peer(header_block.height, peer)
        latest_timestamp: Optional[uint64] = None
        if last_tx is not None:
            assert last_tx.foliage_transaction_block is not None
            latest_timestamp = last_tx.foliage_transaction_block.timestamp

        # Return None if not synced
        if (
            latest_timestamp is None
            or self.config.get("testing", False) is False
            and latest_timestamp < request_time - 600
        ):
            return None
        return latest_timestamp

    def is_trusted(self, peer: WSChiaConnection) -> bool:
        return self.server.is_trusted_peer(peer, self.config["trusted_peers"])

    def add_state_to_race_cache(self, header_hash: bytes32, height: uint32, coin_state: CoinState) -> None:
        # Clears old state that is no longer relevant
        delete_threshold = 100
        for rc_height, rc_hh in self.race_cache_hashes:
            if height - delete_threshold >= rc_height:
                self.race_cache.pop(rc_hh)
        self.race_cache_hashes = [
            (rc_height, rc_hh) for rc_height, rc_hh in self.race_cache_hashes if height - delete_threshold < rc_height
        ]

        if header_hash not in self.race_cache:
            self.race_cache[header_hash] = set()
        self.race_cache[header_hash].add(coin_state)

    async def state_update_received(self, request: wallet_protocol.CoinStateUpdate, peer: WSChiaConnection) -> None:
        # This gets called every time there is a new coin or puzzle hash change in the DB
        # that is of interest to this wallet. It is not guaranteed to come for every height. This message is guaranteed
        # to come before the corresponding new_peak for each height. We handle this differently for trusted and
        # untrusted peers. For trusted, we always process the state, and we process reorgs as well.
        for coin in request.items:
            self.log.info(f"request coin: {coin.coin.name().hex()}{coin}")

        async with self.wallet_state_manager.lock:
            await self.receive_state_from_peer(
                request.items,
                peer,
                request.fork_height,
                request.height,
                request.peak_hash,
            )

    def get_full_node_peer(self) -> Optional[WSChiaConnection]:
        """
        Get a full node, preferring synced & trusted > synced & untrusted > unsynced & trusted > unsynced & untrusted
        """
        full_nodes: List[WSChiaConnection] = self.get_full_node_peers_in_order()
        if len(full_nodes) == 0:
            return None
        return full_nodes[0]

    def get_full_node_peers_in_order(self) -> List[WSChiaConnection]:
        """
        Get all full nodes sorted:
         preferring synced & trusted > synced & untrusted > unsynced & trusted > unsynced & untrusted
        """
        if self._server is None:
            return []

        synced_and_trusted: List[WSChiaConnection] = []
        synced: List[WSChiaConnection] = []
        trusted: List[WSChiaConnection] = []
        neither: List[WSChiaConnection] = []
        all_nodes: List[WSChiaConnection] = self.server.get_connections(NodeType.FULL_NODE)
        random.shuffle(all_nodes)
        for node in all_nodes:
            we_synced_to_it = node.peer_node_id in self.synced_peers
            is_trusted = self.is_trusted(node)
            if we_synced_to_it and is_trusted:
                synced_and_trusted.append(node)
            elif we_synced_to_it:
                synced.append(node)
            elif is_trusted:
                trusted.append(node)
            else:
                neither.append(node)
        return synced_and_trusted + synced + trusted + neither

    async def disconnect_and_stop_wpeers(self) -> None:
        if self._server is None:
            return

        # Close connection of non-trusted peers
        full_node_connections = self.server.get_connections(NodeType.FULL_NODE)
        if len(full_node_connections) > 1:
            for peer in full_node_connections:
                if not self.is_trusted(peer):
                    await peer.close()

        if self.wallet_peers is not None:
            await self.wallet_peers.ensure_is_closed()
            self.wallet_peers = None

    async def check_for_synced_trusted_peer(self, header_block: HeaderBlock, request_time: uint64) -> bool:
        if self._server is None:
            return False
        for peer in self.server.get_connections(NodeType.FULL_NODE):
            if self.is_trusted(peer) and await self.is_peer_synced(peer, header_block, request_time):
                return True
        return False

    async def get_timestamp_for_height(self, height: uint32) -> uint64:
        """
        Returns the timestamp for transaction block at h=height, if not transaction block, backtracks until it finds
        a transaction block
        """
        if height in self.height_to_time:
            return self.height_to_time[height]

        for cache in self.untrusted_caches.values():
            cache_ts: Optional[uint64] = cache.get_height_timestamp(height)
            if cache_ts is not None:
                return cache_ts

        peers: List[WSChiaConnection] = self.get_full_node_peers_in_order()
        last_tx_block: Optional[HeaderBlock] = None
        for peer in peers:
            last_tx_block = await fetch_last_tx_from_peer(height, peer)
            if last_tx_block is None:
                continue

            assert last_tx_block.foliage_transaction_block is not None
            self.get_cache_for_peer(peer).add_to_blocks(last_tx_block)
            return last_tx_block.foliage_transaction_block.timestamp

        raise PeerRequestException("Error fetching timestamp from all peers")

    async def new_peak_wallet(self, new_peak: wallet_protocol.NewPeakWallet, peer: WSChiaConnection) -> None:
        if self._wallet_state_manager is None:
            # When logging out of wallet
            self.log.debug("state manager is None (shutdown)")
            return
        request_time = uint64(int(time.time()))
        trusted: bool = self.is_trusted(peer)
        peak_hb: Optional[HeaderBlock] = await self.wallet_state_manager.blockchain.get_peak_block()
        if peak_hb is not None and new_peak.weight < peak_hb.weight:
            # Discards old blocks, but accepts blocks that are equal in weight to peak
            self.log.debug("skip block with lower weight.")
            return

        request = wallet_protocol.RequestBlockHeader(new_peak.height)
        response: Optional[RespondBlockHeader] = await peer.call_api(FullNodeAPI.request_block_header, request)
        if response is None:
            self.log.warning(f"Peer {peer.get_peer_info()} did not respond in time.")
            await peer.close(120)
            return

        new_peak_hb: HeaderBlock = response.header_block
        # check response is what we asked for
        if (
            new_peak_hb.header_hash != new_peak.header_hash
            or new_peak_hb.weight != new_peak.weight
            or new_peak_hb.height != new_peak.height
        ):
            self.log.warning(f"bad header block response from Peer {peer.get_peer_info()}.")
            # todo maybe accept the block if
            #  new_peak_hb.height == new_peak.height and new_peak_hb.weight >= new_peak.weight

            # dont disconnect from peer, this might be a reorg
            return

        latest_timestamp: Optional[uint64] = await self.is_peer_synced(peer, new_peak_hb, request_time)
        if latest_timestamp is None:
            if trusted:
                self.log.debug(f"Trusted peer {peer.get_peer_info()} is not synced.")
            else:
                self.log.warning(f"Non-trusted peer {peer.get_peer_info()} is not synced, disconnecting")
                await peer.close(120)
            return

        if self.is_trusted(peer):
            await self.new_peak_from_trusted(new_peak_hb, latest_timestamp, peer)
        else:
            if not await self.new_peak_from_untrusted(new_peak_hb, peer, request_time):
                return

        if peer.peer_node_id in self.synced_peers:
            await self.wallet_state_manager.blockchain.set_finished_sync_up_to(new_peak.height)
        # todo why do we call this if there was an exception / the sync is not finished
        async with self.wallet_state_manager.lock:
            await self.wallet_state_manager.new_peak(new_peak)

    async def new_peak_from_trusted(
        self, new_peak_hb: HeaderBlock, latest_timestamp: uint64, peer: WSChiaConnection
    ) -> None:
        current_height: uint32 = await self.wallet_state_manager.blockchain.get_finished_sync_up_to()
        async with self.wallet_state_manager.lock:
            await self.wallet_state_manager.blockchain.set_peak_block(new_peak_hb, latest_timestamp)
            # Disconnect from all untrusted peers if our local node is trusted and synced
            await self.disconnect_and_stop_wpeers()
            # Sync to trusted node if we haven't done so yet. As long as we have synced once (and not
            # disconnected), we assume that the full node will continue to give us state updates, so we do
            # not need to resync.
            if peer.peer_node_id not in self.synced_peers:
                if new_peak_hb.height - current_height > self.LONG_SYNC_THRESHOLD:
                    self.wallet_state_manager.set_sync_mode(True)
                self._primary_peer_sync_task = asyncio.create_task(
                    self.long_sync(new_peak_hb.height, peer, uint32(max(0, current_height - 256)), rollback=True)
                )
                await self._primary_peer_sync_task
                self._primary_peer_sync_task = None
                self.wallet_state_manager.set_sync_mode(False)

    async def new_peak_from_untrusted(
        self, new_peak_hb: HeaderBlock, peer: WSChiaConnection, request_time: uint64
    ) -> bool:
        far_behind: bool = (
            new_peak_hb.height - await self.wallet_state_manager.blockchain.get_finished_sync_up_to()
            > self.LONG_SYNC_THRESHOLD
        )

        if new_peak_hb.height < self.constants.WEIGHT_PROOF_RECENT_BLOCKS:
            # this is the case happens chain is shorter then WEIGHT_PROOF_RECENT_BLOCKS
            return await self.sync_from_untrusted_close_to_peak(new_peak_hb, peer)

        if not far_behind and peer.peer_node_id in self.synced_peers:
            # This is the (untrusted) case where we already synced and are not too far behind. Here we just
            # fetch one by one.
            return await self.sync_from_untrusted_close_to_peak(new_peak_hb, peer)

        # we haven't synced fully to this peer yet
        syncing = False
        if far_behind or len(self.synced_peers) == 0:
            syncing = True
            self.wallet_state_manager.set_sync_mode(True)

        secondary_sync_running = (
            self._secondary_peer_sync_task is not None and self._secondary_peer_sync_task.done() is False
        )
        if not syncing and secondary_sync_running:
            self.log.info("Will not do secondary sync, there is already another sync task running.")
            return False

        if await self.check_for_synced_trusted_peer(new_peak_hb, request_time):
            self.log.info("Cancelling untrusted sync, we are connected to a trusted peer")
            return False

        try:
            await self.long_sync_from_untrusted(syncing, new_peak_hb, peer)
        except Exception:
            self.log.exception(f"Error syncing to {peer.get_peer_info()}")
            await peer.close()
            if syncing:
                self.wallet_state_manager.set_sync_mode(False)
            return False
        return True

    async def long_sync_from_untrusted(self, syncing: bool, new_peak_hb: HeaderBlock, peer: WSChiaConnection) -> None:
        current_height: uint32 = await self.wallet_state_manager.blockchain.get_finished_sync_up_to()
        weight_proof, summaries, block_records = await self.fetch_and_validate_the_weight_proof(peer, new_peak_hb)
        old_proof = self.wallet_state_manager.blockchain.synced_weight_proof
        # In this case we will not rollback so it's OK to check some older updates as well, to ensure
        # that no recent transactions are being hidden.
        fork_point: int = 0
        if syncing:
            # This usually happens the first time we start up the wallet. We roll back slightly to be
            # safe, but we don't want to rollback too much (hence 16)
            fork_point = max(0, current_height - 16)
        if old_proof is not None:
            # If the weight proof fork point is in the past, rollback more to ensure we don't have duplicate
            # state.
            fork_point = min(fork_point, get_wp_fork_point(self.constants, old_proof, weight_proof))

        await self.wallet_state_manager.blockchain.new_valid_weight_proof(weight_proof, block_records)

        if syncing:
            async with self.wallet_state_manager.lock:
                self.log.info("Primary peer syncing")
                self._primary_peer_sync_task = asyncio.create_task(
                    self.long_sync(new_peak_hb.height, peer, fork_point, rollback=True)
                )
                await self._primary_peer_sync_task
                self._primary_peer_sync_task = None
            self.log.info(f"New peak wallet.. {new_peak_hb.height} {peer.get_peer_info()} 12")
            return

        # we exit earlier in the case where syncing is False and a Secondary sync is running
        assert self._secondary_peer_sync_task is None or self._secondary_peer_sync_task.done()
        self.log.info("Secondary peer syncing")
        self._secondary_peer_sync_task = asyncio.create_task(
            self.long_sync(new_peak_hb.height, peer, fork_point, rollback=False)
        )

    async def sync_from_untrusted_close_to_peak(self, new_peak_hb: HeaderBlock, peer: WSChiaConnection) -> bool:
        async with self.wallet_state_manager.lock:
            peak_hb = await self.wallet_state_manager.blockchain.get_peak_block()
            if peak_hb is None or new_peak_hb.weight > peak_hb.weight:
                backtrack_fork_height: int = await self.wallet_short_sync_backtrack(new_peak_hb, peer)
            else:
                backtrack_fork_height = new_peak_hb.height - 1

            if peer.peer_node_id not in self.synced_peers:
                # Edge case, this happens when the peak < WEIGHT_PROOF_RECENT_BLOCKS
                # we still want to subscribe for all phs and coins.
                # (Hints are not in filter)
                all_coin_ids: List[bytes32] = await self.get_coin_ids_to_subscribe(uint32(0))
                phs: List[bytes32] = await self.get_puzzle_hashes_to_subscribe()
                ph_updates: List[CoinState] = await subscribe_to_phs(phs, peer, uint32(0))
                coin_updates: List[CoinState] = await subscribe_to_coin_updates(all_coin_ids, peer, uint32(0))
                peer_new_peak_height, peer_new_peak_hash = self.node_peaks[peer.peer_node_id]
                success = await self.receive_state_from_peer(
                    ph_updates + coin_updates,
                    peer,
                    height=peer_new_peak_height,
                    header_hash=peer_new_peak_hash,
                )
                if success:
                    self.synced_peers.add(peer.peer_node_id)
            else:
                if peak_hb is not None and new_peak_hb.weight <= peak_hb.weight:
                    # Don't process blocks at the same weight
                    return False

            # For every block, we need to apply the cache from race_cache
            for potential_height in range(backtrack_fork_height + 1, new_peak_hb.height + 1):
                header_hash = self.wallet_state_manager.blockchain.height_to_hash(uint32(potential_height))
                if header_hash in self.race_cache:
                    self.log.info(f"Receiving race state: {self.race_cache[header_hash]}")
                    await self.receive_state_from_peer(list(self.race_cache[header_hash]), peer)

            self.wallet_state_manager.state_changed("new_block")
            self.wallet_state_manager.set_sync_mode(False)
            self.log.info(f"Finished processing new peak of {new_peak_hb.height}")
            return True

    async def wallet_short_sync_backtrack(self, header_block: HeaderBlock, peer: WSChiaConnection) -> int:
        peak: Optional[HeaderBlock] = await self.wallet_state_manager.blockchain.get_peak_block()

        top = header_block
        blocks = [top]
        # Fetch blocks backwards until we hit the one that we have,
        # then complete them with additions / removals going forward
        fork_height = 0
        if self.wallet_state_manager.blockchain.contains_block(header_block.prev_header_hash):
            fork_height = header_block.height - 1

        while not self.wallet_state_manager.blockchain.contains_block(top.prev_header_hash) and top.height > 0:
            request_prev = wallet_protocol.RequestBlockHeader(top.height - 1)
            response_prev: Optional[RespondBlockHeader] = await peer.call_api(
                FullNodeAPI.request_block_header, request_prev
            )
            if response_prev is None or not isinstance(response_prev, RespondBlockHeader):
                raise RuntimeError("bad block header response from peer while syncing")
            prev_head = response_prev.header_block
            blocks.append(prev_head)
            top = prev_head
            fork_height = top.height - 1

        blocks.reverse()
        # Roll back coins and transactions
        peak_height = await self.wallet_state_manager.blockchain.get_finished_sync_up_to()
        if fork_height < peak_height:
            self.log.info(f"Rolling back to {fork_height}")
            # we should clear all peers since this is a full rollback
            await self.perform_atomic_rollback(fork_height)
            await self.update_ui()

        if peak is not None:
            assert header_block.weight >= peak.weight
        for block in blocks:
            # Set blockchain to the latest peak
            res, err = await self.wallet_state_manager.blockchain.receive_block(block)
            if res == ReceiveBlockResult.INVALID_BLOCK:
                raise ValueError(err)

        return fork_height

    async def update_ui(self) -> None:
        for wallet_id, wallet in self.wallet_state_manager.wallets.items():
            self.wallet_state_manager.state_changed("coin_removed", wallet_id)
            self.wallet_state_manager.state_changed("coin_added", wallet_id)

    async def fetch_and_validate_the_weight_proof(
        self, peer: WSChiaConnection, peak: HeaderBlock
    ) -> Tuple[WeightProof, List[SubEpochSummary], List[BlockRecord]]:
        assert self._weight_proof_handler is not None
        weight_request = RequestProofOfWeight(peak.height, peak.header_hash)
        wp_timeout = self.config.get("weight_proof_timeout", 360)
        self.log.debug(f"weight proof timeout is {wp_timeout} sec")
        weight_proof_response: RespondProofOfWeight = await peer.call_api(
            FullNodeAPI.request_proof_of_weight, weight_request, timeout=wp_timeout
        )

        if weight_proof_response is None:
            raise Exception("weight proof response was none")

        start_validation = time.time()
        weight_proof = weight_proof_response.wp

        if weight_proof.recent_chain_data[-1].height != peak.height:
            raise Exception("weight proof height does not match peak")
        if weight_proof.recent_chain_data[-1].weight != peak.weight:
            raise Exception("weight proof weight does not match peak")
        if weight_proof.recent_chain_data[-1].header_hash != peak.header_hash:
            raise Exception("weight proof peak hash does not match peak")

        if weight_proof.get_hash() in self.valid_wp_cache:
            valid, fork_point, summaries, block_records = self.valid_wp_cache[weight_proof.get_hash()]
        else:
            old_proof = self.wallet_state_manager.blockchain.synced_weight_proof
            fork_point = get_wp_fork_point(self.constants, old_proof, weight_proof)
            start_validation = time.time()
            (
                valid,
                summaries,
                block_records,
            ) = await self._weight_proof_handler.validate_weight_proof(weight_proof, False, old_proof)
            if not valid:
                raise Exception("weight proof failed validation")
            self.valid_wp_cache[weight_proof.get_hash()] = valid, fork_point, summaries, block_records

        end_validation = time.time()
        self.log.info(f"It took {end_validation - start_validation} time to validate the weight proof")
        return weight_proof, summaries, block_records

    async def get_puzzle_hashes_to_subscribe(self) -> List[bytes32]:
        all_puzzle_hashes = await self.wallet_state_manager.puzzle_store.get_all_puzzle_hashes()
        # Get all phs from interested store
        interested_puzzle_hashes = [
            t[0] for t in await self.wallet_state_manager.interested_store.get_interested_puzzle_hashes()
        ]
        all_puzzle_hashes.update(interested_puzzle_hashes)
        return list(all_puzzle_hashes)

    async def get_coin_ids_to_subscribe(self, min_height: int) -> List[bytes32]:
        all_coin_names: Set[bytes32] = await self.wallet_state_manager.coin_store.get_coin_names_to_check(min_height)
        removed_names = await self.wallet_state_manager.trade_manager.get_coins_of_interest()
        all_coin_names.update(set(removed_names))
        all_coin_names.update(await self.wallet_state_manager.interested_store.get_interested_coin_ids())
        return list(all_coin_names)

    async def validate_received_state_from_peer(
        self,
        coin_state: CoinState,
        peer: WSChiaConnection,
        peer_request_cache: PeerRequestCache,
        fork_height: Optional[uint32],
    ) -> bool:
        """
        Returns all state that is valid and included in the blockchain proved by the weight proof. If return_old_states
        is False, only new states that are not in the coin_store are returned.
        """
        # Only use the cache if we are talking about states before the fork point. If we are evaluating something
        # in a reorg, we cannot use the cache, since we don't know if it's actually in the new chain after the reorg.
        if await can_use_peer_request_cache(coin_state, peer_request_cache, fork_height):
            return True

        spent_height: Optional[uint32] = None if coin_state.spent_height is None else uint32(coin_state.spent_height)
        confirmed_height: Optional[uint32] = (
            None if coin_state.created_height is None else uint32(coin_state.created_height)
        )
        current = await self.wallet_state_manager.coin_store.get_coin_record(coin_state.coin.name())
        # if remote state is same as current local state we skip validation

        # CoinRecord unspent = height 0, coin state = None. We adjust for comparison below
        current_spent_height = None
        if current is not None and current.spent_block_height != 0:
            current_spent_height = current.spent_block_height

        # Same as current state, nothing to do
        if (
            current is not None
            and current_spent_height == spent_height
            and current.confirmed_block_height == confirmed_height
        ):
            peer_request_cache.add_to_states_validated(coin_state)
            return True

        reorg_mode = False

        # If coin was removed from the blockchain
        if confirmed_height is None:
            if current is None:
                # Coin does not exist in local DB, so no need to do anything
                return False
            # This coin got reorged
            reorg_mode = True
            confirmed_height = current.confirmed_block_height

        # request header block for created height
        state_block: Optional[HeaderBlock] = peer_request_cache.get_block(confirmed_height)
        if state_block is None or reorg_mode:
            state_blocks = await request_header_blocks(peer, confirmed_height, confirmed_height)
            if state_blocks is None:
                return False
            state_block = state_blocks[0]
            assert state_block is not None
            peer_request_cache.add_to_blocks(state_block)

        # get proof of inclusion
        assert state_block.foliage_transaction_block is not None
        validate_additions_result = await request_and_validate_additions(
            peer,
            peer_request_cache,
            state_block.height,
            state_block.header_hash,
            coin_state.coin.puzzle_hash,
            state_block.foliage_transaction_block.additions_root,
        )

        if validate_additions_result is False:
            self.log.warning("Validate false 1")
            await peer.close(9999)
            return False

        # If spent_height is None, we need to validate that the creation block is actually in the longest blockchain.
        # Otherwise, we don't have to, since we will validate the spent block later.
        if coin_state.spent_height is None:
            validated = await self.validate_block_inclusion(state_block, peer, peer_request_cache)
            if not validated:
                return False

        # TODO: make sure all cases are covered
        if current is not None:
            if spent_height is None and current.spent_block_height != 0:
                # Peer is telling us that coin that was previously known to be spent is not spent anymore
                # Check old state

                spent_state_blocks: Optional[List[HeaderBlock]] = await request_header_blocks(
                    peer, current.spent_block_height, current.spent_block_height
                )
                if spent_state_blocks is None:
                    return False
                spent_state_block = spent_state_blocks[0]
                assert spent_state_block.height == current.spent_block_height
                assert spent_state_block.foliage_transaction_block is not None
                peer_request_cache.add_to_blocks(spent_state_block)

                validate_removals_result: bool = await request_and_validate_removals(
                    peer,
                    current.spent_block_height,
                    spent_state_block.header_hash,
                    coin_state.coin.name(),
                    spent_state_block.foliage_transaction_block.removals_root,
                )
                if validate_removals_result is False:
                    self.log.warning("Validate false 2")
                    await peer.close(9999)
                    return False
                validated = await self.validate_block_inclusion(spent_state_block, peer, peer_request_cache)
                if not validated:
                    return False

        if spent_height is not None:
            # request header block for created height
            cached_spent_state_block = peer_request_cache.get_block(spent_height)
            if cached_spent_state_block is None:
                spent_state_blocks = await request_header_blocks(peer, spent_height, spent_height)
                if spent_state_blocks is None:
                    return False
                spent_state_block = spent_state_blocks[0]
                assert spent_state_block.height == spent_height
                assert spent_state_block.foliage_transaction_block is not None
                peer_request_cache.add_to_blocks(spent_state_block)
            else:
                spent_state_block = cached_spent_state_block
            assert spent_state_block is not None
            assert spent_state_block.foliage_transaction_block is not None
            validate_removals_result = await request_and_validate_removals(
                peer,
                spent_state_block.height,
                spent_state_block.header_hash,
                coin_state.coin.name(),
                spent_state_block.foliage_transaction_block.removals_root,
            )
            if validate_removals_result is False:
                self.log.warning("Validate false 3")
                await peer.close(9999)
                return False
            validated = await self.validate_block_inclusion(spent_state_block, peer, peer_request_cache)
            if not validated:
                return False
        peer_request_cache.add_to_states_validated(coin_state)

        return True

    async def validate_block_inclusion(
        self, block: HeaderBlock, peer: WSChiaConnection, peer_request_cache: PeerRequestCache
    ) -> bool:
        if self.wallet_state_manager.blockchain.contains_height(block.height):
            stored_hash = self.wallet_state_manager.blockchain.height_to_hash(block.height)
            stored_record = self.wallet_state_manager.blockchain.try_block_record(stored_hash)
            if stored_record is not None:
                if stored_record.header_hash == block.header_hash:
                    return True

        weight_proof: Optional[WeightProof] = self.wallet_state_manager.blockchain.synced_weight_proof
        if weight_proof is None:
            return False

        if block.height >= weight_proof.recent_chain_data[0].height:
            # this was already validated as part of the wp validation
            index = block.height - weight_proof.recent_chain_data[0].height
            if index >= len(weight_proof.recent_chain_data):
                return False
            if weight_proof.recent_chain_data[index].header_hash != block.header_hash:
                self.log.error("Failed validation 1")
                return False
            return True

        # block is not included in wp recent chain
        start = block.height + 1
        compare_to_recent = False
        inserted: int = 0
        first_height_recent = weight_proof.recent_chain_data[0].height
        if start > first_height_recent - 1000:
            # compare up to weight_proof.recent_chain_data[0].height
            compare_to_recent = True
            end = first_height_recent
        else:
            # get ses from wp
            start_height = block.height
            end_height = block.height + 32
            ses_start_height = 0
            end = 0
            for idx, ses in enumerate(weight_proof.sub_epochs):
                if idx == len(weight_proof.sub_epochs) - 1:
                    break
                next_ses_height = (idx + 1) * self.constants.SUB_EPOCH_BLOCKS + weight_proof.sub_epochs[
                    idx + 1
                ].num_blocks_overflow
                # start_ses_hash
                if ses_start_height <= start_height < next_ses_height:
                    inserted = idx + 1
                    if ses_start_height < end_height < next_ses_height:
                        end = next_ses_height
                        break
                    else:
                        if idx > len(weight_proof.sub_epochs) - 3:
                            break
                        # else add extra ses as request start <-> end spans two ses
                        end = (idx + 2) * self.constants.SUB_EPOCH_BLOCKS + weight_proof.sub_epochs[
                            idx + 2
                        ].num_blocks_overflow
                        inserted += 1
                        break
                ses_start_height = next_ses_height

        if end == 0:
            self.log.error("Error finding sub epoch")
            return False
        all_peers_c = self.server.get_connections(NodeType.FULL_NODE)
        all_peers = [(con, self.is_trusted(con)) for con in all_peers_c]
        blocks: Optional[List[HeaderBlock]] = await fetch_header_blocks_in_range(
            start, end, peer_request_cache, all_peers
        )
        if blocks is None:
            if self._shut_down:
                self.log.debug(f"Shutting down, block fetching from: {start} to {end} canceled.")
            else:
                self.log.error(f"Error fetching blocks {start} {end}")
            return False

        if compare_to_recent and weight_proof.recent_chain_data[0].header_hash != blocks[-1].header_hash:
            self.log.error("Failed validation 3")
            return False

        if not compare_to_recent:
            last = blocks[-1].finished_sub_slots[-1].reward_chain.get_hash()
            if last != weight_proof.sub_epochs[inserted].reward_chain_hash:
                self.log.error("Failed validation 4")
                return False
        pk_m_sig: List[Tuple[G1Element, bytes32, G2Element]] = []
        sigs_to_cache: List[HeaderBlock] = []
        blocks_to_cache: List[Tuple[bytes32, uint32]] = []

        signatures_to_validate: int = 30
        for idx in range(len(blocks)):
            en_block = blocks[idx]
            if idx < signatures_to_validate and not peer_request_cache.in_block_signatures_validated(en_block):
                # Validate that the block is buried in the foliage by checking the signatures
                pk_m_sig.append(
                    (
                        en_block.reward_chain_block.proof_of_space.plot_public_key,
                        en_block.foliage.foliage_block_data.get_hash(),
                        en_block.foliage.foliage_block_data_signature,
                    )
                )
                sigs_to_cache.append(en_block)

            # This is the reward chain challenge. If this is in the cache, it means the prev block
            # has been validated. We must at least check the first block to ensure they are connected
            reward_chain_hash: bytes32 = en_block.reward_chain_block.reward_chain_ip_vdf.challenge
            if idx != 0 and peer_request_cache.in_blocks_validated(reward_chain_hash):
                # As soon as we see a block we have already concluded is in the chain, we can quit.
                if idx > signatures_to_validate:
                    break
            else:
                # Validate that the block is committed to by the weight proof
                if idx == 0:
                    prev_block_rc_hash: bytes32 = block.reward_chain_block.get_hash()
                    prev_hash = block.header_hash
                else:
                    prev_block_rc_hash = blocks[idx - 1].reward_chain_block.get_hash()
                    prev_hash = blocks[idx - 1].header_hash

                if not en_block.prev_header_hash == prev_hash:
                    self.log.error("Failed validation 5")
                    return False

                if len(en_block.finished_sub_slots) > 0:
                    reversed_slots = en_block.finished_sub_slots.copy()
                    reversed_slots.reverse()
                    for slot_idx, slot in enumerate(reversed_slots[:-1]):
                        hash_val = reversed_slots[slot_idx + 1].reward_chain.get_hash()
                        if not hash_val == slot.reward_chain.end_of_slot_vdf.challenge:
                            self.log.error("Failed validation 6")
                            return False
                    if not prev_block_rc_hash == reversed_slots[-1].reward_chain.end_of_slot_vdf.challenge:
                        self.log.error("Failed validation 7")
                        return False
                else:
                    if not prev_block_rc_hash == reward_chain_hash:
                        self.log.error("Failed validation 8")
                        return False
                blocks_to_cache.append((reward_chain_hash, en_block.height))

        agg_sig: G2Element = AugSchemeMPL.aggregate([sig for (_, _, sig) in pk_m_sig])
        if not AugSchemeMPL.aggregate_verify([pk for (pk, _, _) in pk_m_sig], [m for (_, m, _) in pk_m_sig], agg_sig):
            self.log.error("Failed signature validation")
            return False
        for header_block in sigs_to_cache:
            peer_request_cache.add_to_block_signatures_validated(header_block)
        for reward_chain_hash, height in blocks_to_cache:
            peer_request_cache.add_to_blocks_validated(reward_chain_hash, height)
        return True

    async def fetch_puzzle_solution(self, height: uint32, coin: Coin, peer: WSChiaConnection) -> CoinSpend:
        solution_response = await peer.call_api(
            FullNodeAPI.request_puzzle_solution, wallet_protocol.RequestPuzzleSolution(coin.name(), height)
        )
        if solution_response is None or not isinstance(solution_response, wallet_protocol.RespondPuzzleSolution):
            raise PeerRequestException(f"Was not able to obtain solution {solution_response}")
        assert solution_response.response.puzzle.get_tree_hash() == coin.puzzle_hash
        assert solution_response.response.coin_name == coin.name()

        return CoinSpend(
            coin,
            solution_response.response.puzzle,
            solution_response.response.solution,
        )

    async def get_coin_state(
        self, coin_names: List[bytes32], peer: WSChiaConnection, fork_height: Optional[uint32] = None
    ) -> List[CoinState]:
        msg = wallet_protocol.RegisterForCoinUpdates(coin_names, uint32(0))
        coin_state: Optional[RespondToCoinUpdates] = await peer.call_api(FullNodeAPI.register_interest_in_coin, msg)
        if coin_state is None or not isinstance(coin_state, wallet_protocol.RespondToCoinUpdates):
            raise PeerRequestException(f"Was not able to get states for {coin_names}")

        if not self.is_trusted(peer):
            valid_list = []
            for coin in coin_state.coin_states:
                valid = await self.validate_received_state_from_peer(
                    coin, peer, self.get_cache_for_peer(peer), fork_height
                )
                if valid:
                    valid_list.append(coin)
            return valid_list

        return coin_state.coin_states

    async def fetch_children(
        self, coin_name: bytes32, peer: WSChiaConnection, fork_height: Optional[uint32] = None
    ) -> List[CoinState]:

        response: Optional[wallet_protocol.RespondChildren] = await peer.call_api(
            FullNodeAPI.request_children, wallet_protocol.RequestChildren(coin_name)
        )
        if response is None or not isinstance(response, wallet_protocol.RespondChildren):
            raise PeerRequestException(f"Was not able to obtain children {response}")

        if not self.is_trusted(peer):
            request_cache = self.get_cache_for_peer(peer)
            validated = []
            for state in response.coin_states:
                valid = await self.validate_received_state_from_peer(state, peer, request_cache, fork_height)
                if valid:
                    validated.append(state)
            return validated
        return response.coin_states

    # For RPC only. You should use wallet_state_manager.add_pending_transaction for normal wallet business.
    async def push_tx(self, spend_bundle: SpendBundle) -> None:
        msg = make_msg(
            ProtocolMessageTypes.send_transaction,
            wallet_protocol.SendTransaction(spend_bundle),
        )
        full_nodes = self.server.get_connections(NodeType.FULL_NODE)
        for peer in full_nodes:
            await peer.send_message(msg)<|MERGE_RESOLUTION|>--- conflicted
+++ resolved
@@ -91,17 +91,7 @@
 
     log: logging.Logger = logging.getLogger(__name__)
 
-<<<<<<< HEAD
-    state_changed_callback: Optional[Callable[..., Any]] = None
-=======
-    # Normal operation data
-    cached_blocks: Dict = dataclasses.field(default_factory=dict)
-    future_block_hashes: Dict = dataclasses.field(default_factory=dict)
-
-    # Sync data
-    proof_hashes: List = dataclasses.field(default_factory=list)
     state_changed_callback: Optional[StateChangedProtocol] = None
->>>>>>> 58c66916
     _wallet_state_manager: Optional[WalletStateManager] = None
     _weight_proof_handler: Optional[WalletWeightProofHandler] = None
     _server: Optional[ChiaServer] = None
@@ -335,11 +325,7 @@
             await asyncio.sleep(0.5)  # https://docs.aiohttp.org/en/stable/client_advanced.html#graceful-shutdown
         self.wallet_peers = None
 
-<<<<<<< HEAD
-    def _set_state_changed_callback(self, callback: Callable[..., Any]) -> None:
-=======
     def _set_state_changed_callback(self, callback: StateChangedProtocol) -> None:
->>>>>>> 58c66916
         self.state_changed_callback = callback
 
         if self._wallet_state_manager is not None:
@@ -572,7 +558,7 @@
 
         self.wallet_state_manager.state_changed("close_connection")
 
-    async def on_connect(self, peer: WSChiaConnection):
+    async def on_connect(self, peer: WSChiaConnection) -> None:
         if self._wallet_state_manager is None:
             return None
 
