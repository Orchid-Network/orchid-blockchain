from __future__ import annotations

import copy
import dataclasses
import json
import logging
import re
import time
from secrets import token_bytes
from typing import Any, Dict, List, Optional, Set, Tuple, Union

from blspy import AugSchemeMPL, G1Element, G2Element
from clvm.casts import int_from_bytes

import chia.wallet.singleton
from chia.full_node.full_node_api import FullNodeAPI

# from chia.protocols import wallet_protocol
from chia.protocols.wallet_protocol import CoinState, RequestBlockHeader, RespondBlockHeader
from chia.server.ws_connection import WSChiaConnection
from chia.types.announcement import Announcement
from chia.types.blockchain_format.coin import Coin
from chia.types.blockchain_format.program import Program
from chia.types.blockchain_format.sized_bytes import bytes32
from chia.types.coin_spend import CoinSpend
from chia.types.condition_opcodes import ConditionOpcode
from chia.types.spend_bundle import SpendBundle
from chia.util.ints import uint32, uint64, uint128
from chia.wallet import singleton
from chia.wallet.cat_wallet.cat_utils import SpendableCAT
from chia.wallet.cat_wallet.cat_utils import get_innerpuzzle_from_puzzle as get_innerpuzzle_from_cat_puzzle
from chia.wallet.cat_wallet.cat_utils import unsigned_spend_bundle_for_spendable_cats
from chia.wallet.cat_wallet.cat_wallet import CATWallet

# from chia.wallet.cat_wallet.dao_cat_info import LockedCoinInfo
from chia.wallet.cat_wallet.dao_cat_wallet import DAOCATWallet
from chia.wallet.coin_selection import select_coins
from chia.wallet.dao_wallet.dao_info import DAOInfo, DAORules, ProposalInfo
from chia.wallet.dao_wallet.dao_utils import (
    DAO_FINISHED_STATE,
    DAO_PROPOSAL_MOD,
    DAO_TREASURY_MOD,
    DAO_TREASURY_MOD_HASH,
    SINGLETON_LAUNCHER,
    curry_singleton,
    generate_cat_tail,
    get_active_votes_from_lockup_puzzle,
    get_asset_id_from_puzzle,
    get_curry_vals_from_proposal_puzzle,
    get_finished_state_puzzle,
    get_innerpuz_from_lockup_puzzle,
    get_new_puzzle_from_proposal_solution,
    get_new_puzzle_from_treasury_solution,
    get_p2_singleton_puzhash,
    get_p2_singleton_puzzle,
    get_proposal_args,
    get_proposal_puzzle,
    get_proposal_timer_puzzle,
    get_proposal_validator,
    get_proposed_puzzle_reveal_from_solution,
    get_spend_p2_singleton_puzzle,
    get_treasury_puzzle,
    get_treasury_rules_from_puzzle,
    get_update_proposal_puzzle,
    uncurry_proposal,
    uncurry_proposal_validator,
    uncurry_treasury,
)

# from chia.wallet.dao_wallet.dao_wallet_puzzles import get_dao_inner_puzhash_by_p2
from chia.wallet.lineage_proof import LineageProof
from chia.wallet.puzzles.cat_loader import CAT_MOD
from chia.wallet.singleton import (  # get_singleton_id_from_puzzle,
    get_innerpuzzle_from_puzzle,
    get_most_recent_singleton_coin_from_coin_spend,
    get_singleton_id_from_puzzle,
)
from chia.wallet.singleton_record import SingletonRecord
from chia.wallet.transaction_record import TransactionRecord
from chia.wallet.util.transaction_type import TransactionType
from chia.wallet.util.wallet_types import WalletType
from chia.wallet.wallet import Wallet
from chia.wallet.wallet_coin_record import WalletCoinRecord
from chia.wallet.wallet_info import WalletInfo
from chia.wallet.wallet_protocol import WalletProtocol

# from chia.wallet.wallet_state_manager import WalletStateManager

# from chia.wallet.wallet_singleton_store import WalletSingletonStore


class DAOWallet(WalletProtocol):
    """
    This is a wallet in the sense that it conforms to the interface needed by WalletStateManager.
    It is not a user-facing wallet. A user cannot spend or receive XCH though a wallet of this type.

    It is expected that a wallet of type DAOCATWallet will be the user-facing wallet, and use a
    DAOWallet for state-tracking of the Treasury Singleton and its associated Proposals.

    State change Spends (spends this user creates, either from DAOWallet or DAOCATWallet:
      * Create a proposal
      * Initial Vote on proposal
      * Add more votes to a proposal
      * Collect finished state of a Proposal - spend to read the oracle result and Get our (CAT) coins back
      * Anyone can send money to the Treasury, whether in possession of a voting CAT or not

    Incoming spends we listen for:
      * Update Treasury state if treasury is spent
      * Hear about a finished proposal
      * Hear about a new proposal -- check interest threshold (how many votes)
      * Get Updated Proposal Data
    """

    wallet_state_manager: Any
    log: logging.Logger
    wallet_info: WalletInfo
    dao_info: DAOInfo
    dao_rules: DAORules
    standard_wallet: Wallet
    wallet_id: uint32

    @staticmethod
    async def create_new_dao_and_wallet(
        wallet_state_manager: Any,
        wallet: Wallet,
        amount_of_cats: uint64,
        dao_rules: DAORules,
        filter_amount: uint64 = uint64(1),
        name: Optional[str] = None,
        fee: uint64 = uint64(0),
    ) -> DAOWallet:
        """
        Create a brand new DAO wallet
        This must be called under the wallet state manager lock
        :param wallet_state_manager: Wallet state manager
        :param wallet: Standard wallet
        :param amount_of_cats: Initial amount of voting CATs
        :param name: Wallet name
        :param fee: transaction fee
        :return: DAO wallet
        """

        self = DAOWallet()
        self.wallet_state_manager = wallet_state_manager
        if name is None:
            name = self.generate_wallet_name()

        self.standard_wallet = wallet
        self.log = logging.getLogger(name if name else __name__)
        std_wallet_id = self.standard_wallet.wallet_id
        bal = await wallet_state_manager.get_confirmed_balance_for_wallet(std_wallet_id)
        if amount_of_cats > bal:
            raise ValueError("Not enough balance")

        self.dao_info = DAOInfo(
            bytes32([0] * 32),
            uint32(0),
            uint32(0),
            [],
            [],
            None,
            None,
            uint32(0),
            filter_amount,
            [],
        )
        self.dao_rules = dao_rules
        info_as_string = json.dumps(self.dao_info.to_json_dict())
        self.wallet_info = await wallet_state_manager.user_store.create_wallet(
            name, WalletType.DAO.value, info_as_string
        )
        self.wallet_id = self.wallet_info.id
        std_wallet_id = self.standard_wallet.wallet_id
        bal = await wallet_state_manager.get_confirmed_balance_for_wallet(std_wallet_id)

        try:
            launcher_spend = await self.generate_new_dao(
                amount_of_cats,
                fee=fee,
            )
        except Exception:
            await wallet_state_manager.user_store.delete_wallet(self.id())
            raise

        if launcher_spend is None:
            await wallet_state_manager.user_store.delete_wallet(self.id())
            raise ValueError("Failed to create spend.")
        await self.wallet_state_manager.add_new_wallet(self)

        # Now the dao wallet is created we can create the dao_cat wallet
        cat_wallet: CATWallet = self.wallet_state_manager.wallets[self.dao_info.cat_wallet_id]
        cat_tail = cat_wallet.cat_info.limitations_program_hash
        new_dao_cat_wallet = await DAOCATWallet.get_or_create_wallet_for_cat(
            self.wallet_state_manager, self.standard_wallet, cat_tail.hex()
        )
        dao_cat_wallet_id = new_dao_cat_wallet.wallet_info.id
        dao_info = DAOInfo(
            self.dao_info.treasury_id,
            self.dao_info.cat_wallet_id,  # TODO: xxx if this is a local wallet id, we might need to change it.
            dao_cat_wallet_id,  # TODO: xxx if this is a local wallet id, we might need to change it.
            self.dao_info.proposals_list,
            self.dao_info.parent_info,
            self.dao_info.current_treasury_coin,
            self.dao_info.current_treasury_innerpuz,
            self.dao_info.singleton_block_height,
            self.dao_info.filter_below_vote_amount,
            self.dao_info.assets,
        )
        await self.save_info(dao_info)

        return self

    @staticmethod
    async def create_new_dao_wallet_for_existing_dao(
        wallet_state_manager: Any,
        wallet: Wallet,
        treasury_id: bytes32,
        filter_amount: uint64 = uint64(1),
        name: Optional[str] = None,
    ) -> DAOWallet:
        """
        Create a DAO wallet for existing DAO
        :param wallet_state_manager: Wallet state manager
        :param wallet: Standard wallet
        :param name: Wallet name
        :return: DAO wallet
        """
        self = DAOWallet()
        self.wallet_state_manager = wallet_state_manager
        if name is None:
            name = self.generate_wallet_name()

        self.standard_wallet = wallet
        self.log = logging.getLogger(name if name else __name__)
        self.log.info("Creating DAO wallet for existent DAO ...")
        self.dao_info = DAOInfo(
            treasury_id,  # treasury_id: bytes32
            uint32(0),  # cat_wallet_id: uint64
            uint32(0),  # dao_cat_wallet_id: uint64
            [],  # proposals_list: List[ProposalInfo]
            [],  # treasury_id: bytes32
            None,  # current_coin
            None,  # current innerpuz
            uint32(0),
            filter_amount,
            [],
        )
        info_as_string = json.dumps(self.dao_info.to_json_dict())
        self.wallet_info = await wallet_state_manager.user_store.create_wallet(
            name, WalletType.DAO.value, info_as_string
        )
        await self.resync_treasury_state()
        await self.wallet_state_manager.add_new_wallet(self)
        await self.save_info(self.dao_info)
        if self.wallet_info is None:
            raise ValueError("Internal Error")
        self.wallet_id = self.wallet_info.id

        # Now the dao wallet is created we can create the dao_cat wallet
        cat_wallet: CATWallet = self.wallet_state_manager.wallets[self.dao_info.cat_wallet_id]
        cat_tail = cat_wallet.cat_info.limitations_program_hash
        new_dao_cat_wallet = await DAOCATWallet.get_or_create_wallet_for_cat(
            self.wallet_state_manager, self.standard_wallet, cat_tail.hex()
        )
        dao_cat_wallet_id = new_dao_cat_wallet.wallet_info.id
        dao_info = DAOInfo(
            self.dao_info.treasury_id,
            self.dao_info.cat_wallet_id,
            dao_cat_wallet_id,
            self.dao_info.proposals_list,
            self.dao_info.parent_info,
            self.dao_info.current_treasury_coin,
            self.dao_info.current_treasury_innerpuz,
            self.dao_info.singleton_block_height,
            self.dao_info.filter_below_vote_amount,
            self.dao_info.assets,
        )
        await self.save_info(dao_info)

        # add interested puzzle hash so we can folllow treasury funds
        await self.wallet_state_manager.add_interested_puzzle_hashes([self.dao_info.treasury_id], [self.id()])
        return self

    @staticmethod
    async def create_new_did_wallet_from_coin_spend(
        wallet_state_manager: Any,
        wallet: Wallet,
        launch_coin: Coin,
        inner_puzzle: Program,
        coin_spend: CoinSpend,
        block_height: uint32,  # this is included in CoinState, pass it in from WSM
        name: Optional[str] = None,
    ) -> DAOWallet:
        """
        Create a DID wallet from a transfer
        :param wallet_state_manager: Wallet state manager
        :param wallet: Main wallet
        :param launch_coin: The launch coin of the DID
        :param inner_puzzle: DID inner puzzle
        :param coin_spend: DID transfer spend
        :param name: Wallet name
        :return: DID wallet
        """

        self = DAOWallet()
        self.wallet_state_manager = wallet_state_manager
        if name is None:
            name = self.generate_wallet_name()
        self.base_puzzle_program = None
        self.base_inner_puzzle_hash = None
        self.standard_wallet = wallet
        self.log = logging.getLogger(name if name else __name__)

        self.log.info(f"Creating DAO wallet from a coin spend {launch_coin}  ...")
        # Create did info from the coin spend
        curried_args = uncurry_treasury(inner_puzzle)
        if curried_args is None:
            raise ValueError("Cannot uncurry the DAO puzzle.")
        (
            _DAO_TREASURY_MOD_HASH,
            proposal_validator,
            proposal_timelock,
            soft_close_length,
            attendance_required,
            pass_percentage,
            self_destruct_length,
            oracle_spend_delay,
        ) = curried_args
        # full_solution: Program = Program.from_bytes(bytes(coin_spend.solution))
        # inner_solution: Program = full_solution.rest().rest().first()
        # recovery_list: List[bytes32] = []
        curried_args = uncurry_proposal_validator(proposal_validator)
        (
            SINGLETON_STRUCT,
            PROPOSAL_MOD_HASH,
            PROPOSAL_TIMER_MOD_HASH,
            CAT_MOD_HASH,
            LOCKUP_MOD_HASH,
            TREASURY_MOD_HASH,
            CAT_TAIL_HASH,
        ) = curried_args.as_iter()

        # TODO: how is this working with our system about receiving CATs you haven't subscribed to?
        cat_wallet = await CATWallet.get_or_create_wallet_for_cat(
            wallet_state_manager,
            wallet,
            CAT_TAIL_HASH.as_atom().hex(),
        )

        dao_cat_wallet = await DAOCATWallet.get_or_create_wallet_for_cat(
            wallet_state_manager,
            wallet,
            CAT_TAIL_HASH.as_atom().hex(),
        )

        current_coin = get_most_recent_singleton_coin_from_coin_spend(coin_spend)

        dao_info = DAOInfo(
            launch_coin.name(),
            cat_wallet.id(),
            dao_cat_wallet.id(),
            [],
            [],
            current_coin,
            inner_puzzle,
            block_height,
            uint64(1),  # TODO: how should we deal with filter integer? Just update it later?
            [],
        )

        info_as_string = json.dumps(dao_info.to_json_dict())

        self.wallet_info = await wallet_state_manager.user_store.create_wallet(
            name, WalletType.DAO.value, info_as_string
        )

        await self.wallet_state_manager.add_new_wallet(self)
        await self.wallet_state_manager.update_wallet_puzzle_hashes(self.wallet_info.id)

        self.log.info(f"New DAO wallet created {info_as_string}.")
        if self.wallet_info is None:
            raise ValueError("Internal Error")
        self.wallet_id = self.wallet_info.id
        return self

    @staticmethod
    async def create_new_dao_for_existing_cat(
        wallet_state_manager: Any,
        wallet: Wallet,
        tail_hash: bytes32,
        dao_rules: DAORules,
        filter_amount: uint64 = uint64(1),
        name: Optional[str] = None,
        fee: uint64 = uint64(0),
    ) -> DAOWallet:
        """
        Create a brand new DAO wallet
        This must be called under the wallet state manager lock
        :param wallet_state_manager: Wallet state manager
        :param wallet: Standard wallet
        :param name: Wallet name
        :param fee: transaction fee
        :return: DAO wallet
        """

        self = DAOWallet()
        self.wallet_state_manager = wallet_state_manager
        if name is None:
            name = self.generate_wallet_name()

        self.standard_wallet = wallet
        self.log = logging.getLogger(name if name else __name__)

        self.dao_info = DAOInfo(
            bytes32([0] * 32),
            uint32(0),
            uint32(0),
            [],
            [],
            None,
            None,
            uint32(0),
            filter_amount,
            [],
        )
        self.dao_rules = dao_rules
        info_as_string = json.dumps(self.dao_info.to_json_dict())
        self.wallet_info = await wallet_state_manager.user_store.create_wallet(
            name, WalletType.DAO.value, info_as_string
        )
        self.wallet_id = self.wallet_info.id

        try:
            launcher_spend = await self.generate_new_dao(
                None,
                cat_tail_hash=tail_hash,
                fee=fee,
            )
        except Exception:
            await wallet_state_manager.user_store.delete_wallet(self.id())
            raise

        if launcher_spend is None:
            await wallet_state_manager.user_store.delete_wallet(self.id())
            raise ValueError("Failed to create spend.")
        await self.wallet_state_manager.add_new_wallet(self)

        # Now that the dao wallet is created we can create the dao_cat wallet
        cat_wallet: CATWallet = self.wallet_state_manager.wallets[self.dao_info.cat_wallet_id]
        cat_tail = cat_wallet.cat_info.limitations_program_hash
        new_dao_cat_wallet = await DAOCATWallet.get_or_create_wallet_for_cat(
            self.wallet_state_manager, self.standard_wallet, cat_tail.hex()
        )
        dao_cat_wallet_id = new_dao_cat_wallet.wallet_info.id
        dao_info = DAOInfo(
            self.dao_info.treasury_id,
            self.dao_info.cat_wallet_id,
            dao_cat_wallet_id,
            self.dao_info.proposals_list,
            self.dao_info.parent_info,
            self.dao_info.current_treasury_coin,
            self.dao_info.current_treasury_innerpuz,
            self.dao_info.singleton_block_height,
            self.dao_info.filter_below_vote_amount,
            self.dao_info.assets,
        )
        await self.save_info(dao_info)
        # breakpoint()
        # add interested puzzle hash so we can folllow treasury funds and proposals
        await self.wallet_state_manager.add_interested_puzzle_hashes([self.dao_info.treasury_id], [self.id()])

        return self

    @staticmethod
    async def create(
        wallet_state_manager: Any,
        wallet: Wallet,
        wallet_info: WalletInfo,
        name: Optional[str] = None,
    ) -> DAOWallet:
        """
        Create a DID wallet based on the local database
        :param wallet_state_manager: Wallet state manager
        :param wallet: Standard wallet
        :param wallet_info: Serialized WalletInfo
        :param name: Wallet name
        :return:
        """
        self = DAOWallet()
        self.log = logging.getLogger(name if name else __name__)
        self.wallet_state_manager = wallet_state_manager
        self.wallet_info = wallet_info
        self.wallet_id = wallet_info.id
        self.standard_wallet = wallet
        self.wallet_info = wallet_info
        self.dao_info = DAOInfo.from_json_dict(json.loads(wallet_info.data))

        return self

    @classmethod
    def type(cls) -> WalletType:
        return WalletType.DAO

    def id(self) -> uint32:
        return self.wallet_info.id

    async def get_confirmed_balance(self, record_list: Optional[Set[WalletCoinRecord]] = None) -> uint128:
        # This wallet only tracks coins, and does not hold any spendable value
        return uint128(0)

    async def get_pending_change_balance(self) -> uint64:
        # No spendable or receivable value
        return uint64(0)

    async def get_unconfirmed_balance(self, record_list: Optional[Set[WalletCoinRecord]] = None) -> uint128:
        # TODO: should get_unconfirmed_balance return zero?
        return uint128(await self.wallet_state_manager.get_unconfirmed_balance(self.id(), record_list))

    async def select_coins(
        self,
        amount: uint64,
        exclude: Optional[List[Coin]] = None,
        min_coin_amount: Optional[uint64] = None,
        max_coin_amount: Optional[uint64] = None,
        excluded_coin_amounts: Optional[List[uint64]] = None,
    ) -> Set[Coin]:
        """
        Returns a set of coins that can be used for generating a new transaction.
        Note: Must be called under wallet state manager lock
        """

        spendable_amount: uint128 = await self.get_spendable_balance()

        # Only DID Wallet will return none when this happens, so we do it before select_coins would throw an error.
        if amount > spendable_amount:
            self.log.warning(f"Can't select {amount}, from spendable {spendable_amount} for wallet id {self.id()}")
            return set()

        spendable_coins: List[WalletCoinRecord] = list(
            await self.wallet_state_manager.get_spendable_coins_for_wallet(self.wallet_info.id)
        )

        # Try to use coins from the store, if there isn't enough of "unused"
        # coins use change coins that are not confirmed yet
        unconfirmed_removals: Dict[bytes32, Coin] = await self.wallet_state_manager.unconfirmed_removals_for_wallet(
            self.wallet_info.id
        )
        if max_coin_amount is None:
            max_coin_amount = uint64(self.wallet_state_manager.constants.MAX_COIN_AMOUNT)
        coins = await select_coins(
            spendable_amount,
            max_coin_amount,
            spendable_coins,
            unconfirmed_removals,
            self.log,
            uint128(amount),
            exclude,
            min_coin_amount,
        )
        assert sum(c.amount for c in coins) >= amount
        return coins

    async def coin_added(self, coin: Coin, height: uint32, peer: WSChiaConnection) -> None:
        """Notification from wallet state manager that wallet has been received."""
        self.log.info(f"DAOWallet.coin_added() called with the coin: {coin.name()}:{coin}.")
        wallet_node: Any = self.wallet_state_manager.wallet_node
        peer = wallet_node.get_full_node_peer()
        if peer is None:
            raise ValueError("Could not find any peers to request puzzle and solution from")
        # Get the parent coin spend
        cs = (await wallet_node.get_coin_state([coin.parent_coin_info], peer, height))[0]
        parent_spend = await wallet_node.fetch_puzzle_solution(cs.spent_height, cs.coin, peer)

        # check if it's a singleton and add to singleton_store
        singleton_id = get_singleton_id_from_puzzle(parent_spend.puzzle_reveal)
        if singleton_id:
            await self.wallet_state_manager.singleton_store.add_spend(self.id(), parent_spend, height)
        else:
            # funding coin
            asset_id = get_asset_id_from_puzzle(parent_spend.puzzle_reveal)
            if asset_id not in self.dao_info.assets:
                new_asset_list = self.dao_info.assets.copy()
                new_asset_list.append(asset_id)
                dao_info = dataclasses.replace(self.dao_info, assets=new_asset_list)
                await self.save_info(dao_info)
        return

    async def is_spend_retrievable(self, coin_id: bytes32) -> bool:
        wallet_node = self.wallet_state_manager.wallet_node
        peer: WSChiaConnection = wallet_node.get_full_node_peer()
        children = await wallet_node.fetch_children(coin_id, peer)
        return len(children) > 0

    def get_cat_tail_hash(self) -> bytes32:
        cat_wallet: CATWallet = self.wallet_state_manager.wallets[self.dao_info.cat_wallet_id]
        cat_tail_hash: bytes32 = cat_wallet.cat_info.limitations_program_hash
        return cat_tail_hash

    async def adjust_filter_level(self, new_filter_level: uint64) -> bytes32:
        dao_info = DAOInfo(
            self.dao_info.treasury_id,
            self.dao_info.cat_wallet_id,
            self.dao_info.dao_cat_wallet_id,
            self.dao_info.proposals_list,
            self.dao_info.parent_info,
            self.dao_info.current_treasury_coin,
            self.dao_info.current_treasury_innerpuz,
            self.dao_info.singleton_block_height,
            new_filter_level,
        )
        await self.save_info(dao_info)
        return

    async def resync_treasury_state(self) -> None:
        parent_coin_id: bytes32 = self.dao_info.treasury_id
        wallet_node: Any = self.wallet_state_manager.wallet_node
        peer: WSChiaConnection = wallet_node.get_full_node_peer()
        if peer is None:
            raise ValueError("Could not find any peers to request puzzle and solution from")

        children = await wallet_node.fetch_children(parent_coin_id, peer)
        parent_coin = None
        parent_parent_coin = None
        assert len(children) > 0
        while len(children) > 0:
            children = await wallet_node.fetch_children(parent_coin_id, peer)
            if len(children) == 0:
                break

            children_state_list: List[CoinState] = [child for child in children if child.coin.amount % 2 == 1]
            if len(children_state_list) == 0:
                raise RuntimeError("Could not retrieve child_state")
            children_state = children_state_list[0]
            assert children_state is not None
            child_coin = children_state.coin
            if parent_coin is not None:
                parent_parent_coin = parent_coin
            parent_coin = child_coin
            parent_coin_id = child_coin.name()

        if parent_parent_coin is None:
            raise RuntimeError("could not get parent_parent_coin of %s", children)

        # get lineage proof of parent spend, and also current innerpuz
        assert children_state.created_height
        parent_spend = await wallet_node.fetch_puzzle_solution(children_state.created_height, parent_parent_coin, peer)
        assert parent_spend is not None
        parent_inner_puz = chia.wallet.singleton.get_innerpuzzle_from_puzzle(parent_spend.puzzle_reveal.to_program())
        if parent_inner_puz is None:
            raise ValueError("get_innerpuzzle_from_puzzle failed")

        if parent_spend.puzzle_reveal.get_tree_hash() == child_coin.puzzle_hash:
            current_inner_puz = parent_inner_puz
        else:
            # extract the treasury solution from the full singleton solution
            inner_solution = parent_spend.solution.to_program().rest().rest().first()
            # reconstruct the treasury puzzle
            current_inner_puz = get_new_puzzle_from_treasury_solution(parent_inner_puz, inner_solution)
        # set the treasury rules
        self.dao_rules = get_treasury_rules_from_puzzle(current_inner_puz)

        current_lineage_proof = LineageProof(
            parent_parent_coin.parent_coin_info, parent_inner_puz.get_tree_hash(), parent_parent_coin.amount
        )
        await self.add_parent(parent_parent_coin.name(), current_lineage_proof)

        # Hack to find the cat tail hash from the memo of the genesis spend
        launcher_state = await wallet_node.get_coin_state([self.dao_info.treasury_id], peer)
        genesis_coin_id = launcher_state[0].coin.parent_coin_info
        genesis_state = await wallet_node.get_coin_state([genesis_coin_id], peer)
        genesis_spend = await wallet_node.fetch_puzzle_solution(
            genesis_state[0].spent_height, genesis_state[0].coin, peer
        )
        cat_tail_hash = None
        conds = genesis_spend.solution.to_program().at("rfr").as_iter()
        for cond in conds:
            if (cond.first().as_atom() == ConditionOpcode.CREATE_COIN) and (
                int_from_bytes(cond.at("rrf").as_atom()) == 1
            ):
                cat_tail_hash = bytes32(cond.at("rrrff").as_atom())
                break
        assert cat_tail_hash

        cat_wallet: Optional[CATWallet] = None

        # Get or create a cat wallet
        for wallet_id in self.wallet_state_manager.wallets:
            wallet = self.wallet_state_manager.wallets[wallet_id]
            if wallet.type() == WalletType.CAT:
                assert isinstance(wallet, CATWallet)
                if wallet.cat_info.limitations_program_hash == cat_tail_hash:
                    cat_wallet = wallet
                    break
        else:
            # Didn't find a cat wallet, so create one
            cat_wallet = await CATWallet.get_or_create_wallet_for_cat(
                self.wallet_state_manager, self.standard_wallet, cat_tail_hash.hex()
            )

        assert cat_wallet is not None
        cat_wallet_id = cat_wallet.wallet_info.id

        dao_info = DAOInfo(
            self.dao_info.treasury_id,  # treasury_id: bytes32
            uint32(cat_wallet_id),  # cat_wallet_id: int
            uint32(0),  # dao_wallet_id: int
            self.dao_info.proposals_list,  # proposals_list: List[ProposalInfo]
            self.dao_info.parent_info,  # treasury_id: bytes32
            child_coin,  # current_coin
            current_inner_puz,  # current innerpuz
            self.dao_info.singleton_block_height,
            self.dao_info.filter_below_vote_amount,
            self.dao_info.assets,
        )

        future_parent = LineageProof(
            child_coin.parent_coin_info,
            dao_info.current_treasury_innerpuz.get_tree_hash(),
            uint64(child_coin.amount),
        )
        await self.add_parent(child_coin.name(), future_parent)

        await self.save_info(dao_info)
        assert self.dao_info.parent_info is not None

        # get existing xch funds for treasury
        await self.wallet_state_manager.add_interested_puzzle_hashes([self.dao_info.treasury_id], [self.id()])
        await self.wallet_state_manager.add_interested_puzzle_hashes(
            [self.dao_info.current_treasury_coin.puzzle_hash], [self.id()]
        )

        # Resync the wallet from when the treasury was created to get the existing funds
        # TODO: Maybe split this out as an option for users since it may be slow?
        if not wallet_node.is_trusted(peer):
            request = RequestBlockHeader(children_state.created_height)
            response: Optional[RespondBlockHeader] = await peer.call_api(FullNodeAPI.request_block_header, request)
            await wallet_node.sync_from_untrusted_close_to_peak(response.header_block, peer)

        return

    async def create_tandem_xch_tx(
        self,
        fee: uint64,
        announcement_to_assert: Optional[Announcement] = None,
        reuse_puzhash: Optional[bool] = None,
    ) -> TransactionRecord:
        chia_coins = await self.standard_wallet.select_coins(fee)
        if reuse_puzhash is None:
            reuse_puzhash_config = self.wallet_state_manager.config.get("reuse_public_key_for_change", None)
            if reuse_puzhash_config is None:
                reuse_puzhash = False
            else:
                reuse_puzhash = reuse_puzhash_config.get(
                    str(self.wallet_state_manager.wallet_node.logged_in_fingerprint), False
                )
        chia_tx = await self.standard_wallet.generate_signed_transaction(
            uint64(0),
            (await self.standard_wallet.get_puzzle_hash(not reuse_puzhash)),
            fee=fee,
            coins=chia_coins,
            coin_announcements_to_consume={announcement_to_assert} if announcement_to_assert is not None else None,
            reuse_puzhash=reuse_puzhash,
        )
        assert chia_tx.spend_bundle is not None
        return chia_tx

    def puzzle_for_pk(self, pubkey: G1Element) -> Program:
        return Program(Program.to(0))

    def puzzle_hash_for_pk(self, pubkey: G1Element) -> bytes32:
        return bytes32(Program.to(0).get_tree_hash())

    async def get_new_puzzle(self) -> Program:
        return self.puzzle_for_pk(
            (await self.wallet_state_manager.get_unused_derivation_record(self.wallet_info.id)).pubkey
        )

    async def set_name(self, new_name: str) -> None:
        import dataclasses

        new_info = dataclasses.replace(self.wallet_info, name=new_name)
        self.wallet_info = new_info
        await self.wallet_state_manager.user_store.update_wallet(self.wallet_info)

    def get_name(self) -> str:
        return self.wallet_info.name

    async def get_new_p2_inner_hash(self) -> bytes32:
        puzzle = await self.get_new_p2_inner_puzzle()
        return puzzle.get_tree_hash()

    async def get_new_p2_inner_puzzle(self) -> Program:
        return await self.standard_wallet.get_new_puzzle()

    def get_parent_for_coin(self, coin: Coin) -> Optional[LineageProof]:
        parent_info = None
        for name, ccparent in self.dao_info.parent_info:
            if name == coin.parent_coin_info:
                parent_info = ccparent

        return parent_info

    @staticmethod
    async def generate_new_dao_spend(
        wallet_state_manager: Any,
        standard_wallet: Wallet,
        dao_rules: DAORules,
        amount_of_cats_to_create: Optional[uint64],
        cat_tail_hash: Optional[bytes32] = None,
        fee: uint64 = uint64(0),
    ) -> Optional[SpendBundle]:
        """
        Create a new DAO treasury using the dao_rules object. This does the first spend to create the launcher
        and eve coins.
        The eve spend has to be completed in a separate tx using 'submit_eve_spend' once the number of blocks required
        by dao_rules.oracle_spend_delay has passed.
        This must be called under the wallet state manager lock
        """

        if amount_of_cats_to_create is not None and amount_of_cats_to_create < 0:
            raise ValueError("amount_of_cats must be >= 0, or None")
        if (amount_of_cats_to_create is None or amount_of_cats_to_create == 0) and cat_tail_hash is None:
            raise ValueError("amount_of_cats must be > 0 or cat_tail_hash must be specified")
        if amount_of_cats_to_create is not None and amount_of_cats_to_create > 0 and cat_tail_hash is not None:
            raise ValueError("cannot create voting cats and use existing cat_tail_hash")

        if amount_of_cats_to_create is not None and amount_of_cats_to_create > 0:
            coins = await standard_wallet.select_coins(uint64(amount_of_cats_to_create + fee + 1))
        else:
            coins = await standard_wallet.select_coins(uint64(fee + 1))

        if coins is None:
            return None
        # origin is normal coin which creates launcher coin
        origin = coins.copy().pop()

        genesis_launcher_puz = SINGLETON_LAUNCHER
        # launcher coin contains singleton launcher, launcher coin ID == singleton_id == treasury_id
        launcher_coin = Coin(origin.name(), genesis_launcher_puz.get_tree_hash(), 1)

        if cat_tail_hash is None:
            assert amount_of_cats_to_create is not None
            different_coins = await standard_wallet.select_coins(
                uint64(amount_of_cats_to_create), exclude=[origin]
            )
            cat_origin = different_coins.copy().pop()
            assert origin.name() != cat_origin.name()
            cat_tail_hash = generate_cat_tail(cat_origin.name(), launcher_coin.name()).get_tree_hash()

        assert cat_tail_hash is not None

        new_cat_wallet = None
        # This will also mint the coins
        if amount_of_cats_to_create is not None and different_coins is not None:
            cat_tail_info = {
                "identifier": "genesis_by_id_or_singleton",
                "treasury_id": launcher_coin.name(),
                "coins": different_coins,
            }
            new_cat_wallet = await CATWallet.create_new_cat_wallet(
                wallet_state_manager,
                standard_wallet,
                cat_tail_info,
                amount_of_cats_to_create,
            )
            assert new_cat_wallet is not None
        else:
            for wallet in wallet_state_manager.wallets:
                if wallet_state_manager.wallets[wallet].type() == WalletType.CAT:
                    if wallet_state_manager.wallets[wallet].cat_info.limitations_program_hash == cat_tail_hash:
                        new_cat_wallet = wallet_state_manager.wallets[wallet]

        assert new_cat_wallet is not None

        assert cat_tail_hash == new_cat_wallet.cat_info.limitations_program_hash

        dao_treasury_puzzle = get_treasury_puzzle(dao_rules, launcher_coin.name(), cat_tail_hash)
        full_treasury_puzzle = curry_singleton(launcher_coin.name(), dao_treasury_puzzle)
        full_treasury_puzzle_hash = full_treasury_puzzle.get_tree_hash()

        announcement_set: Set[Announcement] = set()
        announcement_message = Program.to([full_treasury_puzzle_hash, 1, bytes(0x80)]).get_tree_hash()
        announcement_set.add(Announcement(launcher_coin.name(), announcement_message))

        tx_record: Optional[TransactionRecord] = await standard_wallet.generate_signed_transaction(
            uint64(1),
            genesis_launcher_puz.get_tree_hash(),
            fee,
            origin.name(),
            coins,
            None,
            False,
            announcement_set,
            memos=[new_cat_wallet.cat_info.limitations_program_hash],
        )

        genesis_launcher_solution = Program.to([full_treasury_puzzle_hash, 1, bytes(0x80)])

        launcher_cs = CoinSpend(launcher_coin, genesis_launcher_puz, genesis_launcher_solution)
        launcher_sb = SpendBundle([launcher_cs], AugSchemeMPL.aggregate([]))

        if tx_record is None or tx_record.spend_bundle is None:
            return None

        full_spend = SpendBundle.aggregate([tx_record.spend_bundle, launcher_sb])

        treasury_record = TransactionRecord(
            confirmed_at_height=uint32(0),
            created_at_time=uint64(int(time.time())),
            to_puzzle_hash=dao_treasury_puzzle.get_tree_hash(),
            amount=uint64(1),
            fee_amount=fee,
            confirmed=False,
            sent=uint32(10),
            spend_bundle=full_spend,
            additions=full_spend.additions(),
            removals=full_spend.removals(),
            wallet_id=standard_wallet.id(),
            sent_to=[],
            trade_id=None,
            type=uint32(TransactionType.INCOMING_TX.value),
            name=bytes32(token_bytes()),
            memos=[],
        )
        regular_record = dataclasses.replace(tx_record, spend_bundle=None)
        await wallet_state_manager.add_pending_transaction(regular_record)
        await wallet_state_manager.add_pending_transaction(treasury_record)

        eve_coin = Coin(launcher_coin.name(), full_treasury_puzzle_hash, uint64(1))
        await wallet_state_manager.add_interested_coin_ids([eve_coin.name(), launcher_coin.name()])
        return full_spend

    async def generate_new_dao(
        self,
        amount_of_cats_to_create: Optional[uint64],
        cat_tail_hash: Optional[bytes32] = None,
        fee: uint64 = uint64(0),
    ) -> Optional[SpendBundle]:
        """
        Create a new DAO treasury using the dao_rules object. This does the first spend to create the launcher
        and eve coins.
        The eve spend has to be completed in a separate tx using 'submit_eve_spend' once the number of blocks required
        by dao_rules.oracle_spend_delay has passed.
        This must be called under the wallet state manager lock
        """

        if amount_of_cats_to_create is not None and amount_of_cats_to_create < 0:
            raise ValueError("amount_of_cats must be >= 0, or None")
        if (amount_of_cats_to_create is None or amount_of_cats_to_create == 0) and cat_tail_hash is None:
            raise ValueError("amount_of_cats must be > 0 or cat_tail_hash must be specified")
        if amount_of_cats_to_create is not None and amount_of_cats_to_create > 0 and cat_tail_hash is not None:
            raise ValueError("cannot create voting cats and use existing cat_tail_hash")
        if self.dao_rules.pass_percentage > 10000 or self.dao_rules.pass_percentage < 0:
            raise ValueError("proposal pass percentage must be between 0 and 10000")

        if amount_of_cats_to_create is not None and amount_of_cats_to_create > 0:
            coins = await self.standard_wallet.select_coins(uint64(amount_of_cats_to_create + fee + 1))
        else:
            coins = await self.standard_wallet.select_coins(uint64(fee + 1))

        if coins is None:
            return None
        # origin is normal coin which creates launcher coin
        origin = coins.copy().pop()

        genesis_launcher_puz = SINGLETON_LAUNCHER
        # launcher coin contains singleton launcher, launcher coin ID == singleton_id == treasury_id
        launcher_coin = Coin(origin.name(), genesis_launcher_puz.get_tree_hash(), 1)

        if cat_tail_hash is None:
            assert amount_of_cats_to_create is not None
            different_coins = await self.standard_wallet.select_coins(
                uint64(amount_of_cats_to_create), exclude=[origin]
            )
            cat_origin = different_coins.copy().pop()
            assert origin.name() != cat_origin.name()
            cat_tail_hash = generate_cat_tail(cat_origin.name(), launcher_coin.name()).get_tree_hash()

        assert cat_tail_hash is not None

        dao_info: DAOInfo = DAOInfo(
            launcher_coin.name(),
            self.dao_info.cat_wallet_id,
            self.dao_info.dao_cat_wallet_id,
            self.dao_info.proposals_list,
            self.dao_info.parent_info,
            None,
            None,
            uint32(0),
            self.dao_info.filter_below_vote_amount,
            self.dao_info.assets,
        )
        await self.save_info(dao_info)
        new_cat_wallet = None
        # This will also mint the coins
        if amount_of_cats_to_create is not None and different_coins is not None:
            cat_tail_info = {
                "identifier": "genesis_by_id_or_singleton",
                "treasury_id": launcher_coin.name(),
                "coins": different_coins,
            }
            new_cat_wallet = await CATWallet.create_new_cat_wallet(
                self.wallet_state_manager,
                self.standard_wallet,
                cat_tail_info,
                amount_of_cats_to_create,
            )
            assert new_cat_wallet is not None
        else:
            for wallet in self.wallet_state_manager.wallets:
                if self.wallet_state_manager.wallets[wallet].type() == WalletType.CAT:
                    if self.wallet_state_manager.wallets[wallet].cat_info.limitations_program_hash == cat_tail_hash:
                        new_cat_wallet = self.wallet_state_manager.wallets[wallet]

        assert new_cat_wallet is not None
        cat_wallet_id = new_cat_wallet.wallet_info.id

        assert cat_tail_hash == new_cat_wallet.cat_info.limitations_program_hash

        dao_info = DAOInfo(
            self.dao_info.treasury_id,
            cat_wallet_id,
            self.dao_info.dao_cat_wallet_id,
            self.dao_info.proposals_list,
            self.dao_info.parent_info,
            None,
            None,
            uint32(0),
            self.dao_info.filter_below_vote_amount,
            self.dao_info.assets,
        )

        await self.save_info(dao_info)

        dao_treasury_puzzle = get_treasury_puzzle(self.dao_rules, launcher_coin.name(), cat_tail_hash)
        full_treasury_puzzle = curry_singleton(launcher_coin.name(), dao_treasury_puzzle)
        full_treasury_puzzle_hash = full_treasury_puzzle.get_tree_hash()

        announcement_set: Set[Announcement] = set()
        announcement_message = Program.to([full_treasury_puzzle_hash, 1, bytes(0x80)]).get_tree_hash()
        announcement_set.add(Announcement(launcher_coin.name(), announcement_message))

        tx_record: Optional[TransactionRecord] = await self.standard_wallet.generate_signed_transaction(
            uint64(1),
            genesis_launcher_puz.get_tree_hash(),
            fee,
            origin.name(),
            coins,
            None,
            False,
            announcement_set,
            memos=[new_cat_wallet.cat_info.limitations_program_hash],
        )

        genesis_launcher_solution = Program.to([full_treasury_puzzle_hash, 1, bytes(0x80)])

        launcher_cs = CoinSpend(launcher_coin, genesis_launcher_puz, genesis_launcher_solution)
        launcher_sb = SpendBundle([launcher_cs], AugSchemeMPL.aggregate([]))

        launcher_proof = LineageProof(
            bytes32(launcher_coin.parent_coin_info),
            None,
            uint64(launcher_coin.amount),
        )
        await self.add_parent(launcher_coin.name(), launcher_proof)

        if tx_record is None or tx_record.spend_bundle is None:
            return None

        full_spend = SpendBundle.aggregate([tx_record.spend_bundle, launcher_sb])

        treasury_record = TransactionRecord(
            confirmed_at_height=uint32(0),
            created_at_time=uint64(int(time.time())),
            to_puzzle_hash=dao_treasury_puzzle.get_tree_hash(),
            amount=uint64(1),
            fee_amount=fee,
            confirmed=False,
            sent=uint32(10),
            spend_bundle=full_spend,
            additions=full_spend.additions(),
            removals=full_spend.removals(),
            wallet_id=self.id(),
            sent_to=[],
            trade_id=None,
            type=uint32(TransactionType.INCOMING_TX.value),
            name=bytes32(token_bytes()),
            memos=[],
        )
        regular_record = dataclasses.replace(tx_record, spend_bundle=None)
        await self.wallet_state_manager.add_pending_transaction(regular_record)
        await self.wallet_state_manager.add_pending_transaction(treasury_record)
        await self.wallet_state_manager.add_interested_puzzle_hashes([launcher_coin.name()], [self.id()])
        await self.wallet_state_manager.add_interested_coin_ids([launcher_coin.name()], [self.wallet_id])

        eve_coin = Coin(launcher_coin.name(), full_treasury_puzzle_hash, uint64(1))
        await self.wallet_state_manager.add_interested_coin_ids([eve_coin.name()], [self.wallet_id])
        dao_info = DAOInfo(
            self.dao_info.treasury_id,
            cat_wallet_id,
            self.dao_info.dao_cat_wallet_id,
            self.dao_info.proposals_list,
            self.dao_info.parent_info,
            eve_coin,
            dao_treasury_puzzle,
            self.dao_info.singleton_block_height,
            self.dao_info.filter_below_vote_amount,
            self.dao_info.assets,
        )
        await self.save_info(dao_info)
        return full_spend

    async def generate_treasury_eve_spend(self, fee: uint64 = uint64(0)) -> TransactionRecord:
        """
        Create the eve spend of the treasury
        This can only be completed after a number of blocks > oracle_spend_delay have been farmed
        """
        if self.dao_info.current_treasury_innerpuz is None:
            raise ValueError("generate_treasury_eve_spend called with nil self.dao_info.current_treasury_innerpuz")
        full_treasury_puzzle = curry_singleton(self.dao_info.treasury_id, self.dao_info.current_treasury_innerpuz)
        full_treasury_puzzle_hash = full_treasury_puzzle.get_tree_hash()
        launcher_id, launcher_proof = self.dao_info.parent_info[0]
        assert launcher_proof
        eve_coin = Coin(launcher_id, full_treasury_puzzle_hash, uint64(1))
        inner_puz = self.dao_info.current_treasury_innerpuz
        assert inner_puz
        inner_sol = Program.to([0])
        fullsol = Program.to(
            [
                launcher_proof.to_program(),
                eve_coin.amount,
                inner_sol,
            ]
        )
        eve_coin_spend = CoinSpend(eve_coin, full_treasury_puzzle, fullsol)
        eve_spend_bundle = SpendBundle([eve_coin_spend], G2Element())

        assert self.dao_info.current_treasury_innerpuz
        eve_record = TransactionRecord(
            confirmed_at_height=uint32(0),
            created_at_time=uint64(int(time.time())),
            to_puzzle_hash=self.dao_info.current_treasury_innerpuz.get_tree_hash(),
            amount=uint64(1),
            fee_amount=fee,
            confirmed=False,
            sent=uint32(10),
            spend_bundle=eve_spend_bundle,
            additions=eve_spend_bundle.additions(),
            removals=eve_spend_bundle.removals(),
            wallet_id=self.id(),
            sent_to=[],
            trade_id=None,
            type=uint32(TransactionType.INCOMING_TX.value),
            name=bytes32(token_bytes()),
            memos=[],
        )
        regular_record = dataclasses.replace(eve_record, spend_bundle=None)
        await self.wallet_state_manager.add_pending_transaction(regular_record)
        await self.wallet_state_manager.add_pending_transaction(eve_record)

        next_proof = LineageProof(
            eve_coin.parent_coin_info,
            inner_puz.get_tree_hash(),
            uint64(eve_coin.amount),
        )
        next_coin = Coin(eve_coin.name(), eve_coin.puzzle_hash, eve_coin.amount)
        await self.add_parent(eve_coin.name(), next_proof)
        await self.wallet_state_manager.add_interested_coin_ids([next_coin.name()], [self.wallet_id])

        dao_info = dataclasses.replace(self.dao_info, current_treasury_coin=next_coin)
        await self.save_info(dao_info)
        await self.wallet_state_manager.singleton_store.add_spend(self.id(), eve_coin_spend)
        return eve_record

    # This has to be in the wallet because we are taking an ID and then searching our stored proposals for that ID
    def get_proposal_curry_values(self, proposal_id: bytes32) -> Tuple[Program, Program, Program]:
        for prop in self.dao_info.proposals_list:
            if prop.proposal_id == proposal_id:
                return get_curry_vals_from_proposal_puzzle(prop.inner_puzzle)
        raise ValueError("proposal not found")

    def generate_simple_proposal_innerpuz(
        self,
        recipient_puzhash: bytes32,
        amount: uint64,
        asset_type: Optional[bytes32] = None,
    ) -> Program:
        if asset_type is not None:
            conditions = []
            asset_conditions_list = [[asset_type, [[51, recipient_puzhash, amount]]]]
        else:
            conditions = Program.to([[51, recipient_puzhash, amount]])
            asset_conditions_list = []
        puzzle = get_spend_p2_singleton_puzzle(self.dao_info.treasury_id, conditions, asset_conditions_list)  # type: ignore[arg-type]
        return puzzle

    async def generate_update_proposal_innerpuz(
        self,
        new_dao_rules: DAORules,
        new_proposal_validator: Optional[Program] = None,
    ) -> Program:
        if not new_proposal_validator:
            assert isinstance(self.dao_info.current_treasury_innerpuz, Program)
            new_proposal_validator = get_proposal_validator(self.dao_info.current_treasury_innerpuz)
            # assert isinstance(new_proposal_validator, Program)
        puzzle = get_update_proposal_puzzle(new_dao_rules, new_proposal_validator)
        return puzzle

    async def generate_new_proposal(
        self,
        proposed_puzzle: Program,
        vote_amount: Optional[uint64] = None,
        fee: uint64 = uint64(0),
        push: bool = True,
    ) -> SpendBundle:
        coins = await self.standard_wallet.select_coins(uint64(fee + 1))
        if coins is None:
            return None
        # origin is normal coin which creates launcher coin
        origin = coins.copy().pop()
        genesis_launcher_puz = SINGLETON_LAUNCHER
        # launcher coin contains singleton launcher, launcher coin ID == singleton_id == treasury_id
        launcher_coin = Coin(origin.name(), genesis_launcher_puz.get_tree_hash(), 1)

        cat_wallet: CATWallet = self.wallet_state_manager.wallets[self.dao_info.cat_wallet_id]

<<<<<<< HEAD
        if vote_amount is None:
            dao_cat_wallet = self.service.wallet_state_manager.get_wallet(
                id=self.dao_info.dao_cat_wallet_id, required_type=DAOCATWallet
            )
            vote_amount = await dao_cat_wallet.get_spendable_balance()
        assert vote_amount is not None
        assert cat_wallet.cat_info.my_tail
        cat_tail_hash = cat_wallet.cat_info.my_tail.get_tree_hash()
=======
        # GW: This was looking for wallet.cat_info.my_tail but this isn't always present for some reason
        cat_tail_hash = cat_wallet.cat_info.limitations_program_hash
        assert cat_tail_hash
>>>>>>> 4ff28db5
        dao_proposal_puzzle = get_proposal_puzzle(
            proposal_id=launcher_coin.name(),
            cat_tail_hash=cat_tail_hash,
            treasury_id=self.dao_info.treasury_id,
            votes_sum=uint64(0),
            total_votes=uint64(0),
            proposed_puzzle_hash=proposed_puzzle.get_tree_hash(),
        )

        full_proposal_puzzle = curry_singleton(launcher_coin.name(), dao_proposal_puzzle)
        full_proposal_puzzle_hash = full_proposal_puzzle.get_tree_hash()

        announcement_set: Set[Announcement] = set()
        announcement_message = Program.to([full_proposal_puzzle_hash, 1, bytes(0x80)]).get_tree_hash()
        announcement_set.add(Announcement(launcher_coin.name(), announcement_message))

        tx_record: Optional[TransactionRecord] = await self.standard_wallet.generate_signed_transaction(
            uint64(1), genesis_launcher_puz.get_tree_hash(), fee, origin.name(), coins, None, False, announcement_set
        )

        genesis_launcher_solution = Program.to([full_proposal_puzzle_hash, 1, bytes(0x80)])

        launcher_cs = CoinSpend(launcher_coin, genesis_launcher_puz, genesis_launcher_solution)
        launcher_sb = SpendBundle([launcher_cs], AugSchemeMPL.aggregate([]))
        eve_coin = Coin(launcher_coin.name(), full_proposal_puzzle_hash, 1)

        future_parent = LineageProof(
            eve_coin.parent_coin_info,
            dao_proposal_puzzle.get_tree_hash(),
            uint64(eve_coin.amount),
        )
        eve_parent = LineageProof(
            bytes32(launcher_coin.parent_coin_info),
            bytes32(launcher_coin.puzzle_hash),
            uint64(launcher_coin.amount),
        )

        await self.add_parent(bytes32(eve_coin.parent_coin_info), eve_parent)
        await self.add_parent(eve_coin.name(), future_parent)

        eve_spend = await self.generate_proposal_eve_spend(
            eve_coin=eve_coin,
            full_proposal_puzzle=full_proposal_puzzle,
            dao_proposal_puzzle=dao_proposal_puzzle,
            proposed_puzzle_reveal=proposed_puzzle,
            launcher_coin=launcher_coin,
            vote_amount=vote_amount,
        )
        assert tx_record
        assert tx_record.spend_bundle is not None

        full_spend = SpendBundle.aggregate([tx_record.spend_bundle, eve_spend, launcher_sb])

        if push:
            record = TransactionRecord(
                confirmed_at_height=uint32(0),
                created_at_time=uint64(int(time.time())),
                to_puzzle_hash=full_proposal_puzzle.get_tree_hash(),
                amount=uint64(1),
                fee_amount=fee,
                confirmed=False,
                sent=uint32(10),
                spend_bundle=full_spend,
                additions=full_spend.additions(),
                removals=full_spend.removals(),
                wallet_id=self.id(),
                sent_to=[],
                trade_id=None,
                type=uint32(TransactionType.INCOMING_TX.value),
                name=bytes32(token_bytes()),
                memos=[],
            )
            await self.wallet_state_manager.add_pending_transaction(record)
        return full_spend

    async def generate_proposal_eve_spend(
        self,
        *,
        eve_coin: Coin,
        full_proposal_puzzle: Program,
        dao_proposal_puzzle: Program,
        proposed_puzzle_reveal: Program,
        launcher_coin: Coin,
        vote_amount: uint64,
    ) -> SpendBundle:
        cat_wallet: CATWallet = self.wallet_state_manager.wallets[self.dao_info.cat_wallet_id]
        cat_tail = cat_wallet.cat_info.limitations_program_hash
        dao_cat_wallet = await DAOCATWallet.get_or_create_wallet_for_cat(
            self.wallet_state_manager, self.standard_wallet, cat_tail.hex()
        )
        assert dao_cat_wallet is not None

        curry_vals = get_curry_vals_from_proposal_puzzle(dao_proposal_puzzle)
        dao_cat_spend = await dao_cat_wallet.create_vote_spend(
            vote_amount, launcher_coin.name(), True, curry_vals=curry_vals
        )
        # vote_amounts_or_proposal_validator_hash  ; The qty of "votes" to add or subtract. ALWAYS POSITIVE.
        # vote_info_or_money_receiver_hash ; vote_info is whether we are voting YES or NO. XXX rename vote_type?
        # vote_coin_ids_or_proposal_timelock_length  ; this is either the coin ID we're taking a vote from
        # previous_votes_or_pass_margin  ; this is the active votes of the lockup we're communicating with
        #                              ; OR this is what percentage of the total votes must be YES - represented as an integer from 0 to 10,000 - typically this is set at 5100 (51%)
        # lockup_innerpuzhashes_or_attendance_required  ; this is either the innerpuz of the locked up CAT we're taking a vote from OR
        #                                           ; the attendance required - the percentage of the current issuance which must have voted represented as 0 to 10,000 - this is announced by the treasury
        # innerpuz_reveal  ; this is only added during the first vote
        # soft_close_length  ; revealed by the treasury
        # self_destruct_time ; revealed by the treasury
        # oracle_spend_delay  ; used to recreate the treasury
        # self_destruct_flag ; if not 0, do the self-destruct spend
        vote_amounts = []
        vote_coins = []
        previous_votes = []
        lockup_inner_puzhashes = []
        for spend in dao_cat_spend.coin_spends:
            vote_amounts.append(spend.coin.amount)
            vote_coins.append(spend.coin.name())
            previous_votes.append(
                get_active_votes_from_lockup_puzzle(
                    get_innerpuzzle_from_cat_puzzle(Program.from_bytes(bytes(spend.puzzle_reveal)))
                )
            )
            lockup_inner_puzhashes.append(
                get_innerpuz_from_lockup_puzzle(
                    get_innerpuzzle_from_cat_puzzle(Program.from_bytes(bytes(spend.puzzle_reveal)))
                ).get_tree_hash()
            )
        inner_sol = Program.to(
            [
                vote_amounts,
                1,
                vote_coins,
                previous_votes,
                lockup_inner_puzhashes,
                proposed_puzzle_reveal,
                0,
                0,
                0,
                0,
            ]
        )
        # full solution is (lineage_proof my_amount inner_solution)
        fullsol = Program.to(
            [
                [launcher_coin.parent_coin_info, launcher_coin.amount],
                eve_coin.amount,
                inner_sol,
            ]
        )
        list_of_coinspends = [CoinSpend(eve_coin, full_proposal_puzzle, fullsol)]
        unsigned_spend_bundle = SpendBundle(list_of_coinspends, G2Element())
        return unsigned_spend_bundle.aggregate([unsigned_spend_bundle, dao_cat_spend])

    async def generate_proposal_vote_spend(
        self,
        proposal_id: bytes32,
        vote_amount: Optional[uint64],
        is_yes_vote: bool,
        fee: uint64 = uint64(0),
        push: bool = True,
    ) -> SpendBundle:
        self.log.info(f"Trying to create a proposal close spend with ID: {proposal_id}")
        proposal_info = None
        for pi in self.dao_info.proposals_list:
            if pi.proposal_id == proposal_id:
                proposal_info = pi
                break
        if proposal_info is None:
            raise ValueError("Unable to find a proposal with that ID.")
        if proposal_info.timer_coin is None:
            # TODO: we should also check the current_inner puzzle is the finished state puzzle
            raise ValueError("This proposal is already closed. Feel free to unlock your coins.")
        # TODO: we may well want to add in options for more specificity later, but for now this will do
        cat_wallet: CATWallet = self.wallet_state_manager.wallets[self.dao_info.cat_wallet_id]
        cat_tail = cat_wallet.cat_info.limitations_program_hash
        dao_cat_wallet = await DAOCATWallet.get_or_create_wallet_for_cat(
            self.wallet_state_manager, self.standard_wallet, cat_tail.hex()
        )
        assert dao_cat_wallet is not None
        assert proposal_info.current_innerpuz is not None
        curry_vals = get_curry_vals_from_proposal_puzzle(proposal_info.current_innerpuz)
<<<<<<< HEAD
        if vote_amount is None:
            vote_amount = await dao_cat_wallet.get_votable_balance(proposal_id)
        dao_cat_spend = await dao_cat_wallet.create_vote_spend(vote_amount, proposal_id, True, curry_vals=curry_vals)
=======
        dao_cat_spend = await dao_cat_wallet.create_vote_spend(
            vote_amount, proposal_id, is_yes_vote, curry_vals=curry_vals
        )
>>>>>>> 4ff28db5
        # vote_amounts_or_proposal_validator_hash  ; The qty of "votes" to add or subtract. ALWAYS POSITIVE.
        # vote_info_or_money_receiver_hash ; vote_info is whether we are voting YES or NO. XXX rename vote_type?
        # vote_coin_ids_or_proposal_timelock_length  ; this is either the coin ID we're taking a vote from
        # previous_votes_or_pass_margin  ; this is the active votes of the lockup we're communicating with
        #                              ; OR this is what percentage of the total votes must be YES - represented as an integer from 0 to 10,000 - typically this is set at 5100 (51%)
        # lockup_innerpuzhashes_or_attendance_required  ; this is either the innerpuz of the locked up CAT we're taking a vote from OR
        #                                           ; the attendance required - the percentage of the current issuance which must have voted represented as 0 to 10,000 - this is announced by the treasury
        # innerpuz_reveal  ; this is only added during the first vote
        # soft_close_length  ; revealed by the treasury
        # self_destruct_time ; revealed by the treasury
        # oracle_spend_delay  ; used to recreate the treasury
        # self_destruct_flag ; if not 0, do the self-destruct spend
        vote_amounts = []
        vote_coins = []
        previous_votes = []
        lockup_inner_puzhashes = []
        assert dao_cat_spend is not None
        for spend in dao_cat_spend.coin_spends:
            vote_amounts.append(spend.coin.amount)
            vote_coins.append(spend.coin.name())
            previous_votes.append(
                get_active_votes_from_lockup_puzzle(
                    get_innerpuzzle_from_cat_puzzle(Program.from_bytes(bytes(spend.puzzle_reveal)))
                )
            )
            lockup_inner_puzhashes.append(
                get_innerpuz_from_lockup_puzzle(
                    get_innerpuzzle_from_cat_puzzle(Program.from_bytes(bytes(spend.puzzle_reveal)))
                ).get_tree_hash()
            )
        inner_sol = Program.to(
            [
                vote_amounts,
                1 if is_yes_vote else 0,
                vote_coins,
                previous_votes,
                lockup_inner_puzhashes,
                0,
                0,
                0,
                0,
                0,
            ]
        )
        parent_info = self.get_parent_for_coin(proposal_info.current_coin)
        assert parent_info is not None
        # full solution is (lineage_proof my_amount inner_solution)
        fullsol = Program.to(
            [
                [
                    parent_info.parent_name,
                    parent_info.inner_puzzle_hash,
                    parent_info.amount,
                ],
                1,
                inner_sol,
            ]
        )
        full_proposal_puzzle = curry_singleton(proposal_id, proposal_info.current_innerpuz)
        list_of_coinspends = [CoinSpend(proposal_info.current_coin, full_proposal_puzzle, fullsol)]
        unsigned_spend_bundle = SpendBundle(list_of_coinspends, G2Element())
        if fee > 0:
            chia_tx = await self.create_tandem_xch_tx(fee)
            assert chia_tx.spend_bundle is not None
            spend_bundle = unsigned_spend_bundle.aggregate([unsigned_spend_bundle, dao_cat_spend, chia_tx.spend_bundle])
        spend_bundle = unsigned_spend_bundle.aggregate([unsigned_spend_bundle, dao_cat_spend])
        if push:
            record = TransactionRecord(
                confirmed_at_height=uint32(0),
                created_at_time=uint64(int(time.time())),
                to_puzzle_hash=full_proposal_puzzle.get_tree_hash(),
                amount=uint64(1),
                fee_amount=fee,
                confirmed=False,
                sent=uint32(10),
                spend_bundle=spend_bundle,
                additions=spend_bundle.additions(),
                removals=spend_bundle.removals(),
                wallet_id=self.id(),
                sent_to=[],
                trade_id=None,
                type=uint32(TransactionType.INCOMING_TX.value),
                name=bytes32(token_bytes()),
                memos=[],
            )
            await self.wallet_state_manager.add_pending_transaction(record)
        return spend_bundle

    async def create_proposal_close_spend(
        self, proposal_id: bytes32, fee: uint64 = uint64(0), push: bool = True, self_destruct: bool = False
    ) -> SpendBundle:
        self.log.info(f"Trying to create a proposal close spend with ID: {proposal_id}")
        proposal_info = None
        for pi in self.dao_info.proposals_list:
            if pi.proposal_id == proposal_id:
                proposal_info = pi
                break
        if proposal_info is None:
            raise ValueError("Unable to find a proposal with that ID.")
        if proposal_info.timer_coin is None:
            # TODO: we should also check the current_inner is finished puzzle
            raise ValueError("This proposal is already closed. Feel free to unlock your coins.")
        # TODO: do we need to re-sync proposal state here?
        assert self.dao_info.current_treasury_innerpuz is not None
        curried_args = uncurry_treasury(self.dao_info.current_treasury_innerpuz)
        (
            _DAO_TREASURY_MOD_HASH,
            proposal_validator,
            proposal_timelock,
            soft_close_length,
            attendance_required,
            pass_percentage,
            self_destruct_length,
            oracle_spend_delay,
        ) = curried_args
        proposal_state = await self.get_proposal_state(proposal_id)
        if not proposal_state["closable"]:
            raise ValueError(f"This proposal is not ready to be closed. proposal_id: {proposal_id}")
        if proposal_state["passed"]:
            self.log.info(f"Closing passed proposal: {proposal_id}")
        else:
            self.log.info(f"Closing failed proposal: {proposal_id}")
        assert proposal_info.current_innerpuz is not None
        full_proposal_puzzle = curry_singleton(proposal_id, proposal_info.current_innerpuz)
        assert proposal_info.current_coin.puzzle_hash == full_proposal_puzzle.get_tree_hash()

        # vote_amounts_or_proposal_validator_hash  ; The qty of "votes" to add or subtract. ALWAYS POSITIVE.
        # vote_info ; vote_info is whether we are voting YES or NO. XXX rename vote_type?
        # vote_coin_ids_or_proposal_timelock_length  ; this is either the coin ID we're taking a vote from
        # previous_votes_or_pass_margin  ; this is the active votes of the lockup we're communicating with
        #                              ; OR this is what percentage of the total votes must be YES - represented as an integer from 0 to 10,000 - typically this is set at 5100 (51%)
        # lockup_innerpuzhashes_or_attendance_required  ; this is either the innerpuz of the locked up CAT we're taking a vote from OR
        #                                           ; the attendance required - the percentage of the current issuance which must have voted represented as 0 to 10,000 - this is announced by the treasury
        # innerpuz_reveal  ; this is only added during the first vote
        # soft_close_length  ; revealed by the treasury
        # self_destruct_time ; revealed by the treasury
        # oracle_spend_delay  ; used to recreate the treasury
        # self_destruct_flag ; if not 0, do the self-destruct spend
        solution = Program.to(
            [
                proposal_validator.get_tree_hash(),
                0,
                proposal_timelock,
                pass_percentage,
                attendance_required,
                0,
                soft_close_length,
                self_destruct_length,
                oracle_spend_delay,
                1 if self_destruct else 0,
            ]
        )
        parent_info = self.get_parent_for_coin(proposal_info.current_coin)
        assert parent_info is not None
        fullsol = Program.to(
            [
                [
                    parent_info.parent_name,
                    parent_info.inner_puzzle_hash,
                    parent_info.amount,
                ],
                1,
                solution,
            ]
        )
        proposal_cs = CoinSpend(proposal_info.current_coin, full_proposal_puzzle, fullsol)
        # PROPOSAL_MOD_HASH
        # PROPOSAL_TIMER_MOD_HASH
        # CAT_MOD_HASH
        # CAT_TAIL_HASH
        # (@ MY_PARENT_SINGLETON_STRUCT (SINGLETON_MOD_HASH SINGLETON_ID . LAUNCHER_PUZZLE_HASH))
        # TREASURY_ID
        # proposal_yes_votes
        # proposal_total_votes
        # proposal_innerpuzhash
        # proposal_timelock
        # parent_parent  this is the parent of the timer's parent
        if not self_destruct:
            timer_puzzle = get_proposal_timer_puzzle(
                self.get_cat_tail_hash(),
                proposal_info.proposal_id,
                self.dao_info.treasury_id,
            )
            curried_args = uncurry_proposal(proposal_info.current_innerpuz)
            (
                SINGLETON_STRUCT,  # (SINGLETON_MOD_HASH (SINGLETON_ID . LAUNCHER_PUZZLE_HASH))
                PROPOSAL_MOD_HASH,
                PROPOSAL_TIMER_MOD_HASH,  # proposal timer needs to know which proposal created it, AND
                CAT_MOD_HASH,
                TREASURY_MOD_HASH,
                LOCKUP_MOD_HASH,
                CAT_TAIL_HASH,
                TREASURY_ID,
                YES_VOTES,  # yes votes are +1, no votes don't tally - we compare yes_votes/total_votes at the end
                TOTAL_VOTES,  # how many people responded
                PROPOSED_PUZ_HASH,  # this is what runs if this proposal is successful - the inner puzzle of this proposal
            ) = curried_args.as_iter()

            # treasury_mod_hash
            # proposal_yes_votes
            # proposal_total_votes
            # proposal_innerpuzhash
            # proposal_timelock
            # parent_parent
            timer_solution = Program.to(
                [
                    DAO_TREASURY_MOD_HASH,
                    YES_VOTES,
                    TOTAL_VOTES,
                    PROPOSED_PUZ_HASH,
                    proposal_timelock,
                    proposal_id,  # TODO: our parent is the eve so our parent's parent is always the launcher coin ID, right?
                ]
            )
            timer_cs = CoinSpend(proposal_info.timer_coin, timer_puzzle, timer_solution)

        full_treasury_puz = curry_singleton(self.dao_info.treasury_id, self.dao_info.current_treasury_innerpuz)
        # proposal_flag
        # (@ proposal_announcement (announcement_source delegated_puzzle_hash announcement_args))
        # proposal_validator_solution
        # delegated_puzzle_reveal  ; this is the reveal of the puzzle announced by the proposal
        # delegated_solution  ; this is not secure unless the delegated puzzle secures it

        # (
        #   proposal_id
        #   total_votes
        #   yes_votes
        # )
        cat_spend_bundle = None
        delegated_puzzle_sb = None

        if proposal_state["passed"] and not self_destruct:
            puzzle_reveal = await self.fetch_proposed_puzzle_reveal(proposal_id)
            validator_solution = Program.to(
                [
                    proposal_id,
                    TOTAL_VOTES,
                    YES_VOTES,
                ]
            )
            # p2_singleton_parent_amount_list  ; for xch this is just a list of (coin_parent coin_amount)
            # p2_singleton_tailhash_parent_amount_list   ; list of ((asset (parent amount) (parent amount)... ) (asset (parent amount)... )... ),

            proposal_type, curried_args = get_proposal_args(puzzle_reveal)
            if proposal_type == "spend":
                # (
                #  treasury_solution,
                #  cat_spend_bundle,
                #  delegated_solution,
                #  delegated_puzzle_sb
                # ) = await self.get_delegated_solution_for_spend_proposal(
                #     curried_args,
                #     full_proposal_puzzle,
                #     PROPOSED_PUZ_HASH,
                #     validator_solution,
                #     puzzle_reveal,
                # )
                (
                    _,
                    _,
                    CONDITIONS,
                    LIST_OF_TAILHASH_CONDITIONS,
                    P2_SINGLETON_VIA_DELEGATED_PUZZLE_PUZHASH,
                ) = curried_args.as_iter()
                sum = 0

                # p2_singleton solution is:
                # singleton_inner_puzhash
                # delegated_puzzle
                # delegated_solution
                # my_id
                # my_puzhash
                # list_of_parent_amounts
                # my_amount
                coin_spends = []
                xch_parent_amount_list = []
                tailhash_parent_amount_list = []
                treasury_inner_puzhash = self.dao_info.current_treasury_innerpuz.get_tree_hash()
                p2_singleton_puzzle = get_p2_singleton_puzzle(self.dao_info.treasury_id)
                for condition_statement in CONDITIONS.as_iter():
                    if condition_statement.first().as_int() == 51:
                        sum += condition_statement.rest().rest().first().as_int()
                if sum > 0:
                    xch_coins = await self.select_coins_for_asset_type(uint64(sum))
                    for xch_coin in xch_coins:
                        xch_parent_amount_list.append([xch_coin.parent_coin_info, xch_coin.amount])
                        solution = Program.to(
                            [
                                treasury_inner_puzhash,
                                0,
                                0,
                                xch_coin.name(),
                                0,
                                0,
                                xch_coin.amount,
                            ]
                        )
                        coin_spends.append(CoinSpend(xch_coin, p2_singleton_puzzle, solution))
                    delegated_puzzle_sb = SpendBundle(coin_spends, AugSchemeMPL.aggregate([]))
                for tail_hash_conditions_pair in LIST_OF_TAILHASH_CONDITIONS.as_iter():
                    tail_hash: bytes32 = tail_hash_conditions_pair.first().as_atom()
                    conditions: Program = tail_hash_conditions_pair.rest().first()
                    sum_of_conditions = 0
                    sum_of_coins = 0
                    spendable_cat_list = []
                    for condition in conditions.as_iter():
                        if condition.first().as_int() == 51:
                            sum_of_conditions += condition.rest().rest().first().as_int()
                    cat_coins = await self.select_coins_for_asset_type(uint64(sum), tail_hash)
                    parent_amount_list = []
                    for cat_coin in cat_coins:
                        sum_of_coins += cat_coin.amount
                        parent_amount_list.append([cat_coin.parent_coin_info, cat_coin.amount])
                        lineage_proof = await self.fetch_cat_lineage_proof(cat_coin)
                        # singleton_inner_puzhash
                        # delegated_puzzle
                        # delegated_solution
                        # my_id
                        # my_puzhash  ; only needed for merging, set to 0 otherwise
                        if cat_coin == cat_coins[-1]:  # the last coin is the one that makes the conditions
                            change_condition = Program.to(
                                [51, p2_singleton_puzzle.get_tree_hash(), sum_of_coins - sum_of_conditions]
                            )
                            delegated_puzzle = Program.to((1, change_condition.cons(conditions)))
                            solution = Program.to(
                                [
                                    treasury_inner_puzhash,
                                    delegated_puzzle,
                                    0,
                                    cat_coin.name(),
                                    0,
                                ]
                            )
                        else:
                            solution = Program.to(
                                [
                                    treasury_inner_puzhash,
                                    0,
                                    0,
                                    cat_coin.name(),
                                    0,
                                ]
                            )
                        new_spendable_cat = SpendableCAT(
                            cat_coin,
                            tail_hash,
                            p2_singleton_puzzle,
                            solution,
                            lineage_proof=lineage_proof,
                        )
                        spendable_cat_list.append(new_spendable_cat)
                    # create or merge with other CAT spends
                    if cat_spend_bundle is None:
                        cat_spend_bundle = unsigned_spend_bundle_for_spendable_cats(CAT_MOD, spendable_cat_list)
                    else:
                        cat_spend_bundle = cat_spend_bundle.aggregate(
                            [cat_spend_bundle, unsigned_spend_bundle_for_spendable_cats(spendable_cat_list)]
                        )
                    tailhash_parent_amount_list.append([tail_hash, parent_amount_list])

                delegated_solution = Program.to(
                    [
                        xch_parent_amount_list,
                        tailhash_parent_amount_list,
                        treasury_inner_puzhash,
                    ]
                )
                # proposal_flag  ; if this is set then we are closing a proposal
                # (announcement_source delegated_puzzle_hash announcement_args)
                # proposal_validator_solution
                # delegated_puzzle_reveal  ; this is the reveal of the puzzle announced by the proposal
                # delegated_solution  ; this is not secure unless the delegated puzzle secures it
                # treasury_solution = Program.to(
                #     [
                #         1,
                #         [full_proposal_puzzle.get_tree_hash(), PROPOSED_PUZ_HASH.as_atom(), 0],
                #         validator_solution,
                #         puzzle_reveal,
                #         delegated_solution,
                #     ]
                # )
            elif proposal_type == "update":
                (
                    _,
                    PROPOSAL_VALIDATOR,
                    PROPOSAL_LENGTH,
                    PROPOSAL_SOFTCLOSE_LENGTH,
                    ATTENDANCE_REQUIRED,
                    PASS_MARGIN,
                    PROPOSAL_SELF_DESTRUCT_TIME,
                    ORACLE_SPEND_DELAY,
                ) = curried_args.as_iter()
                coin_spends = []
                treasury_inner_puzhash = self.dao_info.current_treasury_innerpuz.get_tree_hash()
                delegated_solution = Program.to([])

            treasury_solution = Program.to(
                [
                    1,
                    [full_proposal_puzzle.get_tree_hash(), PROPOSED_PUZ_HASH.as_atom(), 0],
                    validator_solution,
                    puzzle_reveal,
                    delegated_solution,
                ]
            )
        else:
            treasury_solution = Program.to(
                [
                    0,
                ]
            )

        assert self.dao_info.current_treasury_coin is not None
        parent_info = self.get_parent_for_coin(self.dao_info.current_treasury_coin)
        assert parent_info is not None
        full_treasury_solution = Program.to(
            [
                [
                    parent_info.parent_name,
                    parent_info.inner_puzzle_hash,
                    parent_info.amount,
                ],
                1,
                treasury_solution,
            ]
        )

        treasury_cs = CoinSpend(self.dao_info.current_treasury_coin, full_treasury_puz, full_treasury_solution)

        if self_destruct:
            spend_bundle = SpendBundle([proposal_cs, treasury_cs], AugSchemeMPL.aggregate([]))
        else:
            spend_bundle = SpendBundle([proposal_cs, timer_cs, treasury_cs], AugSchemeMPL.aggregate([]))
        if fee > 0:
            chia_tx = await self.create_tandem_xch_tx(fee)
            assert chia_tx.spend_bundle is not None
            full_spend = SpendBundle.aggregate([spend_bundle, chia_tx.spend_bundle])
        else:
            full_spend = SpendBundle.aggregate([spend_bundle])
        if cat_spend_bundle is not None:
            full_spend = full_spend.aggregate([full_spend, cat_spend_bundle])
        if delegated_puzzle_sb is not None:
            full_spend = full_spend.aggregate([full_spend, delegated_puzzle_sb])

        if push:
            record = TransactionRecord(
                confirmed_at_height=uint32(0),
                created_at_time=uint64(int(time.time())),
                to_puzzle_hash=DAO_FINISHED_STATE.get_tree_hash(),
                amount=uint64(1),
                fee_amount=fee,
                confirmed=False,
                sent=uint32(10),
                spend_bundle=full_spend,
                additions=full_spend.additions(),
                removals=full_spend.removals(),
                wallet_id=self.id(),
                sent_to=[],
                trade_id=None,
                type=uint32(TransactionType.INCOMING_TX.value),
                name=bytes32(token_bytes()),
                memos=[],
            )
            await self.wallet_state_manager.add_pending_transaction(record)
        return full_spend

    async def fetch_proposed_puzzle_reveal(self, proposal_id: bytes32) -> Program:
        wallet_node: Any = self.wallet_state_manager.wallet_node
        peer: WSChiaConnection = wallet_node.get_full_node_peer()
        if peer is None:
            raise ValueError("Could not find any peers to request puzzle and solution from")
        # The proposal_id is launcher coin, so proposal_id's child is eve and the eve spend contains the reveal
        children = await wallet_node.fetch_children(proposal_id, peer)
        eve_state = children[0]

        eve_spend = await wallet_node.fetch_puzzle_solution(eve_state.created_height, eve_state.coin, peer)
        puzzle_reveal = get_proposed_puzzle_reveal_from_solution(eve_spend.solution)
        # breakpoint()
        return puzzle_reveal

    async def fetch_cat_lineage_proof(self, cat_coin: Coin) -> LineageProof:
        wallet_node: Any = self.wallet_state_manager.wallet_node
        peer: WSChiaConnection = wallet_node.get_full_node_peer()
        if peer is None:
            raise ValueError("Could not find any peers to request puzzle and solution from")
        state = await wallet_node.get_coin_state(cat_coin.parent_coin_info)
        assert state is not None
        # CoinState contains Coin, spent_height, and created_height,
        parent_spend = await wallet_node.fetch_puzzle_solution(state.spent_height, state.coin, peer)
        parent_inner_puz = get_innerpuzzle_from_cat_puzzle(parent_spend.puzzle_reveal.to_program())
        return LineageProof(state.coin.parent_coin_info, parent_inner_puz.get_tree_hash(), state.coin.amount)

    async def _create_treasury_fund_transaction(
        self, funding_wallet: WalletProtocol, amount: uint64, fee: uint64 = uint64(0)
    ) -> TransactionRecord:
        if funding_wallet.type() == WalletType.STANDARD_WALLET.value:
            p2_singleton_puzhash = get_p2_singleton_puzhash(self.dao_info.treasury_id, asset_id=None)
            wallet: Wallet = funding_wallet  # type: ignore[assignment]
            return await wallet.generate_signed_transaction(
                amount,
                p2_singleton_puzhash,
                fee=fee,
                memos=[self.dao_info.treasury_id],
            )
        elif funding_wallet.type() == WalletType.CAT.value:
            cat_wallet: CATWallet = funding_wallet  # type: ignore[assignment]
            # generate_signed_transaction has a different type signature in Wallet and CATWallet
            # CATWallet uses a List of amounts and a List of puzhashes as the first two arguments
            p2_singleton_puzhash = get_p2_singleton_puzhash(self.dao_info.treasury_id)
            tx_records: List[TransactionRecord] = await cat_wallet.generate_signed_transactions(
                [amount],
                [p2_singleton_puzhash],
                fee=fee,
                memos=[[self.dao_info.treasury_id]],
                override_memos=True,
            )
            return tx_records[0]
        else:
            raise ValueError(f"Assets of type {funding_wallet.type()} are not currently supported.")

    async def create_add_money_to_treasury_spend(
        self, amount: uint64, fee: uint64 = uint64(0), funding_wallet_id: uint32 = uint32(1)
    ) -> TransactionRecord:
        # TODO: add tests for create_add_money_to_treasury_spend
        # set up the p2_singleton
        funding_wallet = self.wallet_state_manager.wallets[funding_wallet_id]
        tx_record = await self._create_treasury_fund_transaction(funding_wallet, amount, fee)
        await self.wallet_state_manager.add_pending_transaction(tx_record)
        return tx_record

    async def get_frozen_amount(self) -> uint64:
        return uint64(0)

    async def get_spendable_balance(self, unspent_records: Optional[Set[WalletCoinRecord]] = None) -> uint128:
        return uint128(0)

    async def get_max_send_amount(self, records: Optional[Set[WalletCoinRecord]] = None) -> uint128:
        return uint128(0)

    # if asset_id == None: then we get normal XCH
    async def get_balance_by_asset_type(self, asset_id: Optional[bytes32] = None) -> uint128:
        # TODO: Pull coins from DB once they're being stored
        puzhash = get_p2_singleton_puzhash(self.dao_info.treasury_id, asset_id=asset_id)
        records = await self.wallet_state_manager.coin_store.get_coin_records_by_puzzle_hash(puzhash)
        return uint128(sum([record.coin.amount for record in records if not record.spent]))

    # if asset_id == None: then we get normal XCH
    async def select_coins_for_asset_type(self, amount: uint64, asset_id: Optional[bytes32] = None) -> List[Coin]:
        # TODO: Pull coins from DB once they're being stored
        puzhash = get_p2_singleton_puzhash(self.dao_info.treasury_id, asset_id=asset_id)
        records = await self.wallet_state_manager.coin_store.get_coin_records_by_puzzle_hash(puzhash)
        # TODO: smarter coin selection algorithm
        total = 0
        coins = []
        for record in records:
            total += record.coin.amount
            coins.append(record.coin)
            if total >= amount:
                break
        if total < amount:
            raise ValueError(f"Not enough of that asset_id: {asset_id}")
        return coins

    async def add_parent(self, name: bytes32, parent: Optional[LineageProof]) -> None:
        self.log.info(f"Adding parent {name}: {parent}")
        current_list = self.dao_info.parent_info.copy()
        current_list.append((name, parent))
        dao_info: DAOInfo = DAOInfo(
            self.dao_info.treasury_id,
            self.dao_info.cat_wallet_id,
            self.dao_info.dao_cat_wallet_id,
            self.dao_info.proposals_list,
            current_list,
            self.dao_info.current_treasury_coin,
            self.dao_info.current_treasury_innerpuz,
            self.dao_info.singleton_block_height,
            self.dao_info.filter_below_vote_amount,
            self.dao_info.assets,
        )
        await self.save_info(dao_info)

    async def save_info(self, dao_info: DAOInfo) -> None:
        self.dao_info = dao_info
        current_info = self.wallet_info
        data_str = json.dumps(dao_info.to_json_dict())
        wallet_info = WalletInfo(current_info.id, current_info.name, current_info.type, data_str)
        self.wallet_info = wallet_info
        await self.wallet_state_manager.user_store.update_wallet(wallet_info)

    def generate_wallet_name(self) -> str:
        """
        Generate a new DAO wallet name
        :return: wallet name
        """
        max_num = 0
        for wallet in self.wallet_state_manager.wallets.values():
            if wallet.type() == WalletType.DAO:
                matched = re.search(r"^Profile (\d+)$", wallet.wallet_info.name)  # TODO: bug: wallet.wallet_info
                if matched and int(matched.group(1)) > max_num:
                    max_num = int(matched.group(1))
        return f"Profile {max_num + 1}"

    def require_derivation_paths(self) -> bool:
        return True

    def get_cat_wallet_id(self) -> uint32:
        return self.dao_info.cat_wallet_id

    async def create_new_dao_cats(
        self, amount: uint64, push: bool = False
    ) -> Tuple[List[TransactionRecord], Optional[List[Coin]]]:
        # get the lockup puzzle hash
        dao_cat_wallet: DAOCATWallet = self.wallet_state_manager.wallets[self.dao_info.dao_cat_wallet_id]
        return await dao_cat_wallet.create_new_dao_cats(amount, push)

    @staticmethod
    def get_next_interesting_coin(spend: CoinSpend) -> Optional[Coin]:
        # CoinSpend of one of the coins that we cared about. This coin was spent in a block, but might be in a reorg
        # If we return a value, it is a coin that we are also interested in (to support two transitions per block)
        return get_most_recent_singleton_coin_from_coin_spend(spend)

    async def get_tip(self, singleton_id: bytes32) -> Optional[Tuple[uint32, SingletonRecord]]:
        ret: List[
            Tuple[uint32, SingletonRecord]
        ] = await self.wallet_state_manager.singleton_store.get_records_by_singleton_id(singleton_id)
        if len(ret) == 0:
            return None
        return ret[-1]

    async def add_or_update_proposal_info(
        self,
        new_state: CoinSpend,
        block_height: uint32,
    ) -> None:
        new_dao_info = copy.copy(self.dao_info)
        puzzle = get_innerpuzzle_from_puzzle(new_state.puzzle_reveal)
        if puzzle is None:
            raise ValueError("get_innerpuzzle_from_puzzle failed")
        solution = (
            Program.from_bytes(bytes(new_state.solution)).rest().rest().first()
        )  # get proposal solution from full singleton solution
        singleton_id = singleton.get_singleton_id_from_puzzle(new_state.puzzle_reveal)
        if singleton_id is None:
            raise ValueError("get_singleton_id_from_puzzle failed")
        curried_args = puzzle.uncurry()[1].as_iter()
        (
            SINGLETON_STRUCT,  # (SINGLETON_MOD_HASH, (SINGLETON_ID, LAUNCHER_PUZZLE_HASH))
            PROPOSAL_MOD_HASH,
            PROPOSAL_TIMER_MOD_HASH,
            CAT_MOD_HASH,
            TREASURY_MOD_HASH,
            LOCKUP_MOD_HASH,
            CAT_TAIL_HASH,
            TREASURY_ID,
            YES_VOTES,  # yes votes are +1, no votes don't tally - we compare yes_votes/total_votes at the end
            TOTAL_VOTES,  # how many people responded
            INNERPUZ,
        ) = curried_args

        current_coin = get_most_recent_singleton_coin_from_coin_spend(new_state)
        if current_coin is None:
            raise RuntimeError("get_most_recent_singleton_coin_from_coin_spend({new_state}) failed")
        ended = False
        timer_coin = None
        if solution.at("rrrrrrf").as_int() == 0:
            # we need to add the vote amounts from the solution to get accurate totals
            is_yes_vote = solution.at("rf").as_int()
            votes_added = solution.at("ff").as_int()
            current_innerpuz = get_new_puzzle_from_proposal_solution(puzzle, solution)
            if current_innerpuz is None:
                raise RuntimeError("get_new_puzzle_from_proposal_solution failed")
        else:
            # If we have entered the finished state
            # TODO: we need to alert the user that they can free up their coins
            is_yes_vote = 0
            votes_added = 0
            votes_added = 0
            current_innerpuz = get_finished_state_puzzle(singleton_id)
            closed_puzzle = get_finished_state_puzzle(singleton_id)
            if current_coin.puzzle_hash == closed_puzzle.get_tree_hash():
                ended = True

        new_total_votes = TOTAL_VOTES.as_int() + votes_added
        if new_total_votes < self.dao_info.filter_below_vote_amount:
            return  # ignore all proposals below the filter amount

        if is_yes_vote == 1:
            new_yes_votes = YES_VOTES.as_int() + votes_added
        else:
            new_yes_votes = YES_VOTES.as_int()

        required_yes_votes = (self.dao_rules.attendance_required * self.dao_rules.pass_percentage) // 10000
        yes_votes_needed = max(0, required_yes_votes - new_yes_votes)

        passed = True if yes_votes_needed == 0 else False

        index = 0
        for current_info in new_dao_info.proposals_list:
            # Search for current proposal_info
            if current_info.proposal_id == singleton_id:
                # If we are receiving a voting spend update

                # TODO: what do we do here?
                # GW: Removed a block height check
                new_proposal_info = ProposalInfo(
                    singleton_id,
                    puzzle,
                    new_total_votes,
                    new_yes_votes,
                    current_coin,
                    current_innerpuz,
                    current_info.timer_coin,
                    block_height,
                    passed,
                    ended,
                )
                new_dao_info.proposals_list[index] = new_proposal_info
                await self.save_info(new_dao_info)
                future_parent = LineageProof(
                    new_state.coin.parent_coin_info,
                    puzzle.get_tree_hash(),
                    uint64(new_state.coin.amount),
                )
                await self.add_parent(new_state.coin.name(), future_parent)
                return
            index = index + 1

        # Search for the timer coin
        if not ended:
            wallet_node: Any = self.wallet_state_manager.wallet_node
            peer: WSChiaConnection = wallet_node.get_full_node_peer()
            if peer is None:
                raise ValueError("Could not find any peers to request puzzle and solution from")
            children = await wallet_node.fetch_children(singleton_id, peer)
            assert len(children) > 0
            found = False
            parent_coin_id = singleton_id

            if self.dao_info.current_treasury_innerpuz is None:
                raise ValueError("self.dao_info.current_treasury_innerpuz is None")

            timer_coin_puzhash = get_proposal_timer_puzzle(
                CAT_TAIL_HASH.as_atom(),
                singleton_id,
                self.dao_info.treasury_id,
            ).get_tree_hash()

            while not found and len(children) > 0:
                children = await wallet_node.fetch_children(parent_coin_id, peer)
                if len(children) == 0:
                    break
                children_state = [child for child in children if child.coin.amount == 1]
                assert children_state is not None
                assert len(children_state) > 0
                child_state = children_state[0]
                for child in children:
                    if child.coin.puzzle_hash == timer_coin_puzhash:
                        found = True
                        timer_coin = child.coin
                        break
                child_coin = child_state.coin
                parent_coin_id = child_coin.name()

        # If we reach here then we don't currently know about this coin
        new_proposal_info = ProposalInfo(
            singleton_id,
            puzzle,
            uint64(new_total_votes),
            uint64(new_yes_votes),
            current_coin,
            current_innerpuz,
            timer_coin,  # if this is None then the proposal has finished
            block_height,  # block height that current proposal singleton coin was created in
            passed,
            ended,
        )
        new_dao_info.proposals_list.append(new_proposal_info)
        await self.save_info(new_dao_info)
        future_parent = LineageProof(
            new_state.coin.parent_coin_info,
            puzzle.get_tree_hash(),
            uint64(new_state.coin.amount),
        )
        await self.add_parent(new_state.coin.name(), future_parent)
        return

    async def get_proposal_state(self, proposal_id: bytes32) -> Dict[str, Union[int, bool]]:
        """
        Use this to figure out whether a proposal has passed or failed and whether it can be closed
        Given a proposal_id:
        - if required yes votes are recorded then proposal passed.
        - if timelock and attendance are met then proposal can close
        Returns a dict of passed and closable bools, and the remaining votes/blocks needed

        Note that a proposal can be in a passed and closable state now, but become failed if a large number of
        'no' votes are recieved before the soft close is reached.
        """
        for prop in self.dao_info.proposals_list:
            if prop.proposal_id == proposal_id:
                break
        else:
            raise ValueError(f"Proposal not found for id {proposal_id}")

        wallet_node = self.wallet_state_manager.wallet_node
        peer: WSChiaConnection = wallet_node.get_full_node_peer()
        if peer is None:
            raise ValueError("Could not find any peers to request puzzle and solution from")
        assert isinstance(prop.timer_coin, Coin)
        timer_cs = (await wallet_node.get_coin_state([prop.timer_coin.name()], peer))[0]
        peak = await self.wallet_state_manager.blockchain.get_peak_block()
        blocks_elapsed = peak.height - timer_cs.created_height

        required_yes_votes = (self.dao_rules.attendance_required * self.dao_rules.pass_percentage) // 10000
        total_votes_needed = max(0, self.dao_rules.attendance_required - prop.amount_voted)
        yes_votes_needed = max(0, required_yes_votes - prop.yes_votes)
        blocks_needed = max(0, self.dao_rules.proposal_timelock - blocks_elapsed)

        passed = True if yes_votes_needed == 0 else False
        closable = True if total_votes_needed == blocks_needed == 0 else False
        proposal_state = {
            "total_votes_needed": total_votes_needed,
            "yes_votes_needed": yes_votes_needed,
            "blocks_needed": blocks_needed,
            "passed": passed,
            "closable": closable,
        }
        return proposal_state

    async def update_treasury_info(
        self,
        new_state: CoinSpend,
        block_height: uint32,
    ) -> None:
        if self.dao_info.singleton_block_height <= block_height:
            # TODO: what do we do here?
            # return
            pass
        puzzle = get_innerpuzzle_from_puzzle(new_state.puzzle_reveal)
        if puzzle is None:
            raise ValueError("get_innerpuzzle_from_puzzle failed")
        solution = (
            Program.from_bytes(bytes(new_state.solution)).rest().rest().first()
        )  # get proposal solution from full singleton solution
        new_innerpuz = get_new_puzzle_from_treasury_solution(puzzle, solution)
        child_coin = get_most_recent_singleton_coin_from_coin_spend(new_state)
        assert isinstance(child_coin, Coin)
        assert isinstance(self.dao_info.current_treasury_coin, Coin)
        if child_coin.puzzle_hash != self.dao_info.current_treasury_coin.puzzle_hash:
            # update dao rules
            assert isinstance(new_innerpuz, Program)
            self.dao_rules = get_treasury_rules_from_puzzle(new_innerpuz)
        dao_info = DAOInfo(
            self.dao_info.treasury_id,  # treasury_id: bytes32
            self.dao_info.cat_wallet_id,
            self.dao_info.dao_cat_wallet_id,
            self.dao_info.proposals_list,  # proposals_list: List[ProposalInfo]
            self.dao_info.parent_info,  # treasury_id: bytes32
            child_coin,  # current_coin
            new_innerpuz,  # current innerpuz
            block_height,  # block_height: uint32
            self.dao_info.filter_below_vote_amount,
            self.dao_info.assets,
        )
        await self.save_info(dao_info)
        future_parent = LineageProof(
            new_state.coin.parent_coin_info,
            puzzle.get_tree_hash(),
            uint64(new_state.coin.amount),
        )
        await self.add_parent(new_state.coin.name(), future_parent)
        return

    async def get_spend_history(self, singleton_id: bytes32) -> List[Tuple[uint32, CoinSpend]]:
        ret: List[
            Tuple[uint32, CoinSpend]
        ] = await self.wallet_state_manager.singleton_store.get_records_by_singleton_id(singleton_id)
        if len(ret) == 0:
            raise ValueError(f"No records found in singleton store for singleton id {singleton_id}")
        return ret

    # TODO: Find a nice way to express interest in more than one singleton.
    #     e.g. def register_singleton_for_wallet()
    async def apply_state_transition(self, new_state: CoinSpend, block_height: uint32) -> bool:
        """
        We are being notified of a singleton state transition. A Singleton has been spent.
        Returns True iff the spend is a valid transition spend for the singleton, False otherwise.
        """

        self.log.info(
            f"DAOWallet.apply_state_transition called with the height: {block_height} and CoinSpend of {new_state.coin.name()}."
        )
        singleton_id = get_singleton_id_from_puzzle(new_state.puzzle_reveal)
        if not singleton_id:
            raise ValueError("Received a non singleton coin for dao wallet")
        tip: Optional[Tuple[uint32, SingletonRecord]] = await self.get_tip(singleton_id)
        if tip is None:
            # this is our first time, just store it
            await self.wallet_state_manager.singleton_store.add_spend(self.wallet_id, new_state, block_height)
        else:
            assert isinstance(tip, SingletonRecord)
            tip_spend = tip.parent_coinspend

            tip_coin: Optional[Coin] = get_most_recent_singleton_coin_from_coin_spend(tip_spend)
            assert tip_coin is not None
            # spent_coin_name: bytes32 = tip_coin.name()

            # TODO: Work out what is needed here
            # if spent_coin_name != new_state.coin.name():
            #     history: List[Tuple[uint32, CoinSpend]] = await self.get_spend_history()
            #     if new_state.coin.name() in [sp.coin.name() for _, sp in history]:
            #         self.log.info(f"Already have state transition: {new_state.coin.name().hex()}")
            #     else:
            #         self.log.warning(
            #             f"Failed to apply state transition. tip: {tip_coin} new_state: {new_state} height {block_height}"
            #         )
            #     return False

            # TODO: Add check for pending transaction on our behalf in here
            # if we have pending transaction that is now invalidated, then:
            # check if we should auto re-create spend or flash error to use (should we have a failed tx db?)
            await self.wallet_state_manager.singleton_store.add_spend(self.wallet_id, new_state, block_height)

        # Consume new DAOBlockchainInfo
        # Determine if this is a treasury spend or a proposal spend
        puzzle = get_innerpuzzle_from_puzzle(new_state.puzzle_reveal)
        assert puzzle
        try:
            mod, curried_args = puzzle.uncurry()
        except ValueError as e:
            self.log.warning("Cannot uncurry puzzle in DAO Wallet: error: %s", e)
            raise e
        if mod == DAO_TREASURY_MOD:
            await self.update_treasury_info(new_state, block_height)
        elif mod == DAO_PROPOSAL_MOD:
            await self.add_or_update_proposal_info(new_state, block_height)
        else:
            raise ValueError(f"Unsupported spend in DAO Wallet: {self.id()}")

        return True

    async def new_peak(self, peak_height: uint64) -> None:
        """
        new_peak is called from the WalletStateManager whenever there is a new peak
        # This is where we can attempt to push spends, check on time locks, etc.
        """

        # Check to see if a proposal timer has expired

        pass<|MERGE_RESOLUTION|>--- conflicted
+++ resolved
@@ -1224,7 +1224,6 @@
 
         cat_wallet: CATWallet = self.wallet_state_manager.wallets[self.dao_info.cat_wallet_id]
 
-<<<<<<< HEAD
         if vote_amount is None:
             dao_cat_wallet = self.service.wallet_state_manager.get_wallet(
                 id=self.dao_info.dao_cat_wallet_id, required_type=DAOCATWallet
@@ -1232,12 +1231,8 @@
             vote_amount = await dao_cat_wallet.get_spendable_balance()
         assert vote_amount is not None
         assert cat_wallet.cat_info.my_tail
-        cat_tail_hash = cat_wallet.cat_info.my_tail.get_tree_hash()
-=======
-        # GW: This was looking for wallet.cat_info.my_tail but this isn't always present for some reason
         cat_tail_hash = cat_wallet.cat_info.limitations_program_hash
         assert cat_tail_hash
->>>>>>> 4ff28db5
         dao_proposal_puzzle = get_proposal_puzzle(
             proposal_id=launcher_coin.name(),
             cat_tail_hash=cat_tail_hash,
@@ -1417,15 +1412,9 @@
         assert dao_cat_wallet is not None
         assert proposal_info.current_innerpuz is not None
         curry_vals = get_curry_vals_from_proposal_puzzle(proposal_info.current_innerpuz)
-<<<<<<< HEAD
         if vote_amount is None:
             vote_amount = await dao_cat_wallet.get_votable_balance(proposal_id)
-        dao_cat_spend = await dao_cat_wallet.create_vote_spend(vote_amount, proposal_id, True, curry_vals=curry_vals)
-=======
-        dao_cat_spend = await dao_cat_wallet.create_vote_spend(
-            vote_amount, proposal_id, is_yes_vote, curry_vals=curry_vals
-        )
->>>>>>> 4ff28db5
+        dao_cat_spend = await dao_cat_wallet.create_vote_spend(vote_amount, proposal_id, is_yes_vote, curry_vals=curry_vals)
         # vote_amounts_or_proposal_validator_hash  ; The qty of "votes" to add or subtract. ALWAYS POSITIVE.
         # vote_info_or_money_receiver_hash ; vote_info is whether we are voting YES or NO. XXX rename vote_type?
         # vote_coin_ids_or_proposal_timelock_length  ; this is either the coin ID we're taking a vote from
