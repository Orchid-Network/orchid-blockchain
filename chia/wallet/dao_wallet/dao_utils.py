from __future__ import annotations

import logging
from typing import Iterator, List, Optional

from chia.types.blockchain_format.program import Program
from chia.types.blockchain_format.sized_bytes import bytes32
from chia.util.ints import uint64
from chia.wallet.puzzles.cat_loader import CAT_MOD
from chia.wallet.puzzles.load_clvm import load_clvm
from chia.wallet.singleton import create_fullpuz
from chia.wallet.dao_wallet.dao_info import DAORules

from clvm.casts import int_from_bytes

<<<<<<< HEAD
=======
# from chia.wallet.uncurried_puzzle import UncurriedPuzzle

CAT_MOD_HASH: bytes32 = CAT_MOD.get_tree_hash()
>>>>>>> 7330a07c
SINGLETON_MOD: Program = load_clvm("singleton_top_layer_v1_1.clvm")
SINGLETON_MOD_HASH: bytes32 = SINGLETON_MOD.get_tree_hash()
SINGLETON_LAUNCHER: Program = load_clvm("singleton_launcher.clvm")
SINGLETON_LAUNCHER_HASH: bytes32 = SINGLETON_LAUNCHER.get_tree_hash()
DAO_LOCKUP_MOD: Program = load_clvm("dao_lockup.clvm")
DAO_LOCKUP_MOD_HASH: bytes32 = DAO_LOCKUP_MOD.get_tree_hash()
DAO_PROPOSAL_TIMER_MOD: Program = load_clvm("dao_alternate_proposal_timer.clvm")
DAO_PROPOSAL_TIMER_MOD_HASH: bytes32 = DAO_PROPOSAL_TIMER_MOD.get_tree_hash()
DAO_PROPOSAL_MOD: Program = load_clvm("dao_alternate_proposal.clvm")
DAO_PROPOSAL_MOD_HASH: bytes32 = DAO_PROPOSAL_MOD.get_tree_hash()
DAO_PROPOSAL_VALIDATOR_MOD: Program = load_clvm("dao_alternate_proposal_validator.clvm")
DAO_PROPOSAL_VALIDATOR_MOD_HASH: bytes32 = DAO_PROPOSAL_VALIDATOR_MOD.get_tree_hash()
DAO_TREASURY_MOD: Program = load_clvm("dao_alternate_treasury.clvm")
DAO_TREASURY_MOD_HASH: bytes32 = DAO_TREASURY_MOD.get_tree_hash()
SPEND_P2_SINGLETON_MOD: Program = load_clvm("dao_spend_p2_singleton.clvm")
SPEND_P2_SINGLETON_MOD_HASH: bytes32 = SPEND_P2_SINGLETON_MOD.get_tree_hash()
DAO_FINISHED_STATE: Program = load_clvm("dao_finished_state.clvm")
DAO_FINISHED_STATE_HASH: bytes32 = DAO_FINISHED_STATE.get_tree_hash()
DAO_RESALE_PREVENTION: Program = load_clvm("dao_resale_prevention_layer.clvm")
DAO_RESALE_PREVENTION_HASH: bytes32 = DAO_RESALE_PREVENTION.get_tree_hash()
DAO_CAT_TAIL: Program = load_clvm("genesis_by_coin_id_or_singleton.clvm")
DAO_CAT_TAIL_HASH: bytes32 = DAO_CAT_TAIL.get_tree_hash()
P2_CONDITIONS_MOD: Program = load_clvm("p2_conditions_curryable.clvm")
P2_CONDITIONS_MOD_HASH: bytes32 = P2_CONDITIONS_MOD.get_tree_hash()
DAO_SAFE_PAYMENT_MOD: Program = load_clvm("dao_safe_payment.clvm")
DAO_SAFE_PAYMENT_MOD_HASH: bytes32 = DAO_SAFE_PAYMENT_MOD.get_tree_hash()
P2_SINGLETON_MOD: Program = load_clvm("p2_singleton_via_delegated_puzzle.clsp")
P2_SINGLETON_MOD_HASH: bytes32 = P2_SINGLETON_MOD.get_tree_hash()

log = logging.Logger(__name__)


def create_new_proposal_puzzle(
    proposal_id: bytes32,
    cat_tail_hash: bytes32,
    treasury_id: bytes32,
    proposed_puzzle_hash: bytes32,
) -> Program:
    singleton_struct: Program = Program.to((SINGLETON_MOD_HASH, (proposal_id, SINGLETON_LAUNCHER_HASH)))
    puzzle: Program = DAO_PROPOSAL_MOD.curry(
        singleton_struct,
        DAO_PROPOSAL_MOD_HASH,
        DAO_PROPOSAL_TIMER_MOD_HASH,
        CAT_MOD_HASH,
        DAO_TREASURY_MOD_HASH,
        DAO_LOCKUP_MOD_HASH,
        cat_tail_hash,
        treasury_id,
        0,
        0,
        "s",
        proposed_puzzle_hash,
    )
    return puzzle


def get_treasury_puzzle(dao_rules: DAORules) -> Program:
    puzzle = DAO_TREASURY_MOD.curry(
        DAO_TREASURY_MOD_HASH,
        DAO_PROPOSAL_VALIDATOR_MOD,
        dao_rules.proposal_timelock,
        dao_rules.soft_close_length,
        dao_rules.attendance_required,
        dao_rules.pass_percentage,
        dao_rules.self_destruct_length,
        dao_rules.oracle_spend_delay,
    )
    return puzzle

def get_p2_singleton_puzhash(treasury_id: bytes32, asset_id: Optional[bytes32]) -> bytes32:
    singleton_struct: Program = Program.to((SINGLETON_MOD_HASH, (treasury_id, SINGLETON_LAUNCHER_HASH)))
    inner_puzzle = P2_SINGLETON_MOD.curry(singleton_struct)
    if asset_type:
        puzzle = CAT_MOD.curry(CAT_MOD_HASH, asset_id, inner_puzzle)
        return puzzle.get_tree_hash()
    else:
        return inner_puzzle.get_tree_hash()

def get_lockup_puzzle(cat_tail_hash: bytes32, previous_votes_list: List[bytes32], innerpuz: Program) -> Program:
    puzzle: Program = DAO_LOCKUP_MOD.curry(
        DAO_PROPOSAL_MOD_HASH,
        SINGLETON_MOD_HASH,
        SINGLETON_LAUNCHER_HASH,
        DAO_LOCKUP_MOD_HASH,
        CAT_MOD_HASH,
        cat_tail_hash,
        previous_votes_list,  # TODO: maybe format check this in this function
        innerpuz,
    )
    return puzzle


def add_proposal_to_active_list(lockup_puzzle: Program, proposal_id: bytes32) -> Program:
    curried_args = uncurry_lockup(lockup_puzzle)
    (
        _PROPOSAL_MOD_HASH,
        _SINGLETON_MOD_HASH,
        _SINGLETON_LAUNCHER_HASH,
        _LOCKUP_MOD_HASH,
        _CAT_MOD_HASH,
        CAT_TAIL_HASH,
        ACTIVE_VOTES,
        INNERPUZ,
    ) = curried_args
    new_active_votes = ACTIVE_VOTES.cons(proposal_id)
    return get_lockup_puzzle(CAT_TAIL_HASH, new_active_votes, INNERPUZ)


def get_active_votes_from_lockup_puzzle(lockup_puzzle: Program) -> Program:
    curried_args = uncurry_lockup(lockup_puzzle)
    (
        _PROPOSAL_MOD_HASH,
        _SINGLETON_MOD_HASH,
        _SINGLETON_LAUNCHER_HASH,
        _LOCKUP_MOD_HASH,
        _CAT_MOD_HASH,
        _CAT_TAIL_HASH,
        ACTIVE_VOTES,
        _INNERPUZ,
    ) = curried_args
    return ACTIVE_VOTES


def get_innerpuz_from_lockup_puzzle(lockup_puzzle: Program) -> Program:
    curried_args = uncurry_lockup(lockup_puzzle)
    (
        _PROPOSAL_MOD_HASH,
        _SINGLETON_MOD_HASH,
        _SINGLETON_LAUNCHER_HASH,
        _LOCKUP_MOD_HASH,
        _CAT_MOD_HASH,
        _CAT_TAIL_HASH,
        _ACTIVE_VOTES,
        INNERPUZ,
    ) = curried_args
    return INNERPUZ


def get_proposal_puzzle(
    proposal_id: bytes32,
    cat_tail: bytes32,
    treasury_id: bytes32,
    votes_sum: uint64,
    total_votes: uint64,
    spend_or_update_flag: str,
    innerpuz: Program,
) -> Program:
    singleton_struct: Program = Program.to((SINGLETON_MOD_HASH, (proposal_id, SINGLETON_LAUNCHER_HASH)))
    puzzle = DAO_PROPOSAL_MOD.curry(
        singleton_struct,
        DAO_PROPOSAL_MOD_HASH,
        DAO_PROPOSAL_TIMER_MOD_HASH,
        CAT_MOD_HASH,
        DAO_TREASURY_MOD_HASH,
        DAO_LOCKUP_MOD_HASH,
        cat_tail,
        treasury_id,
        votes_sum,
        total_votes,
        spend_or_update_flag,
        innerpuz,
    )
    return puzzle


def get_proposal_timer_puzzle(
    cat_tail_hash: bytes32,
    proposal_id: bytes32,
    treasury_id: bytes32,
) -> Program:
    parent_singleton_struct: Program = Program.to((SINGLETON_MOD_HASH, (proposal_id, SINGLETON_LAUNCHER_HASH)))
    puzzle: Program = DAO_PROPOSAL_TIMER_MOD.curry(
        DAO_PROPOSAL_MOD_HASH,
        DAO_PROPOSAL_TIMER_MOD_HASH,
        CAT_MOD_HASH,
        cat_tail_hash,
        parent_singleton_struct,
        treasury_id,
    )
    return puzzle

def get_treasury_rules_from_puzzle(puzzle_reveal: Program) -> DAORules:
    curried_args = uncurry_treasury(puzzle_reveal)
    (
        _DAO_TREASURY_MOD_HASH,
        _DAO_PROPOSAL_VALIDATOR_MOD,
        proposal_timelock,
        soft_close_length,
        attendance_required,
        pass_percentage,
        self_destruct_length,
        oracle_spend_delay,
    ) = curried_args
    return DAORules(
        uint64(int_from_bytes(proposal_timelock.as_atom())),
        uint64(int_from_bytes(soft_close_length.as_atom())),
        uint64(int_from_bytes(attendance_required.as_atom())),
        uint64(int_from_bytes(pass_percentage.as_atom())),
        uint64(int_from_bytes(self_destruct_length.as_atom())),
        uint64(int_from_bytes(oracle_spend_delay.as_atom()))
    )

# This takes the treasury puzzle and treasury solution, not the full puzzle and full solution
# This also returns the treasury puzzle and not the full puzzle
def get_new_puzzle_from_treasury_solution(puzzle_reveal: Program, solution: Program) -> Optional[Program | bytes32]:
    curried_args = uncurry_treasury(puzzle_reveal)
    (
        DAO_TREASURY_MOD_HASH,
        DAO_PROPOSAL_VALIDATOR_MOD,
        proposal_timelock,
        soft_close_length,
        attendance_required_percentage,
        proposal_pass_percentage,
        proposal_self_destruct_length,
        oracle_spend_delay,
    ) = curried_args
    if solution.first() != Program.to(0):
        # Proposal Spend
        # first check if we are running a spend or update proposal
        # if it's a spend proposal then the treasury puzzle is unchanged
        if solution.at("rrrf").as_atom() == b"s":
            return puzzle_reveal
        elif solution.at("rrrf").as_atom() == b"u":
            # it's an update proposal get the new treasury values from delegated_puzzle_reveal in sol
            # TODO handle update proposals - need an example proposal to work from
            raise ValueError("Update proposal not supported yet")
        else:
            raise ValueError("Invalid spend_or_update_flag in treasury solution")
    else:
        # Oracle Spend - treasury is unchanged
        return puzzle_reveal

# This takes the proposal puzzle and proposal solution, not the full puzzle and full solution
# This also returns the proposal puzzle and not the full puzzle
def get_new_puzzle_from_proposal_solution(puzzle_reveal: Program, solution: Program) -> Optional[Program | bytes32]:
    # Check if soft_close_length is in solution. If not, then add votes, otherwise close proposal
    if solution.at("rrrrrrf") != Program.to(0):
        (
            SINGLETON_STRUCT,  # (SINGLETON_MOD_HASH, (SINGLETON_ID, LAUNCHER_PUZZLE_HASH))
            PROPOSAL_MOD_HASH,
            PROPOSAL_TIMER_MOD_HASH,
            CAT_MOD_HASH,
            TREASURY_MOD_HASH,
            LOCKUP_MOD_HASH,
            CAT_TAIL_HASH,
            TREASURY_ID,
            YES_VOTES,  # yes votes are +1, no votes don't tally - we compare yes_votes/total_votes at the end
            TOTAL_VOTES,  # how many people responded
            SPEND_OR_UPDATE_FLAG,
            INNERPUZ_HASH,
        ) = uncurry_proposal(puzzle_reveal)
        added_votes = solution.first().as_atom()
        new_total_votes = TOTAL_VOTES.as_atom() + added_votes
        if solution.rest().first() == Program.to(0):
            new_yes_votes = YES_VOTES
        else:
            new_yes_votes = YES_VOTES.as_atom() + added_votes
        return DAO_PROPOSAL_MOD.curry(
            SINGLETON_STRUCT,
            DAO_PROPOSAL_MOD_HASH,
            DAO_PROPOSAL_TIMER_MOD_HASH,
            CAT_MOD_HASH,
            DAO_TREASURY_MOD_HASH,
            DAO_LOCKUP_MOD_HASH,
            CAT_TAIL_HASH,
            TREASURY_ID,
            new_yes_votes,
            new_total_votes,
            SPEND_OR_UPDATE_FLAG,
            INNERPUZ_HASH,
        )
    else:
        return DAO_FINISHED_STATE


def get_finished_state_puzzle(proposal_id: bytes32) -> Program:
    return create_fullpuz(DAO_FINISHED_STATE, proposal_id)


def get_cat_tail_hash_from_treasury_puzzle(treasury_puzzle: Program) -> bytes32:
    curried_args = uncurry_treasury(treasury_puzzle)
    (
        singleton_struct,
        DAO_TREASURY_MOD_HASH,
        DAO_PROPOSAL_MOD_HASH,
        DAO_PROPOSAL_TIMER_MOD_HASH,
        DAO_LOCKUP_MOD_HASH,
        CAT_MOD_HASH,
        cat_tail_hash,
        current_cat_issuance,
        attendance_required_percentage,
        proposal_pass_percentage,
        proposal_timelock,
    ) = curried_args
    return bytes32(cat_tail_hash.as_atom())


def uncurry_treasury(treasury_puzzle: Program) -> List[Program]:
    try:
        mod, curried_args = treasury_puzzle.uncurry()
    except ValueError as e:
        log.debug("Cannot uncurry treasury puzzle: error: %s", e)
        raise e

    if mod != DAO_TREASURY_MOD:
        raise ValueError("Not a Treasury mod.")
    return curried_args.as_iter()


def uncurry_proposal(proposal_puzzle: Program) -> Program:
    try:
        mod, curried_args = proposal_puzzle.uncurry()
    except ValueError as e:
        log.debug("Cannot uncurry proposal puzzle: error: %s", e)
        raise e

    if mod != DAO_PROPOSAL_MOD:
        raise ValueError("Not a dao proposal mod.")
    return curried_args


def uncurry_lockup(lockup_puzzle: Program) -> Program:
    try:
        mod, curried_args = lockup_puzzle.uncurry()
    except ValueError as e:
        log.debug("Cannot uncurry lockup puzzle: error: %s", e)
        raise e

    if mod != DAO_LOCKUP_MOD:
        raise ValueError("Not a dao cat lockup mod.")
    return curried_args


def generate_cat_tail(genesis_coin_id: bytes32, treasury_id: bytes32) -> Program:
    puzzle = DAO_CAT_TAIL.curry(
        genesis_coin_id, treasury_id, SINGLETON_MOD_HASH, SINGLETON_LAUNCHER_HASH, DAO_PROPOSAL_MOD_HASH
    )
    return puzzle


def curry_singleton(singleton_id: bytes32, innerpuz: bytes32) -> Program:
    singleton_struct = Program.to((SINGLETON_MOD_HASH, (singleton_id, SINGLETON_LAUNCHER_HASH)))
    return SINGLETON_MOD.curry(singleton_struct, innerpuz)


# This is for use in the WalletStateManager to determine the type of coin received
def match_treasury_puzzle(mod: Program, curried_args: Program) -> Optional[Iterator[Program]]:
    """
<<<<<<< HEAD
        Given a puzzle test if it's a Treasury, if it is, return the curried arguments
    :param mod: Puzzle
    :param curried_args: Puzzle
=======
    Given a puzzle test if it's a Treasury, if it is, return the curried arguments
    :param puzzle: Puzzle
>>>>>>> 7330a07c
    :return: Curried parameters
    """
    try:
        if mod == SINGLETON_MOD:
            mod, curried_args = curried_args.rest().first().uncurry()
            if mod == DAO_TREASURY_MOD:
                return curried_args.first().as_iter()
    except Exception:
        import traceback

        print(f"exception: {traceback.format_exc()}")
    return None


# This is for use in the WalletStateManager to determine the type of coin received
def match_proposal_puzzle(mod: Program, curried_args: Program) -> Optional[Program]:
    """
    Given a puzzle test if it's a Proposal, if it is, return the curried arguments
    :param puzzle: Puzzle
    :param curried_args: Puzzle
    :return: Curried parameters
    """
    try:
        if mod == SINGLETON_MOD:
            mod, curried_args = curried_args.rest().first().uncurry()
            if mod == DAO_PROPOSAL_MOD:
                return curried_args.as_iter()
    except Exception:
        import traceback

        print(f"exception: {traceback.format_exc()}")
    return None<|MERGE_RESOLUTION|>--- conflicted
+++ resolved
@@ -2,23 +2,18 @@
 
 import logging
 from typing import Iterator, List, Optional
+
+from clvm.casts import int_from_bytes
 
 from chia.types.blockchain_format.program import Program
 from chia.types.blockchain_format.sized_bytes import bytes32
 from chia.util.ints import uint64
+from chia.wallet.dao_wallet.dao_info import DAORules
 from chia.wallet.puzzles.cat_loader import CAT_MOD
 from chia.wallet.puzzles.load_clvm import load_clvm
 from chia.wallet.singleton import create_fullpuz
-from chia.wallet.dao_wallet.dao_info import DAORules
-
-from clvm.casts import int_from_bytes
-
-<<<<<<< HEAD
-=======
-# from chia.wallet.uncurried_puzzle import UncurriedPuzzle
 
 CAT_MOD_HASH: bytes32 = CAT_MOD.get_tree_hash()
->>>>>>> 7330a07c
 SINGLETON_MOD: Program = load_clvm("singleton_top_layer_v1_1.clvm")
 SINGLETON_MOD_HASH: bytes32 = SINGLETON_MOD.get_tree_hash()
 SINGLETON_LAUNCHER: Program = load_clvm("singleton_launcher.clvm")
@@ -88,6 +83,7 @@
     )
     return puzzle
 
+
 def get_p2_singleton_puzhash(treasury_id: bytes32, asset_id: Optional[bytes32]) -> bytes32:
     singleton_struct: Program = Program.to((SINGLETON_MOD_HASH, (treasury_id, SINGLETON_LAUNCHER_HASH)))
     inner_puzzle = P2_SINGLETON_MOD.curry(singleton_struct)
@@ -96,6 +92,7 @@
         return puzzle.get_tree_hash()
     else:
         return inner_puzzle.get_tree_hash()
+
 
 def get_lockup_puzzle(cat_tail_hash: bytes32, previous_votes_list: List[bytes32], innerpuz: Program) -> Program:
     puzzle: Program = DAO_LOCKUP_MOD.curry(
@@ -200,6 +197,7 @@
     )
     return puzzle
 
+
 def get_treasury_rules_from_puzzle(puzzle_reveal: Program) -> DAORules:
     curried_args = uncurry_treasury(puzzle_reveal)
     (
@@ -218,8 +216,9 @@
         uint64(int_from_bytes(attendance_required.as_atom())),
         uint64(int_from_bytes(pass_percentage.as_atom())),
         uint64(int_from_bytes(self_destruct_length.as_atom())),
-        uint64(int_from_bytes(oracle_spend_delay.as_atom()))
-    )
+        uint64(int_from_bytes(oracle_spend_delay.as_atom())),
+    )
+
 
 # This takes the treasury puzzle and treasury solution, not the full puzzle and full solution
 # This also returns the treasury puzzle and not the full puzzle
@@ -250,6 +249,7 @@
     else:
         # Oracle Spend - treasury is unchanged
         return puzzle_reveal
+
 
 # This takes the proposal puzzle and proposal solution, not the full puzzle and full solution
 # This also returns the proposal puzzle and not the full puzzle
@@ -367,15 +367,10 @@
 # This is for use in the WalletStateManager to determine the type of coin received
 def match_treasury_puzzle(mod: Program, curried_args: Program) -> Optional[Iterator[Program]]:
     """
-<<<<<<< HEAD
-        Given a puzzle test if it's a Treasury, if it is, return the curried arguments
-    :param mod: Puzzle
-    :param curried_args: Puzzle
-=======
-    Given a puzzle test if it's a Treasury, if it is, return the curried arguments
-    :param puzzle: Puzzle
->>>>>>> 7330a07c
-    :return: Curried parameters
+            Given a puzzle test if it's a Treasury, if it is, return the curried arguments
+        :param mod: Puzzle
+        :param curried_args: Puzzle
+        :return: Curried parameters
     """
     try:
         if mod == SINGLETON_MOD:
