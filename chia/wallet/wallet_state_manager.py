from __future__ import annotations

import asyncio
import dataclasses
import logging
import multiprocessing.context
import time
import traceback
from contextlib import asynccontextmanager
from pathlib import Path
from typing import (
    TYPE_CHECKING,
    Any,
    AsyncIterator,
    Callable,
    Dict,
    Iterator,
    List,
    Optional,
    Set,
    Tuple,
    Type,
    TypeVar,
    Union,
)

import aiosqlite
from blspy import G1Element, G2Element, PrivateKey

from chia.consensus.block_rewards import calculate_base_farmer_reward, calculate_pool_reward
from chia.consensus.coinbase import farmer_parent_id, pool_parent_id
from chia.consensus.constants import ConsensusConstants
from chia.data_layer.data_layer_wallet import DataLayerWallet
from chia.data_layer.dl_wallet_store import DataLayerStore
from chia.pools.pool_puzzles import (
    SINGLETON_LAUNCHER_HASH,
    get_most_recent_singleton_coin_from_coin_spend,
    solution_to_pool_state,
)
from chia.pools.pool_wallet import PoolWallet
from chia.protocols.wallet_protocol import CoinState
from chia.rpc.rpc_server import StateChangedProtocol
from chia.server.outbound_message import NodeType
from chia.server.server import ChiaServer
from chia.server.ws_connection import WSChiaConnection
from chia.types.announcement import Announcement
from chia.types.blockchain_format.coin import Coin
from chia.types.blockchain_format.program import Program
from chia.types.blockchain_format.sized_bytes import bytes32
from chia.types.coin_record import CoinRecord
from chia.types.coin_spend import CoinSpend, compute_additions
from chia.types.mempool_inclusion_status import MempoolInclusionStatus
from chia.types.spend_bundle import SpendBundle
from chia.util.bech32m import encode_puzzle_hash
from chia.util.db_synchronous import db_synchronous_on
from chia.util.db_wrapper import DBWrapper2
from chia.util.errors import Err
from chia.util.hash import std_hash
from chia.util.ints import uint16, uint32, uint64, uint128
from chia.util.lru_cache import LRUCache
from chia.util.misc import UInt32Range, UInt64Range, VersionedBlob
from chia.util.path import path_from_root
from chia.util.streamable import Streamable
from chia.wallet.cat_wallet.cat_constants import DEFAULT_CATS
from chia.wallet.cat_wallet.cat_info import CATCoinData, CATInfo, CRCATInfo
from chia.wallet.cat_wallet.cat_utils import CAT_MOD, CAT_MOD_HASH, construct_cat_puzzle, match_cat_puzzle
from chia.wallet.cat_wallet.cat_wallet import CATWallet
from chia.wallet.cat_wallet.dao_cat_wallet import DAOCATWallet
from chia.wallet.conditions import Condition, ConditionValidTimes, parse_timelock_info
from chia.wallet.dao_wallet.dao_utils import (
    get_p2_singleton_puzhash,
    match_dao_cat_puzzle,
    match_finished_puzzle,
    match_funding_puzzle,
    match_proposal_puzzle,
    match_treasury_puzzle,
)
from chia.wallet.dao_wallet.dao_wallet import DAOWallet
from chia.wallet.db_wallet.db_wallet_puzzles import MIRROR_PUZZLE_HASH
from chia.wallet.derivation_record import DerivationRecord
from chia.wallet.derive_keys import (
    _derive_path,
    _derive_path_unhardened,
    master_sk_to_wallet_sk,
    master_sk_to_wallet_sk_intermediate,
    master_sk_to_wallet_sk_unhardened,
    master_sk_to_wallet_sk_unhardened_intermediate,
)
from chia.wallet.did_wallet.did_info import DIDCoinData
from chia.wallet.did_wallet.did_wallet import DIDWallet
from chia.wallet.did_wallet.did_wallet_puzzles import DID_INNERPUZ_MOD, match_did_puzzle
from chia.wallet.key_val_store import KeyValStore
from chia.wallet.nft_wallet.nft_puzzles import get_metadata_and_phs, get_new_owner_did
from chia.wallet.nft_wallet.nft_wallet import NFTWallet
from chia.wallet.nft_wallet.uncurry_nft import NFTCoinData, UncurriedNFT
from chia.wallet.notification_manager import NotificationManager
from chia.wallet.outer_puzzles import AssetType
from chia.wallet.payment import Payment
from chia.wallet.puzzle_drivers import PuzzleInfo
from chia.wallet.puzzles.clawback.drivers import generate_clawback_spend_bundle, match_clawback_puzzle
from chia.wallet.puzzles.clawback.metadata import ClawbackMetadata, ClawbackVersion
from chia.wallet.puzzles.p2_delegated_puzzle_or_hidden_puzzle import (
    DEFAULT_HIDDEN_PUZZLE_HASH,
    calculate_synthetic_secret_key,
    puzzle_hash_for_synthetic_public_key,
)
from chia.wallet.sign_coin_spends import sign_coin_spends
from chia.wallet.singleton import create_singleton_puzzle, get_inner_puzzle_from_singleton, get_singleton_id_from_puzzle
from chia.wallet.trade_manager import TradeManager
from chia.wallet.trading.trade_status import TradeStatus
from chia.wallet.transaction_record import TransactionRecord
from chia.wallet.uncurried_puzzle import uncurry_puzzle
from chia.wallet.util.address_type import AddressType
from chia.wallet.util.compute_hints import compute_spend_hints_and_additions
from chia.wallet.util.compute_memos import compute_memos
from chia.wallet.util.puzzle_decorator import PuzzleDecoratorManager
from chia.wallet.util.query_filter import HashFilter
from chia.wallet.util.transaction_type import CLAWBACK_INCOMING_TRANSACTION_TYPES, TransactionType
from chia.wallet.util.tx_config import TXConfig, TXConfigLoader
from chia.wallet.util.wallet_sync_utils import (
    PeerRequestException,
    fetch_coin_spend_for_coin_state,
    last_change_height_cs,
)
from chia.wallet.util.wallet_types import CoinType, WalletIdentifier, WalletType
from chia.wallet.vc_wallet.cr_cat_drivers import CRCAT, ProofsChecker, construct_pending_approval_state
from chia.wallet.vc_wallet.cr_cat_wallet import CRCATWallet
from chia.wallet.vc_wallet.vc_drivers import VerifiedCredential
from chia.wallet.vc_wallet.vc_store import VCStore
from chia.wallet.vc_wallet.vc_wallet import VCWallet
from chia.wallet.wallet import Wallet
from chia.wallet.wallet_blockchain import WalletBlockchain
from chia.wallet.wallet_coin_record import MetadataTypes, WalletCoinRecord
from chia.wallet.wallet_coin_store import WalletCoinStore
from chia.wallet.wallet_info import WalletInfo
from chia.wallet.wallet_interested_store import WalletInterestedStore
from chia.wallet.wallet_nft_store import WalletNftStore
from chia.wallet.wallet_pool_store import WalletPoolStore
from chia.wallet.wallet_protocol import WalletProtocol
from chia.wallet.wallet_puzzle_store import WalletPuzzleStore
from chia.wallet.wallet_retry_store import WalletRetryStore
from chia.wallet.wallet_singleton_store import WalletSingletonStore
from chia.wallet.wallet_transaction_store import WalletTransactionStore
from chia.wallet.wallet_user_store import WalletUserStore

TWalletType = TypeVar("TWalletType", bound=WalletProtocol[Any])

if TYPE_CHECKING:
    from chia.wallet.wallet_node import WalletNode


PendingTxCallback = Callable[[], None]


class WalletStateManager:
    interested_ph_cache: Dict[bytes32, List[int]] = {}
    interested_coin_cache: Dict[bytes32, List[int]] = {}
    constants: ConsensusConstants
    config: Dict[str, Any]
    tx_store: WalletTransactionStore
    puzzle_store: WalletPuzzleStore
    user_store: WalletUserStore
    nft_store: WalletNftStore
    vc_store: VCStore
    basic_store: KeyValStore

    # Makes sure only one asyncio thread is changing the blockchain state at one time
    lock: asyncio.Lock

    log: logging.Logger

    # TODO Don't allow user to send tx until wallet is synced
    _sync_target: Optional[uint32]

    state_changed_callback: Optional[StateChangedProtocol] = None
    pending_tx_callback: Optional[PendingTxCallback]
    db_path: Path
    db_wrapper: DBWrapper2

    main_wallet: Wallet
    wallets: Dict[uint32, WalletProtocol[Any]]
    private_key: PrivateKey

    trade_manager: TradeManager
    notification_manager: NotificationManager
    blockchain: WalletBlockchain
    coin_store: WalletCoinStore
    interested_store: WalletInterestedStore
    retry_store: WalletRetryStore
    multiprocessing_context: multiprocessing.context.BaseContext
    server: ChiaServer
    root_path: Path
    wallet_node: WalletNode
    pool_store: WalletPoolStore
    dl_store: DataLayerStore
    singleton_store: WalletSingletonStore
    default_cats: Dict[str, Any]
    asset_to_wallet_map: Dict[AssetType, Any]
    initial_num_public_keys: int
    decorator_manager: PuzzleDecoratorManager

    @staticmethod
    async def create(
        private_key: PrivateKey,
        config: Dict[str, Any],
        db_path: Path,
        constants: ConsensusConstants,
        server: ChiaServer,
        root_path: Path,
        wallet_node: WalletNode,
    ) -> WalletStateManager:
        self = WalletStateManager()

        self.config = config
        self.constants = constants
        self.server = server
        self.root_path = root_path
        self.log = logging.getLogger(__name__)
        self.lock = asyncio.Lock()
        self.log.debug(f"Starting in db path: {db_path}")
        fingerprint = private_key.get_g1().get_fingerprint()
        sql_log_path: Optional[Path] = None
        if self.config.get("log_sqlite_cmds", False):
            sql_log_path = path_from_root(self.root_path, "log/wallet_sql.log")
            self.log.info(f"logging SQL commands to {sql_log_path}")

        self.db_wrapper = await DBWrapper2.create(
            database=db_path,
            reader_count=self.config.get("db_readers", 4),
            log_path=sql_log_path,
            synchronous=db_synchronous_on(self.config.get("db_sync", "auto")),
        )

        self.initial_num_public_keys = config["initial_num_public_keys"]
        min_num_public_keys = 425
        if not config.get("testing", False) and self.initial_num_public_keys < min_num_public_keys:
            self.initial_num_public_keys = min_num_public_keys

        self.coin_store = await WalletCoinStore.create(self.db_wrapper)
        self.tx_store = await WalletTransactionStore.create(self.db_wrapper)
        self.puzzle_store = await WalletPuzzleStore.create(self.db_wrapper)
        self.user_store = await WalletUserStore.create(self.db_wrapper)
        self.nft_store = await WalletNftStore.create(self.db_wrapper)
        self.vc_store = await VCStore.create(self.db_wrapper)
        self.basic_store = await KeyValStore.create(self.db_wrapper)
        self.trade_manager = await TradeManager.create(self, self.db_wrapper)
        self.notification_manager = await NotificationManager.create(self, self.db_wrapper)
        self.pool_store = await WalletPoolStore.create(self.db_wrapper)
        self.dl_store = await DataLayerStore.create(self.db_wrapper)
        self.interested_store = await WalletInterestedStore.create(self.db_wrapper)
        self.retry_store = await WalletRetryStore.create(self.db_wrapper)
        self.singleton_store = await WalletSingletonStore.create(self.db_wrapper)
        self.default_cats = DEFAULT_CATS

        self.wallet_node = wallet_node
        self._sync_target = None
        self.blockchain = await WalletBlockchain.create(self.basic_store, self.constants)
        self.state_changed_callback = None
        self.pending_tx_callback = None
        self.db_path = db_path
        puzzle_decorators = self.config.get("puzzle_decorators", {}).get(fingerprint, [])
        self.decorator_manager = PuzzleDecoratorManager.create(puzzle_decorators)

        main_wallet_info = await self.user_store.get_wallet_by_id(1)
        assert main_wallet_info is not None

        self.private_key = private_key
        self.main_wallet = await Wallet.create(self, main_wallet_info)

        self.wallets = {main_wallet_info.id: self.main_wallet}

        self.asset_to_wallet_map = {
            AssetType.CAT: CATWallet,
        }

        wallet: Optional[WalletProtocol[Any]] = None
        for wallet_info in await self.get_all_wallet_info_entries():
            wallet_type = WalletType(wallet_info.type)
            if wallet_type == WalletType.STANDARD_WALLET:
                if wallet_info.id == 1:
                    continue
                wallet = await Wallet.create(self, wallet_info)
            elif wallet_type == WalletType.CAT:
                wallet = await CATWallet.create(
                    self,
                    self.main_wallet,
                    wallet_info,
                )
            elif wallet_type == WalletType.DECENTRALIZED_ID:
                wallet = await DIDWallet.create(
                    self,
                    self.main_wallet,
                    wallet_info,
                )
            elif wallet_type == WalletType.NFT:
                wallet = await NFTWallet.create(
                    self,
                    self.main_wallet,
                    wallet_info,
                )
            elif wallet_type == WalletType.POOLING_WALLET:
                wallet = await PoolWallet.create_from_db(
                    self,
                    self.main_wallet,
                    wallet_info,
                )
            elif wallet_type == WalletType.DATA_LAYER:  # pragma: no cover
                wallet = await DataLayerWallet.create(
                    self,
                    wallet_info,
                )
            elif wallet_type == WalletType.DAO:  # pragma: no cover
                wallet = await DAOWallet.create(
                    self,
                    self.main_wallet,
                    wallet_info,
                )
            elif wallet_type == WalletType.DAO_CAT:  # pragma: no cover
                wallet = await DAOCATWallet.create(
                    self,
                    self.main_wallet,
                    wallet_info,
                )
            elif wallet_type == WalletType.VC:  # pragma: no cover
                wallet = await VCWallet.create(
                    self,
                    self.main_wallet,
                    wallet_info,
                )
            elif wallet_type == WalletType.CRCAT:  # pragma: no cover
                wallet = await CRCATWallet.create(
                    self,
                    self.main_wallet,
                    wallet_info,
                )
            if wallet is not None:
                self.wallets[wallet_info.id] = wallet

        return self

    def get_public_key_unhardened(self, index: uint32) -> G1Element:
        return master_sk_to_wallet_sk_unhardened(self.private_key, index).get_g1()

    async def get_private_key(self, puzzle_hash: bytes32) -> PrivateKey:
        record = await self.puzzle_store.record_for_puzzle_hash(puzzle_hash)
        if record is None:
            raise ValueError(f"No key for puzzle hash: {puzzle_hash.hex()}")
        if record.hardened:
            return master_sk_to_wallet_sk(self.private_key, record.index)
        return master_sk_to_wallet_sk_unhardened(self.private_key, record.index)

    async def get_synthetic_private_key_for_puzzle_hash(self, puzzle_hash: bytes32) -> Optional[PrivateKey]:
        record = await self.puzzle_store.record_for_puzzle_hash(puzzle_hash)
        if record is None:
            return None
        if record.hardened:
            base_key = master_sk_to_wallet_sk(self.private_key, record.index)
        else:
            base_key = master_sk_to_wallet_sk_unhardened(self.private_key, record.index)

        return calculate_synthetic_secret_key(base_key, DEFAULT_HIDDEN_PUZZLE_HASH)

    async def get_private_key_for_pubkey(self, pubkey: G1Element) -> Optional[PrivateKey]:
        record = await self.puzzle_store.record_for_pubkey(pubkey)
        if record is None:
            return None
        if record.hardened:
            return master_sk_to_wallet_sk(self.private_key, record.index)
        return master_sk_to_wallet_sk_unhardened(self.private_key, record.index)

    def get_wallet(self, id: uint32, required_type: Type[TWalletType]) -> TWalletType:
        wallet = self.wallets[id]
        if not isinstance(wallet, required_type):
            raise Exception(
                f"wallet id {id} is of type {type(wallet).__name__} but type {required_type.__name__} is required",
            )

        return wallet

    async def create_more_puzzle_hashes(
        self,
        from_zero: bool = False,
        mark_existing_as_used: bool = True,
        up_to_index: Optional[uint32] = None,
        num_additional_phs: Optional[int] = None,
    ) -> None:
        """
        For all wallets in the user store, generates the first few puzzle hashes so
        that we can restore the wallet from only the private keys.
        """
        targets = list(self.wallets.keys())
        self.log.debug("Target wallets to generate puzzle hashes for: %s", repr(targets))
        unused: Optional[uint32] = (
            uint32(up_to_index + 1) if up_to_index is not None else await self.puzzle_store.get_unused_derivation_path()
        )
        if unused is None:
            # This handles the case where the database has entries but they have all been used
            unused = await self.puzzle_store.get_last_derivation_path()
            self.log.debug("Tried finding unused: %s", unused)
            if unused is None:
                # This handles the case where the database is empty
                unused = uint32(0)

        self.log.debug(f"Requested to generate puzzle hashes to at least index {unused}")
        start_t = time.time()
        to_generate = num_additional_phs if num_additional_phs is not None else self.initial_num_public_keys
        new_paths: bool = False

        for wallet_id in targets:
            target_wallet = self.wallets[wallet_id]
            if not target_wallet.require_derivation_paths():
                self.log.debug("Skipping wallet %s as no derivation paths required", wallet_id)
                continue
            last: Optional[uint32] = await self.puzzle_store.get_last_derivation_path_for_wallet(wallet_id)
            self.log.debug(
                "Fetched last record for wallet %r:  %s (from_zero=%r, unused=%r)", wallet_id, last, from_zero, unused
            )
            start_index = 0
            derivation_paths: List[DerivationRecord] = []

            if last is not None:
                start_index = last + 1

            # If the key was replaced (from_zero=True), we should generate the puzzle hashes for the new key
            if from_zero:
                start_index = 0
            last_index = unused + to_generate
            if start_index >= last_index:
                self.log.debug(f"Nothing to create for for wallet_id: {wallet_id}, index: {start_index}")
            else:
                creating_msg = (
                    f"Creating puzzle hashes from {start_index} to {last_index - 1} for wallet_id: {wallet_id}"
                )
                self.log.info(f"Start: {creating_msg}")
                intermediate_sk = master_sk_to_wallet_sk_intermediate(self.private_key)
                intermediate_sk_un = master_sk_to_wallet_sk_unhardened_intermediate(self.private_key)
                for index in range(start_index, last_index):
                    if target_wallet.type() == WalletType.POOLING_WALLET:
                        continue

                    # Hardened
                    pubkey: G1Element = _derive_path(intermediate_sk, [index]).get_g1()
                    puzzlehash: Optional[bytes32] = target_wallet.puzzle_hash_for_pk(pubkey)
                    if puzzlehash is None:
                        self.log.error(f"Unable to create puzzles with wallet {target_wallet}")
                        break
                    self.log.debug(f"Puzzle at index {index} wallet ID {wallet_id} puzzle hash {puzzlehash.hex()}")
                    new_paths = True
                    derivation_paths.append(
                        DerivationRecord(
                            uint32(index),
                            puzzlehash,
                            pubkey,
                            target_wallet.type(),
                            uint32(target_wallet.id()),
                            True,
                        )
                    )
                    # Unhardened
                    pubkey_unhardened: G1Element = _derive_path_unhardened(intermediate_sk_un, [index]).get_g1()
                    puzzlehash_unhardened: Optional[bytes32] = target_wallet.puzzle_hash_for_pk(pubkey_unhardened)
                    if puzzlehash_unhardened is None:
                        self.log.error(f"Unable to create puzzles with wallet {target_wallet}")
                        break
                    self.log.debug(
                        f"Puzzle at index {index} wallet ID {wallet_id} puzzle hash {puzzlehash_unhardened.hex()}"
                    )
                    # We await sleep here to allow an asyncio context switch (since the other parts of this loop do
                    # not have await and therefore block). This can prevent networking layer from responding to ping.
                    await asyncio.sleep(0)
                    derivation_paths.append(
                        DerivationRecord(
                            uint32(index),
                            puzzlehash_unhardened,
                            pubkey_unhardened,
                            target_wallet.type(),
                            uint32(target_wallet.id()),
                            False,
                        )
                    )
                self.log.info(f"Done: {creating_msg} Time: {time.time() - start_t} seconds")
            await self.puzzle_store.add_derivation_paths(derivation_paths)
            if len(derivation_paths) > 0:
                if wallet_id == self.main_wallet.id():
                    await self.wallet_node.new_peak_queue.subscribe_to_puzzle_hashes(
                        [record.puzzle_hash for record in derivation_paths]
                    )
                self.state_changed("new_derivation_index", data_object={"index": derivation_paths[-1].index})
        # By default, we'll mark previously generated unused puzzle hashes as used if we have new paths
        if mark_existing_as_used and unused > 0 and new_paths:
            self.log.info(f"Updating last used derivation index: {unused - 1}")
            await self.puzzle_store.set_used_up_to(uint32(unused - 1))

    async def update_wallet_puzzle_hashes(self, wallet_id: uint32) -> None:
        derivation_paths: List[DerivationRecord] = []
        target_wallet = self.wallets[wallet_id]
        last: Optional[uint32] = await self.puzzle_store.get_last_derivation_path_for_wallet(wallet_id)
        unused: Optional[uint32] = await self.puzzle_store.get_unused_derivation_path()
        if unused is None:
            # This handles the case where the database has entries but they have all been used
            unused = await self.puzzle_store.get_last_derivation_path()
            if unused is None:
                # This handles the case where the database is empty
                unused = uint32(0)
        if last is not None:
            for index in range(unused, last):
                # Since DID are not released yet we can assume they are only using unhardened keys derivation
                pubkey: G1Element = self.get_public_key_unhardened(uint32(index))
                puzzlehash = target_wallet.puzzle_hash_for_pk(pubkey)
                self.log.info(f"Generating public key at index {index} puzzle hash {puzzlehash.hex()}")
                derivation_paths.append(
                    DerivationRecord(
                        uint32(index),
                        puzzlehash,
                        pubkey,
                        WalletType(target_wallet.wallet_info.type),
                        uint32(target_wallet.wallet_info.id),
                        False,
                    )
                )
            await self.puzzle_store.add_derivation_paths(derivation_paths)

    async def get_unused_derivation_record(self, wallet_id: uint32, *, hardened: bool = False) -> DerivationRecord:
        """
        Creates a puzzle hash for the given wallet, and then makes more puzzle hashes
        for every wallet to ensure we always have more in the database. Never reusue the
        same public key more than once (for privacy).
        """
        async with self.puzzle_store.lock:
            # If we have no unused public keys, we will create new ones
            unused: Optional[uint32] = await self.puzzle_store.get_unused_derivation_path()
            if unused is None:
                self.log.debug("No unused paths, generate more ")
                await self.create_more_puzzle_hashes()
                # Now we must have unused public keys
                unused = await self.puzzle_store.get_unused_derivation_path()
                assert unused is not None

            self.log.debug("Fetching derivation record for: %s %s %s", unused, wallet_id, hardened)
            record: Optional[DerivationRecord] = await self.puzzle_store.get_derivation_record(
                unused, wallet_id, hardened
            )
            if record is None:
                raise ValueError(f"Missing derivation '{unused}' for wallet id '{wallet_id}' (hardened={hardened})")

            # Set this key to used so we never use it again
            await self.puzzle_store.set_used_up_to(record.index)

            # Create more puzzle hashes / keys
            await self.create_more_puzzle_hashes()
            return record

    async def get_current_derivation_record_for_wallet(self, wallet_id: uint32) -> Optional[DerivationRecord]:
        async with self.puzzle_store.lock:
            # If we have no unused public keys, we will create new ones
            current: Optional[DerivationRecord] = await self.puzzle_store.get_current_derivation_record_for_wallet(
                wallet_id
            )
            return current

    def set_callback(self, callback: StateChangedProtocol) -> None:
        """
        Callback to be called when the state of the wallet changes.
        """
        self.state_changed_callback = callback

    def set_pending_callback(self, callback: PendingTxCallback) -> None:
        """
        Callback to be called when new pending transaction enters the store
        """
        self.pending_tx_callback = callback

    def state_changed(
        self, state: str, wallet_id: Optional[int] = None, data_object: Optional[Dict[str, Any]] = None
    ) -> None:
        """
        Calls the callback if it's present.
        """
        if self.state_changed_callback is None:
            return None
        change_data: Dict[str, Any] = {"state": state}
        if wallet_id is not None:
            change_data["wallet_id"] = wallet_id
        if data_object is not None:
            change_data["additional_data"] = data_object
        self.state_changed_callback(state, change_data)

    def tx_pending_changed(self) -> None:
        """
        Notifies the wallet node that there's new tx pending
        """
        if self.pending_tx_callback is None:
            return None

        self.pending_tx_callback()

    async def synced(self) -> bool:
        if len(self.server.get_connections(NodeType.FULL_NODE)) == 0:
            return False

        latest = await self.blockchain.get_peak_block()
        if latest is None:
            return False

        if "simulator" in self.config.get("selected_network", ""):
            return True  # sim is always synced if we have a genesis block.

        if latest.height - await self.blockchain.get_finished_sync_up_to() > 1:
            return False

        latest_timestamp = self.blockchain.get_latest_timestamp()
        has_pending_queue_items = self.wallet_node.new_peak_queue.has_pending_data_process_items()

        if latest_timestamp > int(time.time()) - 5 * 60 and not has_pending_queue_items:
            return True
        return False

    @property
    def sync_mode(self) -> bool:
        return self._sync_target is not None

    @property
    def sync_target(self) -> Optional[uint32]:
        return self._sync_target

    @asynccontextmanager
    async def set_sync_mode(self, target_height: uint32) -> AsyncIterator[uint32]:
        if self.log.level == logging.DEBUG:
            self.log.debug(f"set_sync_mode enter {await self.blockchain.get_finished_sync_up_to()}-{target_height}")
        async with self.lock:
            self._sync_target = target_height
            start_time = time.time()
            start_height = await self.blockchain.get_finished_sync_up_to()
            self.log.info(f"set_sync_mode syncing - range: {start_height}-{target_height}")
            self.state_changed("sync_changed")
            try:
                yield start_height
            except Exception:
                self.log.exception(
                    f"set_sync_mode failed - range: {start_height}-{target_height}, seconds: {time.time() - start_time}"
                )
            finally:
                self.state_changed("sync_changed")
                if self.log.level == logging.DEBUG:
                    self.log.debug(
                        f"set_sync_mode exit - range: {start_height}-{target_height}, "
                        f"get_finished_sync_up_to: {await self.blockchain.get_finished_sync_up_to()}, "
                        f"seconds: {time.time() - start_time}"
                    )
                self._sync_target = None

    async def get_confirmed_spendable_balance_for_wallet(
        self, wallet_id: int, unspent_records: Optional[Set[WalletCoinRecord]] = None
    ) -> uint128:
        """
        Returns the balance amount of all coins that are spendable.
        """

        spendable: Set[WalletCoinRecord] = await self.get_spendable_coins_for_wallet(wallet_id, unspent_records)

        spendable_amount: uint128 = uint128(0)
        for record in spendable:
            spendable_amount = uint128(spendable_amount + record.coin.amount)

        return spendable_amount

    async def does_coin_belong_to_wallet(
        self, coin: Coin, wallet_id: int, hint_dict: Dict[bytes32, bytes32] = {}
    ) -> bool:
        """
        Returns true if we have the key for this coin.
        """
        wallet_identifier = await self.get_wallet_identifier_for_coin(coin, hint_dict)
        return wallet_identifier is not None and wallet_identifier.id == wallet_id

    async def get_confirmed_balance_for_wallet(
        self,
        wallet_id: int,
        unspent_coin_records: Optional[Set[WalletCoinRecord]] = None,
    ) -> uint128:
        """
        Returns the confirmed balance, including coinbase rewards that are not spendable.
        """
        # lock only if unspent_coin_records is None
        if unspent_coin_records is None:
            if self.wallets[uint32(wallet_id)].type() == WalletType.CRCAT:
                coin_type = CoinType.CRCAT
            else:
                coin_type = CoinType.NORMAL
            unspent_coin_records = await self.coin_store.get_unspent_coins_for_wallet(wallet_id, coin_type)
        return uint128(sum(cr.coin.amount for cr in unspent_coin_records))

    async def get_unconfirmed_balance(
        self, wallet_id: int, unspent_coin_records: Optional[Set[WalletCoinRecord]] = None
    ) -> uint128:
        """
        Returns the balance, including coinbase rewards that are not spendable, and unconfirmed
        transactions.
        """
        # This API should change so that get_balance_from_coin_records is called for Set[WalletCoinRecord]
        # and this method is called only for the unspent_coin_records==None case.
        if unspent_coin_records is None:
            wallet_type: WalletType = self.wallets[uint32(wallet_id)].type()
            if wallet_type == WalletType.CRCAT:
                unspent_coin_records = await self.coin_store.get_unspent_coins_for_wallet(wallet_id, CoinType.CRCAT)
                pending_crcat = await self.coin_store.get_unspent_coins_for_wallet(wallet_id, CoinType.CRCAT_PENDING)
                unspent_coin_records = unspent_coin_records.union(pending_crcat)
            else:
                unspent_coin_records = await self.coin_store.get_unspent_coins_for_wallet(wallet_id)

        unconfirmed_tx: List[TransactionRecord] = await self.tx_store.get_unconfirmed_for_wallet(wallet_id)
        all_unspent_coins: Set[Coin] = {cr.coin for cr in unspent_coin_records}

        for record in unconfirmed_tx:
            for addition in record.additions:
                # This change or a self transaction
                if await self.does_coin_belong_to_wallet(addition, wallet_id, record.hint_dict()):
                    all_unspent_coins.add(addition)

            for removal in record.removals:
                if (
                    await self.does_coin_belong_to_wallet(removal, wallet_id, record.hint_dict())
                    and removal in all_unspent_coins
                ):
                    all_unspent_coins.remove(removal)

        return uint128(sum(coin.amount for coin in all_unspent_coins))

    async def unconfirmed_removals_for_wallet(self, wallet_id: int) -> Dict[bytes32, Coin]:
        """
        Returns new removals transactions that have not been confirmed yet.
        """
        removals: Dict[bytes32, Coin] = {}
        unconfirmed_tx = await self.tx_store.get_unconfirmed_for_wallet(wallet_id)
        for record in unconfirmed_tx:
            for coin in record.removals:
                removals[coin.name()] = coin
        return removals

    async def determine_coin_type(
        self, peer: WSChiaConnection, coin_state: CoinState, fork_height: Optional[uint32]
    ) -> Tuple[Optional[WalletIdentifier], Optional[Streamable]]:
        if coin_state.created_height is not None and (
            self.is_pool_reward(uint32(coin_state.created_height), coin_state.coin)
            or self.is_farmer_reward(uint32(coin_state.created_height), coin_state.coin)
        ):
            return None, None

        response: List[CoinState] = await self.wallet_node.get_coin_state(
            [coin_state.coin.parent_coin_info], peer=peer, fork_height=fork_height
        )
        if len(response) == 0:
            self.log.warning(f"Could not find a parent coin with ID: {coin_state.coin.parent_coin_info}")
            return None, None
        parent_coin_state = response[0]
        assert parent_coin_state.spent_height == coin_state.created_height

        coin_spend = await fetch_coin_spend_for_coin_state(parent_coin_state, peer)

        puzzle = Program.from_bytes(bytes(coin_spend.puzzle_reveal))
        solution = Program.from_bytes(bytes(coin_spend.solution))

        uncurried = uncurry_puzzle(puzzle)

        dao_ids = []
        wallets = self.wallets.values()
        for wallet in wallets:
            if wallet.type() == WalletType.DAO.value:
                assert isinstance(wallet, DAOWallet)
                dao_ids.append(wallet.dao_info.treasury_id)
        funding_puzzle_check = match_funding_puzzle(uncurried, solution, coin_state.coin, dao_ids)
        if funding_puzzle_check:
            return await self.get_dao_wallet_from_coinspend_hint(coin_spend, coin_state), None

        # Check if the coin is a DAO Treasury
        dao_curried_args = match_treasury_puzzle(uncurried.mod, uncurried.args)
        if dao_curried_args is not None:
            return await self.handle_dao_treasury(dao_curried_args, parent_coin_state, coin_state, coin_spend), None
        # Check if the coin is a Proposal and that it isn't the timer coin (amount == 0)
        dao_curried_args = match_proposal_puzzle(uncurried.mod, uncurried.args)
        if (dao_curried_args is not None) and (coin_state.coin.amount != 0):
            return await self.handle_dao_proposal(dao_curried_args, parent_coin_state, coin_state, coin_spend), None

        # Check if the coin is a finished proposal
        dao_curried_args = match_finished_puzzle(uncurried.mod, uncurried.args)
        if dao_curried_args is not None:
            return (
                await self.handle_dao_finished_proposals(dao_curried_args, parent_coin_state, coin_state, coin_spend),
                None,
            )

        # Check if the coin is a DAO CAT
        dao_cat_args = match_dao_cat_puzzle(uncurried)
        if dao_cat_args:
            return await self.handle_dao_cat(dao_cat_args, parent_coin_state, coin_state, coin_spend), None

        # Check if the coin is a CAT
        cat_curried_args = match_cat_puzzle(uncurried)
        if cat_curried_args is not None:
            cat_mod_hash, tail_program_hash, cat_inner_puzzle = cat_curried_args
            cat_data: CATCoinData = CATCoinData(
                bytes32(cat_mod_hash.atom),
                bytes32(tail_program_hash.atom),
                cat_inner_puzzle,
                parent_coin_state.coin.parent_coin_info,
                uint64(parent_coin_state.coin.amount),
            )
            return (
                await self.handle_cat(
                    cat_data,
                    parent_coin_state,
                    coin_state,
                    coin_spend,
                    peer,
                    fork_height,
                ),
                cat_data,
            )

        # Check if the coin is a NFT
        #                                                        hint
        # First spend where 1 mojo coin -> Singleton launcher -> NFT -> NFT
        uncurried_nft = UncurriedNFT.uncurry(uncurried.mod, uncurried.args)
        if uncurried_nft is not None and coin_state.coin.amount % 2 == 1:
            nft_data = NFTCoinData(uncurried_nft, parent_coin_state, coin_spend)
            return await self.handle_nft(nft_data), nft_data

        # Check if the coin is a DID
        did_curried_args = match_did_puzzle(uncurried.mod, uncurried.args)
        if did_curried_args is not None and coin_state.coin.amount % 2 == 1:
            p2_puzzle, recovery_list_hash, num_verification, singleton_struct, metadata = did_curried_args
            did_data: DIDCoinData = DIDCoinData(
                p2_puzzle,
                bytes32(recovery_list_hash.atom),
                uint16(num_verification.as_int()),
                singleton_struct,
                metadata,
                get_inner_puzzle_from_singleton(coin_spend.puzzle_reveal.to_program()),
                parent_coin_state,
            )
            return await self.handle_did(did_data, parent_coin_state, coin_state, coin_spend, peer), did_data

        # Check if the coin is clawback
        solution = coin_spend.solution.to_program()
        clawback_coin_data = match_clawback_puzzle(uncurried, puzzle, solution)
        if clawback_coin_data is not None:
            return await self.handle_clawback(clawback_coin_data, coin_state, coin_spend, peer), clawback_coin_data

        # Check if the coin is a VC
        is_vc, err_msg = VerifiedCredential.is_vc(uncurried)
        if is_vc:
            vc: VerifiedCredential = VerifiedCredential.get_next_from_coin_spend(coin_spend)
            return await self.handle_vc(vc), vc

        await self.notification_manager.potentially_add_new_notification(coin_state, coin_spend)

        return None, None

    async def auto_claim_coins(self) -> None:
        # Get unspent clawback coin
        current_timestamp = self.blockchain.get_latest_timestamp()
        clawback_coins: Dict[Coin, ClawbackMetadata] = {}
        tx_fee = uint64(self.config.get("auto_claim", {}).get("tx_fee", 0))
        assert self.wallet_node.logged_in_fingerprint is not None
        tx_config_loader: TXConfigLoader = TXConfigLoader.from_json_dict(self.config.get("auto_claim", {}))
        if tx_config_loader.min_coin_amount is None:
            tx_config_loader = tx_config_loader.override(
                min_coin_amount=self.config.get("auto_claim", {}).get("min_amount"),
            )
        tx_config: TXConfig = tx_config_loader.autofill(
            constants=self.constants,
            config=self.config,
            logged_in_fingerprint=self.wallet_node.logged_in_fingerprint,
        )
        unspent_coins = await self.coin_store.get_coin_records(
            coin_type=CoinType.CLAWBACK,
            wallet_type=WalletType.STANDARD_WALLET,
            spent_range=UInt32Range(stop=uint32(0)),
            amount_range=UInt64Range(
                start=tx_config.coin_selection_config.min_coin_amount,
                stop=tx_config.coin_selection_config.max_coin_amount,
            ),
        )
        for coin in unspent_coins.records:
            try:
                metadata: MetadataTypes = coin.parsed_metadata()
                assert isinstance(metadata, ClawbackMetadata)
                if await metadata.is_recipient(self.puzzle_store):
                    coin_timestamp = await self.wallet_node.get_timestamp_for_height(coin.confirmed_block_height)
                    if current_timestamp - coin_timestamp >= metadata.time_lock:
                        clawback_coins[coin.coin] = metadata
                        if len(clawback_coins) >= self.config.get("auto_claim", {}).get("batch_size", 50):
                            txs = await self.spend_clawback_coins(clawback_coins, tx_fee, tx_config)
                            for tx in txs:
                                await self.add_pending_transaction(tx)
                            clawback_coins = {}
            except Exception as e:
                self.log.error(f"Failed to claim clawback coin {coin.coin.name().hex()}: %s", e)
        if len(clawback_coins) > 0:
            txs = await self.spend_clawback_coins(clawback_coins, tx_fee, tx_config)
            for tx in txs:
                await self.add_pending_transaction(tx)

    async def spend_clawback_coins(
        self,
        clawback_coins: Dict[Coin, ClawbackMetadata],
        fee: uint64,
        tx_config: TXConfig,
        force: bool = False,
        extra_conditions: Tuple[Condition, ...] = tuple(),
    ) -> List[TransactionRecord]:
        assert len(clawback_coins) > 0
        coin_spends: List[CoinSpend] = []
        message: bytes32 = std_hash(b"".join([c.name() for c in clawback_coins.keys()]))
        now: uint64 = uint64(int(time.time()))
        derivation_record: Optional[DerivationRecord] = None
        amount: uint64 = uint64(0)
        for coin, metadata in clawback_coins.items():
            try:
                self.log.info(f"Claiming clawback coin {coin.name().hex()}")
                # Get incoming tx
                incoming_tx = await self.tx_store.get_transaction_record(coin.name())
                assert incoming_tx is not None, f"Cannot find incoming tx for clawback coin {coin.name().hex()}"
                if incoming_tx.sent > 0 and not force:
                    self.log.error(
                        f"Clawback coin {coin.name().hex()} is already in a pending spend bundle. {incoming_tx}"
                    )
                    continue

                recipient_puzhash: bytes32 = metadata.recipient_puzzle_hash
                sender_puzhash: bytes32 = metadata.sender_puzzle_hash
                is_recipient: bool = await metadata.is_recipient(self.puzzle_store)
                if is_recipient:
                    derivation_record = await self.puzzle_store.get_derivation_record_for_puzzle_hash(recipient_puzhash)
                else:
                    derivation_record = await self.puzzle_store.get_derivation_record_for_puzzle_hash(sender_puzhash)
                assert derivation_record is not None
                amount = uint64(amount + coin.amount)
                # Remove the clawback hint since it is unnecessary for the XCH coin
                memos: List[bytes] = [] if len(incoming_tx.memos) == 0 else incoming_tx.memos[0][1][1:]
                inner_puzzle: Program = self.main_wallet.puzzle_for_pk(derivation_record.pubkey)
                inner_solution: Program = self.main_wallet.make_solution(
                    primaries=[
                        Payment(
                            derivation_record.puzzle_hash,
                            uint64(coin.amount),
                            memos,  # Forward memo of the first coin
                        )
                    ],
                    coin_announcements=None if len(coin_spends) > 0 or fee == 0 else {message},
                    conditions=extra_conditions,
                )
                coin_spend: CoinSpend = generate_clawback_spend_bundle(coin, metadata, inner_puzzle, inner_solution)
                coin_spends.append(coin_spend)
                # Update incoming tx to prevent double spend and mark it is pending
                await self.tx_store.increment_sent(incoming_tx.name, "", MempoolInclusionStatus.PENDING, None)
            except Exception as e:
                self.log.error(f"Failed to create clawback spend bundle for {coin.name().hex()}: {e}")
        if len(coin_spends) == 0:
            return []
        spend_bundle: SpendBundle = await self.sign_transaction(coin_spends)
        tx_list: List[TransactionRecord] = []
        if fee > 0:
            chia_tx = await self.main_wallet.create_tandem_xch_tx(
                fee, tx_config, Announcement(coin_spends[0].coin.name(), message)
            )
            assert chia_tx.spend_bundle is not None
            spend_bundle = SpendBundle.aggregate([spend_bundle, chia_tx.spend_bundle])
            tx_list.append(dataclasses.replace(chia_tx, spend_bundle=None))
        assert derivation_record is not None
        tx_record = TransactionRecord(
            confirmed_at_height=uint32(0),
            created_at_time=now,
            to_puzzle_hash=derivation_record.puzzle_hash,
            amount=amount,
            fee_amount=uint64(fee),
            confirmed=False,
            sent=uint32(0),
            spend_bundle=spend_bundle,
            additions=spend_bundle.additions(),
            removals=spend_bundle.removals(),
            wallet_id=uint32(1),
            sent_to=[],
            trade_id=None,
            type=uint32(TransactionType.OUTGOING_CLAWBACK),
            name=spend_bundle.name(),
            memos=list(compute_memos(spend_bundle).items()),
            valid_times=parse_timelock_info(extra_conditions),
        )
<<<<<<< HEAD
        tx_list.append(tx_record)
        # Update incoming tx to prevent double spend and mark it is pending
        for coin_spend in coin_spends:
            await self.tx_store.increment_sent(coin_spend.coin.name(), "", MempoolInclusionStatus.PENDING, None)
        return tx_list
=======
        await self.add_pending_transaction(tx_record)
        return [tx_record.name]
>>>>>>> c39459f3

    async def filter_spam(self, new_coin_state: List[CoinState]) -> List[CoinState]:
        xch_spam_amount = self.config.get("xch_spam_amount", 1000000)

        # No need to filter anything if the filter is set to 1 or 0 mojos
        if xch_spam_amount <= 1:
            return new_coin_state

        spam_filter_after_n_txs = self.config.get("spam_filter_after_n_txs", 200)
        small_unspent_count = await self.coin_store.count_small_unspent(xch_spam_amount)

        # if small_unspent_count > spam_filter_after_n_txs:
        filtered_cs: List[CoinState] = []
        is_standard_wallet_phs: Set[bytes32] = set()

        for cs in new_coin_state:
            # Only apply filter to new coins being sent to our wallet, that are very small
            if (
                cs.created_height is not None
                and cs.spent_height is None
                and cs.coin.amount < xch_spam_amount
                and (cs.coin.puzzle_hash in is_standard_wallet_phs or await self.is_standard_wallet_tx(cs))
            ):
                is_standard_wallet_phs.add(cs.coin.puzzle_hash)
                if small_unspent_count < spam_filter_after_n_txs:
                    filtered_cs.append(cs)
                small_unspent_count += 1
            else:
                filtered_cs.append(cs)
        return filtered_cs

    async def is_standard_wallet_tx(self, coin_state: CoinState) -> bool:
        wallet_identifier = await self.get_wallet_identifier_for_puzzle_hash(coin_state.coin.puzzle_hash)
        return wallet_identifier is not None and wallet_identifier.type == WalletType.STANDARD_WALLET

    async def handle_dao_cat(
        self,
        curried_args: Iterator[Program],
        parent_coin_state: CoinState,
        coin_state: CoinState,
        coin_spend: CoinSpend,
    ) -> Optional[WalletIdentifier]:
        """
        Handle the new coin when it is a DAO CAT
        """
        mod_hash, tail_hash, inner_puzzle = curried_args
        asset_id: bytes32 = bytes32(bytes(tail_hash)[1:])
        for wallet in self.wallets.values():
            if wallet.type() == WalletType.DAO_CAT:
                assert isinstance(wallet, DAOCATWallet)
                if wallet.dao_cat_info.limitations_program_hash == asset_id:
                    return WalletIdentifier.create(wallet)
        return None  # pragma: no cover

    async def handle_cat(
        self,
        parent_data: CATCoinData,
        parent_coin_state: CoinState,
        coin_state: CoinState,
        coin_spend: CoinSpend,
        peer: WSChiaConnection,
        fork_height: Optional[uint32],
    ) -> Optional[WalletIdentifier]:
        """
        Handle the new coin when it is a CAT
        :param parent_data: Parent CAT coin uncurried metadata
        :param parent_coin_state: Parent coin state
        :param coin_state: Current coin state
        :param coin_spend: New coin spend
        :param fork_height: Current block height
        :return: Wallet ID & Wallet Type
        """
        hinted_coin = compute_spend_hints_and_additions(coin_spend)[coin_state.coin.name()]
        assert hinted_coin.hint is not None, f"hint missing for coin {hinted_coin.coin}"
        derivation_record = await self.puzzle_store.get_derivation_record_for_puzzle_hash(hinted_coin.hint)

        if derivation_record is None:
            self.log.info(f"Received state for the coin that doesn't belong to us {coin_state}")
            return None
        else:
            our_inner_puzzle: Program = self.main_wallet.puzzle_for_pk(derivation_record.pubkey)
            asset_id: bytes32 = parent_data.tail_program_hash
            cat_puzzle = construct_cat_puzzle(CAT_MOD, asset_id, our_inner_puzzle, CAT_MOD_HASH)
            is_crcat: bool = False
            if cat_puzzle.get_tree_hash() != coin_state.coin.puzzle_hash:
                # Check if it is a CRCAT
                if CRCAT.is_cr_cat(uncurry_puzzle(Program.from_bytes(bytes(coin_spend.puzzle_reveal)))):
                    is_crcat = True
                else:
                    return None  # pragma: no cover
            if is_crcat:
                # Since CRCAT wallet doesn't have derivation path, every CRCAT will go through this code path
                crcat: CRCAT = next(
                    crc for crc in CRCAT.get_next_from_coin_spend(coin_spend) if crc.coin == coin_state.coin
                )

                # Make sure we control the inner puzzle or we control it if it's wrapped in the pending state
                if (
                    await self.puzzle_store.get_derivation_record_for_puzzle_hash(crcat.inner_puzzle_hash) is None
                    and crcat.inner_puzzle_hash
                    != construct_pending_approval_state(
                        hinted_coin.hint,
                        uint64(coin_state.coin.amount),
                    ).get_tree_hash()
                ):
                    self.log.error(f"Unknown CRCAT inner puzzle, coin ID:{crcat.coin.name().hex()}")  # pragma: no cover
                    return None  # pragma: no cover

                # Check if we already have a wallet
                for wallet_info in await self.get_all_wallet_info_entries(wallet_type=WalletType.CRCAT):
                    crcat_info: CRCATInfo = CRCATInfo.from_bytes(bytes.fromhex(wallet_info.data))
                    if crcat_info.limitations_program_hash == asset_id:
                        return WalletIdentifier(wallet_info.id, WalletType(wallet_info.type))

                # We didn't find a matching CR-CAT wallet, but maybe we have a matching CAT wallet that we can convert
                for wallet_info in await self.get_all_wallet_info_entries(wallet_type=WalletType.CAT):
                    cat_info: CATInfo = CATInfo.from_bytes(bytes.fromhex(wallet_info.data))
                    found_cat_wallet = self.wallets[wallet_info.id]
                    assert isinstance(found_cat_wallet, CATWallet)
                    if cat_info.limitations_program_hash == crcat.tail_hash:
                        await CRCATWallet.convert_to_cr(
                            found_cat_wallet,
                            crcat.authorized_providers,
                            ProofsChecker.from_program(uncurry_puzzle(crcat.proofs_checker)),
                        )
                        self.state_changed("converted cat wallet to cr", wallet_info.id)
                        return WalletIdentifier(wallet_info.id, WalletType(WalletType.CRCAT))
            if parent_data.tail_program_hash.hex() in self.default_cats or self.config.get(
                "automatically_add_unknown_cats", False
            ):
                if is_crcat:
                    cat_wallet: Union[CATWallet, CRCATWallet] = await CRCATWallet.get_or_create_wallet_for_cat(
                        self,
                        self.main_wallet,
                        crcat.tail_hash.hex(),
                        authorized_providers=crcat.authorized_providers,
                        proofs_checker=ProofsChecker.from_program(uncurry_puzzle(crcat.proofs_checker)),
                    )
                else:
                    cat_wallet = await CATWallet.get_or_create_wallet_for_cat(
                        self, self.main_wallet, parent_data.tail_program_hash.hex()
                    )
                return WalletIdentifier.create(cat_wallet)
            else:
                # Found unacknowledged CAT, save it in the database.
                await self.interested_store.add_unacknowledged_token(
                    asset_id,
                    CATWallet.default_wallet_name_for_unknown_cat(asset_id.hex()),
                    None if parent_coin_state.spent_height is None else uint32(parent_coin_state.spent_height),
                    parent_coin_state.coin.puzzle_hash,
                )
                await self.interested_store.add_unacknowledged_coin_state(
                    asset_id,
                    coin_state,
                    fork_height,
                )
                self.state_changed("added_stray_cat")
                return None

    async def handle_did(
        self,
        parent_data: DIDCoinData,
        parent_coin_state: CoinState,
        coin_state: CoinState,
        coin_spend: CoinSpend,
        peer: WSChiaConnection,
    ) -> Optional[WalletIdentifier]:
        """
        Handle the new coin when it is a DID
        :param parent_data: Curried data of the DID coin
        :param parent_coin_state: Parent coin state
        :param coin_state: Current coin state
        :param coin_spend: New coin spend
        :return: Wallet ID & Wallet Type
        """

        inner_puzzle_hash = parent_data.p2_puzzle.get_tree_hash()
        self.log.info(f"parent: {parent_coin_state.coin.name()} inner_puzzle_hash for parent is {inner_puzzle_hash}")

        hinted_coin = compute_spend_hints_and_additions(coin_spend)[coin_state.coin.name()]
        assert hinted_coin.hint is not None, f"hint missing for coin {hinted_coin.coin}"
        derivation_record = await self.puzzle_store.get_derivation_record_for_puzzle_hash(hinted_coin.hint)

        launch_id: bytes32 = bytes32(parent_data.singleton_struct.rest().first().atom)
        if derivation_record is None:
            self.log.info(f"Received state for the coin that doesn't belong to us {coin_state}")
            # Check if it was owned by us
            # If the puzzle inside is no longer recognised then delete the wallet associated
            removed_wallet_ids = []
            for wallet in self.wallets.values():
                if not isinstance(wallet, DIDWallet):
                    continue
                if (
                    wallet.did_info.origin_coin is not None
                    and launch_id == wallet.did_info.origin_coin.name()
                    and not wallet.did_info.sent_recovery_transaction
                ):
                    await self.user_store.delete_wallet(wallet.id())
                    removed_wallet_ids.append(wallet.id())
            for remove_id in removed_wallet_ids:
                self.wallets.pop(remove_id)
                self.log.info(f"Removed DID wallet {remove_id}, Launch_ID: {launch_id.hex()}")
                self.state_changed("wallet_removed", remove_id)
            return None
        else:
            our_inner_puzzle: Program = self.main_wallet.puzzle_for_pk(derivation_record.pubkey)

            self.log.info(f"Found DID, launch_id {launch_id}.")
            did_puzzle = DID_INNERPUZ_MOD.curry(
                our_inner_puzzle,
                parent_data.recovery_list_hash,
                parent_data.num_verification,
                parent_data.singleton_struct,
                parent_data.metadata,
            )
            full_puzzle = create_singleton_puzzle(did_puzzle, launch_id)
            did_puzzle_empty_recovery = DID_INNERPUZ_MOD.curry(
                our_inner_puzzle,
                Program.to([]).get_tree_hash(),
                uint64(0),
                parent_data.singleton_struct,
                parent_data.metadata,
            )
            full_puzzle_empty_recovery = create_singleton_puzzle(did_puzzle_empty_recovery, launch_id)
            if full_puzzle.get_tree_hash() != coin_state.coin.puzzle_hash:
                if full_puzzle_empty_recovery.get_tree_hash() == coin_state.coin.puzzle_hash:
                    did_puzzle = did_puzzle_empty_recovery
                    self.log.info("DID recovery list was reset by the previous owner.")
                else:
                    self.log.error("DID puzzle hash doesn't match, please check curried parameters.")
                    return None
            # Create DID wallet
            response: List[CoinState] = await self.wallet_node.get_coin_state([launch_id], peer=peer)
            if len(response) == 0:
                self.log.warning(f"Could not find the launch coin with ID: {launch_id}")
                return None
            launch_coin: CoinState = response[0]
            origin_coin = launch_coin.coin

            for wallet in self.wallets.values():
                if wallet.type() == WalletType.DECENTRALIZED_ID:
                    assert isinstance(wallet, DIDWallet)
                    assert wallet.did_info.origin_coin is not None
                    if origin_coin.name() == wallet.did_info.origin_coin.name():
                        return WalletIdentifier.create(wallet)
            if coin_state.spent_height is not None:
                # The first coin we received for DID wallet is spent.
                # This means the wallet is in a resync process, skip the coin
                return None
            did_wallet = await DIDWallet.create_new_did_wallet_from_coin_spend(
                self,
                self.main_wallet,
                launch_coin.coin,
                did_puzzle,
                coin_spend,
                f"DID {encode_puzzle_hash(launch_id, AddressType.DID.hrp(self.config))}",
            )
            wallet_identifier = WalletIdentifier.create(did_wallet)
            self.state_changed("wallet_created", wallet_identifier.id, {"did_id": did_wallet.get_my_DID()})
            return wallet_identifier

    async def get_minter_did(self, launcher_coin: Coin, peer: WSChiaConnection) -> Optional[bytes32]:
        # Get minter DID
        eve_coin = (await self.wallet_node.fetch_children(launcher_coin.name(), peer=peer))[0]
        eve_coin_spend = await fetch_coin_spend_for_coin_state(eve_coin, peer)
        eve_full_puzzle: Program = Program.from_bytes(bytes(eve_coin_spend.puzzle_reveal))
        eve_uncurried_nft: Optional[UncurriedNFT] = UncurriedNFT.uncurry(*eve_full_puzzle.uncurry())
        if eve_uncurried_nft is None:
            raise ValueError("Couldn't get minter DID for NFT")
        if not eve_uncurried_nft.supports_did:
            return None
        minter_did = get_new_owner_did(eve_uncurried_nft, eve_coin_spend.solution.to_program())
        if minter_did == b"":
            minter_did = None
        if minter_did is None:
            # Check if the NFT is a bulk minting
            launcher_parent: List[CoinState] = await self.wallet_node.get_coin_state(
                [launcher_coin.parent_coin_info], peer=peer
            )
            assert (
                launcher_parent is not None
                and len(launcher_parent) == 1
                and launcher_parent[0].spent_height is not None
            )
            did_coin: List[CoinState] = await self.wallet_node.get_coin_state(
                [launcher_parent[0].coin.parent_coin_info], peer=peer
            )
            assert did_coin is not None and len(did_coin) == 1 and did_coin[0].spent_height is not None
            did_spend = await fetch_coin_spend_for_coin_state(did_coin[0], peer)
            puzzle = Program.from_bytes(bytes(did_spend.puzzle_reveal))
            uncurried = uncurry_puzzle(puzzle)
            did_curried_args = match_did_puzzle(uncurried.mod, uncurried.args)
            if did_curried_args is not None:
                p2_puzzle, recovery_list_hash, num_verification, singleton_struct, metadata = did_curried_args
                minter_did = bytes32(bytes(singleton_struct.rest().first())[1:])
        return minter_did

    async def handle_dao_treasury(
        self,
        uncurried_args: Iterator[Program],
        parent_coin_state: CoinState,
        coin_state: CoinState,
        coin_spend: CoinSpend,
    ) -> Optional[WalletIdentifier]:
        self.log.info("Entering dao_treasury handling in WalletStateManager")
        singleton_id = get_singleton_id_from_puzzle(coin_spend.puzzle_reveal)
        for wallet in self.wallets.values():
            if wallet.type() == WalletType.DAO:
                assert isinstance(wallet, DAOWallet)
                if wallet.dao_info.treasury_id == singleton_id:
                    return WalletIdentifier.create(wallet)

        # TODO: If we can't find the wallet for this DAO but we've got here because we're subscribed,
        #        then create the wallet. (see early in dao-wallet commits for how to do this)
        return None  # pragma: no cover

    async def handle_dao_proposal(
        self,
        uncurried_args: Iterator[Program],
        parent_coin_state: CoinState,
        coin_state: CoinState,
        coin_spend: CoinSpend,
    ) -> Optional[WalletIdentifier]:
        (
            # ; second hash
            SELF_HASH,
            PROPOSAL_ID,
            PROPOSED_PUZ_HASH,
            YES_VOTES,
            TOTAL_VOTES,
            # ; first hash
            PROPOSAL_TIMER_MOD_HASH,
            SINGLETON_MOD_HASH,
            SINGLETON_LAUNCHER_PUZHASH,
            CAT_MOD_HASH,
            DAO_FINISHED_STATE_MOD_HASH,
            TREASURY_MOD_HASH,
            LOCKUP_SELF_HASH,
            CAT_TAIL_HASH,
            TREASURY_ID,
        ) = uncurried_args
        for wallet in self.wallets.values():
            if wallet.type() == WalletType.DAO:
                assert isinstance(wallet, DAOWallet)
                if wallet.dao_info.treasury_id == TREASURY_ID.as_atom():
                    assert isinstance(coin_state.created_height, int)
                    await wallet.add_or_update_proposal_info(coin_spend, uint32(coin_state.created_height))
                    return WalletIdentifier.create(wallet)
        return None  # pragma: no cover

    async def handle_dao_finished_proposals(
        self,
        uncurried_args: Iterator[Program],
        parent_coin_state: CoinState,
        coin_state: CoinState,
        coin_spend: CoinSpend,
    ) -> Optional[WalletIdentifier]:
        if coin_state.created_height is None:  # pragma: no cover
            raise ValueError("coin_state argument to handle_dao_finished_proposals cannot have created_height of None")
        (
            SINGLETON_STRUCT,  # (SINGLETON_MOD_HASH, (SINGLETON_ID, LAUNCHER_PUZZLE_HASH))
            FINISHED_STATE_MOD_HASH,
        ) = uncurried_args
        proposal_id = SINGLETON_STRUCT.rest().first().as_atom()
        for wallet in self.wallets.values():
            if wallet.type() == WalletType.DAO:
                assert isinstance(wallet, DAOWallet)
                for proposal_info in wallet.dao_info.proposals_list:
                    if proposal_info.proposal_id == proposal_id:
                        await wallet.add_or_update_proposal_info(coin_spend, uint32(coin_state.created_height))
                        return WalletIdentifier.create(wallet)
        return None

    async def get_dao_wallet_from_coinspend_hint(
        self, coin_spend: CoinSpend, coin_state: CoinState
    ) -> Optional[WalletIdentifier]:
        hinted_coin = compute_spend_hints_and_additions(coin_spend)[coin_state.coin.name()]
        if hinted_coin:
            for wallet in self.wallets.values():
                if wallet.type() == WalletType.DAO.value:
                    assert isinstance(wallet, DAOWallet)
                    if get_p2_singleton_puzhash(wallet.dao_info.treasury_id) == hinted_coin.hint:
                        return WalletIdentifier.create(wallet)
        return None

    async def handle_nft(
        self,
        nft_data: NFTCoinData,
    ) -> Optional[WalletIdentifier]:
        """
        Handle the new coin when it is a NFT
        :param nft_data: all necessary data to process a NFT coin
        :return: Wallet ID & Wallet Type
        """
        wallet_identifier = None
        # DID ID determines which NFT wallet should process the NFT
        new_did_id = None
        old_did_id = None
        # P2 puzzle hash determines if we should ignore the NFT
        uncurried_nft: UncurriedNFT = nft_data.uncurried_nft
        old_p2_puzhash = uncurried_nft.p2_puzzle.get_tree_hash()
        metadata, new_p2_puzhash = get_metadata_and_phs(
            uncurried_nft,
            nft_data.parent_coin_spend.solution,
        )
        if uncurried_nft.supports_did:
            new_did_id = get_new_owner_did(uncurried_nft, nft_data.parent_coin_spend.solution.to_program())
            old_did_id = uncurried_nft.owner_did
            if new_did_id is None:
                new_did_id = old_did_id
            if new_did_id == b"":
                new_did_id = None
        self.log.debug(
            "Handling NFT: %s， old DID:%s, new DID:%s, old P2:%s, new P2:%s",
            nft_data.parent_coin_spend,
            old_did_id,
            new_did_id,
            old_p2_puzhash,
            new_p2_puzhash,
        )
        new_derivation_record: Optional[
            DerivationRecord
        ] = await self.puzzle_store.get_derivation_record_for_puzzle_hash(new_p2_puzhash)
        old_derivation_record: Optional[
            DerivationRecord
        ] = await self.puzzle_store.get_derivation_record_for_puzzle_hash(old_p2_puzhash)
        if new_derivation_record is None and old_derivation_record is None:
            self.log.debug(
                "Cannot find a P2 puzzle hash for NFT:%s, this NFT belongs to others.",
                uncurried_nft.singleton_launcher_id.hex(),
            )
            return wallet_identifier
        for nft_wallet in self.wallets.copy().values():
            if not isinstance(nft_wallet, NFTWallet):
                continue
            if nft_wallet.nft_wallet_info.did_id == old_did_id and old_derivation_record is not None:
                self.log.info(
                    "Removing old NFT, NFT_ID:%s, DID_ID:%s",
                    uncurried_nft.singleton_launcher_id.hex(),
                    old_did_id,
                )
                if nft_data.parent_coin_state.spent_height is not None:
                    await nft_wallet.remove_coin(
                        nft_data.parent_coin_spend.coin, uint32(nft_data.parent_coin_state.spent_height)
                    )
                    is_empty = await nft_wallet.is_empty()
                    has_did = False
                    for did_wallet in self.wallets.values():
                        if not isinstance(did_wallet, DIDWallet):
                            continue
                        assert did_wallet.did_info.origin_coin is not None
                        if did_wallet.did_info.origin_coin.name() == old_did_id:
                            has_did = True
                            break
                    if is_empty and nft_wallet.did_id is not None and not has_did:
                        self.log.info(f"No NFT, deleting wallet {nft_wallet.did_id.hex()} ...")
                        await self.user_store.delete_wallet(nft_wallet.wallet_info.id)
                        self.wallets.pop(nft_wallet.wallet_info.id)
            if nft_wallet.nft_wallet_info.did_id == new_did_id and new_derivation_record is not None:
                self.log.info(
                    "Adding new NFT, NFT_ID:%s, DID_ID:%s",
                    uncurried_nft.singleton_launcher_id.hex(),
                    new_did_id,
                )
                wallet_identifier = WalletIdentifier.create(nft_wallet)

        if wallet_identifier is None and new_derivation_record is not None:
            # Cannot find an existed NFT wallet for the new NFT
            self.log.info(
                "Cannot find a NFT wallet for NFT_ID: %s DID_ID: %s, creating a new one.",
                uncurried_nft.singleton_launcher_id,
                new_did_id,
            )
            new_nft_wallet: NFTWallet = await NFTWallet.create_new_nft_wallet(
                self, self.main_wallet, did_id=new_did_id, name="NFT Wallet"
            )
            wallet_identifier = WalletIdentifier.create(new_nft_wallet)
        return wallet_identifier

    async def handle_clawback(
        self,
        metadata: ClawbackMetadata,
        coin_state: CoinState,
        coin_spend: CoinSpend,
        peer: WSChiaConnection,
    ) -> Optional[WalletIdentifier]:
        """
        Handle Clawback coins
        :param metadata: Clawback metadata for spending the merkle coin
        :param coin_state: Clawback merkle coin
        :param coin_spend: Parent coin spend
        :param peer: Fullnode peer
        :return:
        """
        # Record metadata
        assert coin_state.created_height is not None
        is_recipient: Optional[bool] = None
        # Check if the wallet is the sender
        sender_derivation_record: Optional[
            DerivationRecord
        ] = await self.puzzle_store.get_derivation_record_for_puzzle_hash(metadata.sender_puzzle_hash)
        # Check if the wallet is the recipient
        recipient_derivation_record = await self.puzzle_store.get_derivation_record_for_puzzle_hash(
            metadata.recipient_puzzle_hash
        )
        if sender_derivation_record is not None:
            self.log.info("Found Clawback merkle coin %s as the sender.", coin_state.coin.name().hex())
            is_recipient = False
        elif recipient_derivation_record is not None:
            self.log.info("Found Clawback merkle coin %s as the recipient.", coin_state.coin.name().hex())
            is_recipient = True
            # For the recipient we need to manually subscribe the merkle coin
            await self.add_interested_coin_ids([coin_state.coin.name()])
        if is_recipient is not None:
            spend_bundle = SpendBundle([coin_spend], G2Element())
            memos = compute_memos(spend_bundle)
            spent_height: uint32 = uint32(0)
            if coin_state.spent_height is not None:
                self.log.debug("Resync clawback coin: %s", coin_state.coin.name().hex())
                # Resync case
                spent_height = uint32(coin_state.spent_height)
                # Create Clawback outgoing transaction
                created_timestamp = await self.wallet_node.get_timestamp_for_height(uint32(coin_state.spent_height))
                clawback_coin_spend: CoinSpend = await fetch_coin_spend_for_coin_state(coin_state, peer)
                clawback_spend_bundle: SpendBundle = SpendBundle([clawback_coin_spend], G2Element())
                if await self.puzzle_store.puzzle_hash_exists(clawback_spend_bundle.additions()[0].puzzle_hash):
                    tx_record = TransactionRecord(
                        confirmed_at_height=uint32(coin_state.spent_height),
                        created_at_time=created_timestamp,
                        to_puzzle_hash=metadata.sender_puzzle_hash
                        if clawback_spend_bundle.additions()[0].puzzle_hash == metadata.sender_puzzle_hash
                        else metadata.recipient_puzzle_hash,
                        amount=uint64(coin_state.coin.amount),
                        fee_amount=uint64(0),
                        confirmed=True,
                        sent=uint32(0),
                        spend_bundle=clawback_spend_bundle,
                        additions=clawback_spend_bundle.additions(),
                        removals=clawback_spend_bundle.removals(),
                        wallet_id=uint32(1),
                        sent_to=[],
                        trade_id=None,
                        type=uint32(TransactionType.OUTGOING_CLAWBACK),
                        name=clawback_spend_bundle.name(),
                        memos=list(compute_memos(clawback_spend_bundle).items()),
                        valid_times=ConditionValidTimes(),
                    )
                    await self.tx_store.add_transaction_record(tx_record)
            coin_record = WalletCoinRecord(
                coin_state.coin,
                uint32(coin_state.created_height),
                spent_height,
                spent_height != 0,
                False,
                WalletType.STANDARD_WALLET,
                1,
                CoinType.CLAWBACK,
                VersionedBlob(ClawbackVersion.V1.value, bytes(metadata)),
            )
            # Add merkle coin
            await self.coin_store.add_coin_record(coin_record)
            # Add tx record
            # We use TransactionRecord.confirmed to indicate if a Clawback transaction is claimable
            # If the Clawback coin is unspent, confirmed should be false
            created_timestamp = await self.wallet_node.get_timestamp_for_height(uint32(coin_state.created_height))
            tx_record = TransactionRecord(
                confirmed_at_height=uint32(coin_state.created_height),
                created_at_time=uint64(created_timestamp),
                to_puzzle_hash=metadata.recipient_puzzle_hash,
                amount=uint64(coin_state.coin.amount),
                fee_amount=uint64(0),
                confirmed=spent_height != 0,
                sent=uint32(0),
                spend_bundle=None,
                additions=[coin_state.coin],
                removals=[coin_spend.coin],
                wallet_id=uint32(1),
                sent_to=[],
                trade_id=None,
                type=uint32(
                    TransactionType.INCOMING_CLAWBACK_RECEIVE
                    if is_recipient
                    else TransactionType.INCOMING_CLAWBACK_SEND
                ),
                # Use coin ID as the TX ID to mapping with the coin table
                name=coin_record.coin.name(),
                memos=list(memos.items()),
                valid_times=ConditionValidTimes(),
            )
            await self.tx_store.add_transaction_record(tx_record)
        return None

    async def handle_vc(self, vc: VerifiedCredential) -> Optional[WalletIdentifier]:
        # Check the ownership
        derivation_record: Optional[DerivationRecord] = await self.puzzle_store.get_derivation_record_for_puzzle_hash(
            vc.inner_puzzle_hash
        )
        if derivation_record is None:
            self.log.warning(
                f"Verified credential {vc.launcher_id.hex()} is not belong to the current wallet."
            )  # pragma: no cover
            return None  # pragma: no cover
        self.log.info(f"Found verified credential {vc.launcher_id.hex()}.")
        for wallet_info in await self.get_all_wallet_info_entries(wallet_type=WalletType.VC):
            return WalletIdentifier(wallet_info.id, WalletType.VC)
        else:
            # Create a new VC wallet
            vc_wallet = await VCWallet.create_new_vc_wallet(self, self.main_wallet)  # pragma: no cover
            return WalletIdentifier(vc_wallet.id(), WalletType.VC)  # pragma: no cover

    async def _add_coin_states(
        self,
        coin_states: List[CoinState],
        peer: WSChiaConnection,
        fork_height: Optional[uint32],
    ) -> None:
        # TODO: add comment about what this method does
        # Input states should already be sorted by cs_height, with reorgs at the beginning
        curr_h = -1
        for c_state in coin_states:
            last_change_height = last_change_height_cs(c_state)
            if last_change_height < curr_h:
                raise ValueError("Input coin_states is not sorted properly")
            curr_h = last_change_height

        trade_removals = await self.trade_manager.get_coins_of_interest()
        all_unconfirmed: List[TransactionRecord] = await self.tx_store.get_all_unconfirmed()
        used_up_to = -1
        ph_to_index_cache: LRUCache[bytes32, uint32] = LRUCache(100)

        coin_names = [bytes32(coin_state.coin.name()) for coin_state in coin_states]
        local_records = await self.coin_store.get_coin_records(coin_id_filter=HashFilter.include(coin_names))

        for coin_name, coin_state in zip(coin_names, coin_states):
            if peer.closed:
                raise ConnectionError("Connection closed")
            self.log.debug("Add coin state: %s: %s", coin_name, coin_state)
            local_record = local_records.coin_id_to_record.get(coin_name)
            rollback_wallets = None
            try:
                async with self.db_wrapper.writer():
                    rollback_wallets = self.wallets.copy()  # Shallow copy of wallets if writer rolls back the db
                    # This only succeeds if we don't raise out of the transaction
                    await self.retry_store.remove_state(coin_state)

                    wallet_identifier = await self.get_wallet_identifier_for_puzzle_hash(coin_state.coin.puzzle_hash)
                    coin_data: Optional[Streamable] = None
                    # If we already have this coin, & it was spent & confirmed at the same heights, then return (done)
                    if local_record is not None:
                        local_spent = None
                        if local_record.spent_block_height != 0:
                            local_spent = local_record.spent_block_height
                        if (
                            local_spent == coin_state.spent_height
                            and local_record.confirmed_block_height == coin_state.created_height
                        ):
                            continue

                    if coin_state.spent_height is not None and coin_name in trade_removals:
                        await self.trade_manager.coins_of_interest_farmed(coin_state, fork_height, peer)
                    if wallet_identifier is not None:
                        self.log.debug(f"Found existing wallet_identifier: {wallet_identifier}, coin: {coin_name}")
                    elif local_record is not None:
                        wallet_identifier = WalletIdentifier(uint32(local_record.wallet_id), local_record.wallet_type)
                    elif coin_state.created_height is not None:
                        wallet_identifier, coin_data = await self.determine_coin_type(peer, coin_state, fork_height)
                        try:
                            dl_wallet = self.get_dl_wallet()
                        except ValueError:
                            pass
                        else:
                            if (
                                await dl_wallet.get_singleton_record(coin_name) is not None
                                or coin_state.coin.puzzle_hash == MIRROR_PUZZLE_HASH
                            ):
                                wallet_identifier = WalletIdentifier.create(dl_wallet)

                    if wallet_identifier is None:
                        self.log.debug(f"No wallet for coin state: {coin_state}")
                        continue

                    # Update the DB to signal that we used puzzle hashes up to this one
                    derivation_index = ph_to_index_cache.get(coin_state.coin.puzzle_hash)
                    if derivation_index is None:
                        derivation_index = await self.puzzle_store.index_for_puzzle_hash(coin_state.coin.puzzle_hash)
                    if derivation_index is not None:
                        ph_to_index_cache.put(coin_state.coin.puzzle_hash, derivation_index)
                        if derivation_index > used_up_to:
                            await self.puzzle_store.set_used_up_to(derivation_index)
                            used_up_to = derivation_index

                    if coin_state.created_height is None:
                        # TODO implements this coin got reorged
                        # TODO: we need to potentially roll back the pool wallet here
                        pass
                    # if the new coin has not been spent (i.e not ephemeral)
                    elif coin_state.created_height is not None and coin_state.spent_height is None:
                        if local_record is None:
                            await self.coin_added(
                                coin_state.coin,
                                uint32(coin_state.created_height),
                                all_unconfirmed,
                                wallet_identifier.id,
                                wallet_identifier.type,
                                peer,
                                coin_name,
                                coin_data,
                            )

                    # if the coin has been spent
                    elif coin_state.created_height is not None and coin_state.spent_height is not None:
                        self.log.debug("Coin spent: %s", coin_state)
                        children = await self.wallet_node.fetch_children(coin_name, peer=peer, fork_height=fork_height)
                        record = local_record
                        if record is None:
                            farmer_reward = False
                            pool_reward = False
                            tx_type: int
                            if self.is_farmer_reward(uint32(coin_state.created_height), coin_state.coin):
                                farmer_reward = True
                                tx_type = TransactionType.FEE_REWARD.value
                            elif self.is_pool_reward(uint32(coin_state.created_height), coin_state.coin):
                                pool_reward = True
                                tx_type = TransactionType.COINBASE_REWARD.value
                            else:
                                tx_type = TransactionType.INCOMING_TX.value
                            record = WalletCoinRecord(
                                coin_state.coin,
                                uint32(coin_state.created_height),
                                uint32(coin_state.spent_height),
                                True,
                                farmer_reward or pool_reward,
                                wallet_identifier.type,
                                wallet_identifier.id,
                            )
                            await self.coin_store.add_coin_record(record)
                            # Coin first received
                            parent_coin_record: Optional[WalletCoinRecord] = await self.coin_store.get_coin_record(
                                coin_state.coin.parent_coin_info
                            )
                            if (
                                parent_coin_record is not None
                                and wallet_identifier.type == parent_coin_record.wallet_type
                            ):
                                change = True
                            else:
                                change = False

                            if not change:
                                created_timestamp = await self.wallet_node.get_timestamp_for_height(
                                    uint32(coin_state.created_height)
                                )
                                tx_record = TransactionRecord(
                                    confirmed_at_height=uint32(coin_state.created_height),
                                    created_at_time=uint64(created_timestamp),
                                    to_puzzle_hash=(
                                        await self.convert_puzzle_hash(
                                            wallet_identifier.id, coin_state.coin.puzzle_hash
                                        )
                                    ),
                                    amount=uint64(coin_state.coin.amount),
                                    fee_amount=uint64(0),
                                    confirmed=True,
                                    sent=uint32(0),
                                    spend_bundle=None,
                                    additions=[coin_state.coin],
                                    removals=[],
                                    wallet_id=wallet_identifier.id,
                                    sent_to=[],
                                    trade_id=None,
                                    type=uint32(tx_type),
                                    name=bytes32.secret(),
                                    memos=[],
                                    valid_times=ConditionValidTimes(),
                                )
                                await self.tx_store.add_transaction_record(tx_record)

                            additions = [state.coin for state in children]
                            if len(children) > 0:
                                fee = 0

                                to_puzzle_hash = None
                                coin_spend: Optional[CoinSpend] = None
                                clawback_metadata: Optional[ClawbackMetadata] = None
                                # Find coin that doesn't belong to us
                                amount = 0
                                for coin in additions:
                                    derivation_record = await self.puzzle_store.get_derivation_record_for_puzzle_hash(
                                        coin.puzzle_hash
                                    )
                                    if derivation_record is None:  # not change
                                        to_puzzle_hash = coin.puzzle_hash
                                        amount += coin.amount
                                        if coin_spend is None:
                                            # To prevent unnecessary fetch, we only fetch once,
                                            # if there is a child coin that is not owned by the wallet.
                                            coin_spend = await fetch_coin_spend_for_coin_state(coin_state, peer)
                                            # Check if the parent coin is a Clawback coin
                                            puzzle: Program = coin_spend.puzzle_reveal.to_program()
                                            solution: Program = coin_spend.solution.to_program()
                                            uncurried = uncurry_puzzle(puzzle)
                                            clawback_metadata = match_clawback_puzzle(uncurried, puzzle, solution)
                                        if clawback_metadata is not None:
                                            # Add the Clawback coin as the interested coin for the sender
                                            await self.add_interested_coin_ids([coin.name()])
                                    elif wallet_identifier.type == WalletType.CAT:
                                        # We subscribe to change for CATs since they didn't hint previously
                                        await self.add_interested_coin_ids([coin.name()])

                                if to_puzzle_hash is None:
                                    to_puzzle_hash = additions[0].puzzle_hash

                                spent_timestamp = await self.wallet_node.get_timestamp_for_height(
                                    uint32(coin_state.spent_height)
                                )

                                # Reorg rollback adds reorged transactions so it's possible there is tx_record already
                                # Even though we are just adding coin record to the db (after reorg)
                                tx_records: List[TransactionRecord] = []
                                for out_tx_record in all_unconfirmed:
                                    for rem_coin in out_tx_record.removals:
                                        if rem_coin == coin_state.coin:
                                            tx_records.append(out_tx_record)

                                if len(tx_records) > 0:
                                    for tx_record in tx_records:
                                        await self.tx_store.set_confirmed(
                                            tx_record.name, uint32(coin_state.spent_height)
                                        )
                                else:
                                    tx_name = bytes(coin_state.coin.name())
                                    for added_coin in additions:
                                        tx_name += bytes(added_coin.name())
                                    tx_name = std_hash(tx_name)
                                    tx_record = TransactionRecord(
                                        confirmed_at_height=uint32(coin_state.spent_height),
                                        created_at_time=uint64(spent_timestamp),
                                        to_puzzle_hash=(
                                            await self.convert_puzzle_hash(wallet_identifier.id, to_puzzle_hash)
                                        ),
                                        amount=uint64(int(amount)),
                                        fee_amount=uint64(fee),
                                        confirmed=True,
                                        sent=uint32(0),
                                        spend_bundle=None,
                                        additions=additions,
                                        removals=[coin_state.coin],
                                        wallet_id=wallet_identifier.id,
                                        sent_to=[],
                                        trade_id=None,
                                        type=uint32(TransactionType.OUTGOING_TX.value),
                                        name=tx_name,
                                        memos=[],
                                        valid_times=ConditionValidTimes(),
                                    )

                                    await self.tx_store.add_transaction_record(tx_record)
                        else:
                            await self.coin_store.set_spent(coin_name, uint32(coin_state.spent_height))
                            if record.coin_type == CoinType.CLAWBACK:
                                await self.interested_store.remove_interested_coin_id(coin_state.coin.name())
                            confirmed_tx_records: List[TransactionRecord] = []

                            for tx_record in all_unconfirmed:
                                if tx_record.type in CLAWBACK_INCOMING_TRANSACTION_TYPES:
                                    for add_coin in tx_record.additions:
                                        if add_coin == coin_state.coin:
                                            confirmed_tx_records.append(tx_record)
                                else:
                                    for rem_coin in tx_record.removals:
                                        if rem_coin == coin_state.coin:
                                            confirmed_tx_records.append(tx_record)

                            for tx_record in confirmed_tx_records:
                                await self.tx_store.set_confirmed(tx_record.name, uint32(coin_state.spent_height))
                        for unconfirmed_record in all_unconfirmed:
                            for rem_coin in unconfirmed_record.removals:
                                if rem_coin == coin_state.coin:
                                    self.log.info(f"Setting tx_id: {unconfirmed_record.name} to confirmed")
                                    await self.tx_store.set_confirmed(
                                        unconfirmed_record.name, uint32(coin_state.spent_height)
                                    )

                        if record.wallet_type in [WalletType.POOLING_WALLET, WalletType.DAO]:
                            wallet_type_to_class = {WalletType.POOLING_WALLET: PoolWallet, WalletType.DAO: DAOWallet}
                            if coin_state.spent_height is not None and coin_state.coin.amount == uint64(1):
                                singleton_wallet: Union[PoolWallet, DAOWallet] = self.get_wallet(
                                    id=uint32(record.wallet_id), required_type=wallet_type_to_class[record.wallet_type]
                                )
                                curr_coin_state: CoinState = coin_state

                                while curr_coin_state.spent_height is not None:
                                    cs: CoinSpend = await fetch_coin_spend_for_coin_state(curr_coin_state, peer)
                                    success = await singleton_wallet.apply_state_transition(
                                        cs, uint32(curr_coin_state.spent_height)
                                    )
                                    if not success:
                                        break
                                    new_singleton_coin = get_most_recent_singleton_coin_from_coin_spend(cs)
                                    if new_singleton_coin is None:
                                        # No more singleton (maybe destroyed?)
                                        break

                                    coin_name = new_singleton_coin.name()
                                    existing = await self.coin_store.get_coin_record(coin_name)
                                    if existing is None:
                                        await self.coin_added(
                                            new_singleton_coin,
                                            uint32(curr_coin_state.spent_height),
                                            [],
                                            uint32(record.wallet_id),
                                            record.wallet_type,
                                            peer,
                                            coin_name,
                                            coin_data,
                                        )
                                    await self.coin_store.set_spent(
                                        curr_coin_state.coin.name(), uint32(curr_coin_state.spent_height)
                                    )
                                    await self.add_interested_coin_ids([new_singleton_coin.name()])
                                    new_coin_state: List[CoinState] = await self.wallet_node.get_coin_state(
                                        [coin_name], peer=peer, fork_height=fork_height
                                    )
                                    assert len(new_coin_state) == 1
                                    curr_coin_state = new_coin_state[0]
                        if record.wallet_type == WalletType.DATA_LAYER:
                            singleton_spend = await fetch_coin_spend_for_coin_state(coin_state, peer)
                            dl_wallet = self.get_wallet(id=uint32(record.wallet_id), required_type=DataLayerWallet)
                            await dl_wallet.singleton_removed(
                                singleton_spend,
                                uint32(coin_state.spent_height),
                            )

                        elif record.wallet_type == WalletType.NFT:
                            if coin_state.spent_height is not None:
                                nft_wallet = self.get_wallet(id=uint32(record.wallet_id), required_type=NFTWallet)
                                await nft_wallet.remove_coin(coin_state.coin, uint32(coin_state.spent_height))
                        elif record.wallet_type == WalletType.VC:
                            if coin_state.spent_height is not None:
                                vc_wallet = self.get_wallet(id=uint32(record.wallet_id), required_type=VCWallet)
                                await vc_wallet.remove_coin(coin_state.coin, uint32(coin_state.spent_height))

                        # Check if a child is a singleton launcher
                        for child in children:
                            if child.coin.puzzle_hash != SINGLETON_LAUNCHER_HASH:
                                continue
                            if await self.have_a_pool_wallet_with_launched_id(child.coin.name()):
                                continue
                            if child.spent_height is None:
                                # TODO handle spending launcher later block
                                continue
                            launcher_spend = await fetch_coin_spend_for_coin_state(child, peer)
                            if launcher_spend is None:
                                continue
                            try:
                                pool_state = solution_to_pool_state(launcher_spend)
                                assert pool_state is not None
                            except (AssertionError, ValueError) as e:
                                self.log.debug(f"Not a pool wallet launcher {e}, child: {child}")
                                matched, inner_puzhash = await DataLayerWallet.match_dl_launcher(launcher_spend)
                                if (
                                    matched
                                    and inner_puzhash is not None
                                    and (await self.puzzle_store.puzzle_hash_exists(inner_puzhash))
                                ):
                                    try:
                                        dl_wallet = self.get_dl_wallet()
                                    except ValueError:
                                        dl_wallet = await DataLayerWallet.create_new_dl_wallet(
                                            self,
                                        )
                                    await dl_wallet.track_new_launcher_id(
                                        child.coin.name(),
                                        peer,
                                        spend=launcher_spend,
                                        height=uint32(child.spent_height),
                                    )
                                continue

                            # solution_to_pool_state may return None but this may not be an error
                            if pool_state is None:
                                self.log.debug("solution_to_pool_state returned None, ignore and continue")
                                continue

                            pool_wallet = await PoolWallet.create(
                                self,
                                self.main_wallet,
                                child.coin.name(),
                                [launcher_spend],
                                uint32(child.spent_height),
                                name="pool_wallet",
                            )
                            launcher_spend_additions = compute_additions(launcher_spend)
                            assert len(launcher_spend_additions) == 1
                            coin_added = launcher_spend_additions[0]
                            coin_name = coin_added.name()
                            existing = await self.coin_store.get_coin_record(coin_name)
                            if existing is None:
                                await self.coin_added(
                                    coin_added,
                                    uint32(coin_state.spent_height),
                                    [],
                                    pool_wallet.id(),
                                    pool_wallet.type(),
                                    peer,
                                    coin_name,
                                    coin_data,
                                )
                            await self.add_interested_coin_ids([coin_name])

                    else:
                        raise RuntimeError("All cases already handled")  # Logic error, all cases handled
            except Exception as e:
                self.log.exception(f"Failed to add coin_state: {coin_state}, error: {e}")
                if rollback_wallets is not None:
                    self.wallets = rollback_wallets  # Restore since DB will be rolled back by writer
                if isinstance(e, PeerRequestException) or isinstance(e, aiosqlite.Error):
                    await self.retry_store.add_state(coin_state, peer.peer_node_id, fork_height)
                else:
                    await self.retry_store.remove_state(coin_state)
                continue

    async def add_coin_states(
        self,
        coin_states: List[CoinState],
        peer: WSChiaConnection,
        fork_height: Optional[uint32],
    ) -> bool:
        try:
            await self._add_coin_states(coin_states, peer, fork_height)
        except Exception as e:
            log_level = logging.DEBUG if peer.closed else logging.ERROR
            self.log.log(log_level, f"add_coin_states failed - exception {e}, traceback: {traceback.format_exc()}")
            return False

        await self.blockchain.clean_block_records()

        return True

    async def have_a_pool_wallet_with_launched_id(self, launcher_id: bytes32) -> bool:
        for wallet_id, wallet in self.wallets.items():
            if wallet.type() == WalletType.POOLING_WALLET:
                assert isinstance(wallet, PoolWallet)
                if (await wallet.get_current_state()).launcher_id == launcher_id:
                    self.log.warning("Already have, not recreating")
                    return True
        return False

    def is_pool_reward(self, created_height: uint32, coin: Coin) -> bool:
        if coin.amount != calculate_pool_reward(created_height) and coin.amount != calculate_pool_reward(
            uint32(max(0, created_height - 128))
        ):
            # Optimization to avoid the computation below. Any coin that has a different amount is not a pool reward
            return False
        for i in range(0, 30):
            try_height = created_height - i
            if try_height < 0:
                break
            calculated = pool_parent_id(uint32(try_height), self.constants.GENESIS_CHALLENGE)
            if calculated == coin.parent_coin_info:
                return True
        return False

    def is_farmer_reward(self, created_height: uint32, coin: Coin) -> bool:
        if coin.amount < calculate_base_farmer_reward(created_height):
            # Optimization to avoid the computation below. Any coin less than this base amount cannot be farmer reward
            return False
        for i in range(0, 30):
            try_height = created_height - i
            if try_height < 0:
                break
            calculated = farmer_parent_id(uint32(try_height), self.constants.GENESIS_CHALLENGE)
            if calculated == coin.parent_coin_info:
                return True
        return False

    async def get_wallet_identifier_for_puzzle_hash(self, puzzle_hash: bytes32) -> Optional[WalletIdentifier]:
        wallet_identifier = await self.puzzle_store.get_wallet_identifier_for_puzzle_hash(puzzle_hash)
        if wallet_identifier is not None:
            return wallet_identifier

        interested_wallet_id = await self.interested_store.get_interested_puzzle_hash_wallet_id(puzzle_hash=puzzle_hash)
        if interested_wallet_id is not None:
            wallet_id = uint32(interested_wallet_id)
            if wallet_id not in self.wallets.keys():
                self.log.warning(f"Do not have wallet {wallet_id} for puzzle_hash {puzzle_hash}")
                return None
            return WalletIdentifier(uint32(wallet_id), self.wallets[uint32(wallet_id)].type())
        return None

    async def get_wallet_identifier_for_coin(
        self, coin: Coin, hint_dict: Dict[bytes32, bytes32] = {}
    ) -> Optional[WalletIdentifier]:
        wallet_identifier = await self.puzzle_store.get_wallet_identifier_for_puzzle_hash(coin.puzzle_hash)
        if (
            wallet_identifier is None
            and coin.name() in hint_dict
            and await self.puzzle_store.puzzle_hash_exists(hint_dict[coin.name()])
        ):
            wallet_identifier = await self.get_wallet_identifier_for_hinted_coin(coin, hint_dict[coin.name()])
        if wallet_identifier is None:
            coin_record = await self.coin_store.get_coin_record(coin.name())
            if coin_record is not None:
                wallet_identifier = WalletIdentifier(uint32(coin_record.wallet_id), coin_record.wallet_type)

        return wallet_identifier

    async def get_wallet_identifier_for_hinted_coin(self, coin: Coin, hint: bytes32) -> Optional[WalletIdentifier]:
        for wallet in self.wallets.values():
            if await wallet.match_hinted_coin(coin, hint):
                return WalletIdentifier(wallet.id(), wallet.type())
        return None

    async def coin_added(
        self,
        coin: Coin,
        height: uint32,
        all_unconfirmed_transaction_records: List[TransactionRecord],
        wallet_id: uint32,
        wallet_type: WalletType,
        peer: WSChiaConnection,
        coin_name: bytes32,
        coin_data: Optional[Streamable],
    ) -> None:
        """
        Adding coin to DB
        """

        self.log.debug(
            "Adding record to state manager coin: %s at %s wallet_id: %s and type: %s",
            coin,
            height,
            wallet_id,
            wallet_type,
        )

        if self.is_pool_reward(height, coin):
            tx_type = TransactionType.COINBASE_REWARD
        elif self.is_farmer_reward(height, coin):
            tx_type = TransactionType.FEE_REWARD
        else:
            tx_type = TransactionType.INCOMING_TX

        coinbase = tx_type in {TransactionType.FEE_REWARD, TransactionType.COINBASE_REWARD}
        coin_confirmed_transaction = False
        if not coinbase:
            for record in all_unconfirmed_transaction_records:
                if coin in record.additions and not record.confirmed:
                    await self.tx_store.set_confirmed(record.name, height)
                    coin_confirmed_transaction = True
                    break

        parent_coin_record: Optional[WalletCoinRecord] = await self.coin_store.get_coin_record(coin.parent_coin_info)
        change = parent_coin_record is not None and wallet_type.value == parent_coin_record.wallet_type
        # If the coin is from a Clawback spent, we want to add the INCOMING_TX,
        # no matter if there is another TX updated.
        clawback = parent_coin_record is not None and parent_coin_record.coin_type == CoinType.CLAWBACK

        if coinbase or clawback or not coin_confirmed_transaction and not change:
            tx_record = TransactionRecord(
                confirmed_at_height=uint32(height),
                created_at_time=await self.wallet_node.get_timestamp_for_height(height),
                to_puzzle_hash=await self.convert_puzzle_hash(wallet_id, coin.puzzle_hash),
                amount=uint64(coin.amount),
                fee_amount=uint64(0),
                confirmed=True,
                sent=uint32(0),
                spend_bundle=None,
                additions=[coin],
                removals=[],
                wallet_id=wallet_id,
                sent_to=[],
                trade_id=None,
                type=uint32(tx_type),
                name=coin_name,
                memos=[],
                valid_times=ConditionValidTimes(),
            )
            if tx_record.amount > 0:
                await self.tx_store.add_transaction_record(tx_record)

        # We only add normal coins here
        coin_record: WalletCoinRecord = WalletCoinRecord(
            coin, height, uint32(0), False, coinbase, wallet_type, wallet_id
        )

        await self.coin_store.add_coin_record(coin_record, coin_name)

        await self.wallets[wallet_id].coin_added(coin, height, peer, coin_data)

        if wallet_type == WalletType.DAO:
            return

        await self.create_more_puzzle_hashes()

    async def add_pending_transaction(self, tx_record: TransactionRecord) -> None:
        """
        Called from wallet before new transaction is sent to the full_node
        """
        # Wallet node will use this queue to retry sending this transaction until full nodes receives it
        await self.tx_store.add_transaction_record(tx_record)
        all_coins_names = []
        all_coins_names.extend([coin.name() for coin in tx_record.additions])
        all_coins_names.extend([coin.name() for coin in tx_record.removals])

        await self.add_interested_coin_ids(all_coins_names)
        if tx_record.spend_bundle is not None:
            self.tx_pending_changed()
        self.state_changed("pending_transaction", tx_record.wallet_id)

    async def add_transaction(self, tx_record: TransactionRecord) -> None:
        """
        Called from wallet to add transaction that is not being set to full_node
        """
        await self.tx_store.add_transaction_record(tx_record)
        self.state_changed("pending_transaction", tx_record.wallet_id)

    async def remove_from_queue(
        self,
        spendbundle_id: bytes32,
        name: str,
        send_status: MempoolInclusionStatus,
        error: Optional[Err],
    ) -> None:
        """
        Full node received our transaction, no need to keep it in queue anymore, unless there was an error
        """

        updated = await self.tx_store.increment_sent(spendbundle_id, name, send_status, error)
        if updated:
            tx: Optional[TransactionRecord] = await self.get_transaction(spendbundle_id)
            if tx is not None and tx.spend_bundle is not None:
                self.log.info("Checking if we need to cancel trade for tx: %s", tx.name)
                # we're only interested in errors that are not temporary
                if (
                    send_status != MempoolInclusionStatus.SUCCESS
                    and error
                    and error not in (Err.INVALID_FEE_LOW_FEE, Err.INVALID_FEE_TOO_CLOSE_TO_ZERO)
                ):
                    coins_removed = tx.spend_bundle.removals()
                    trade_coins_removed = set([])
                    trades = []
                    for removed_coin in coins_removed:
                        trade = await self.trade_manager.get_trade_by_coin(removed_coin)
                        if trade is not None and trade.status in (
                            TradeStatus.PENDING_CONFIRM.value,
                            TradeStatus.PENDING_ACCEPT.value,
                            TradeStatus.PENDING_CANCEL.value,
                        ):
                            if trade not in trades:
                                trades.append(trade)
                            # offer was tied to these coins, lets subscribe to them to get a confirmation to
                            # cancel it if it's confirmed
                            # we send transactions to multiple peers, and in cases when mempool gets
                            # fragmented, it's safest to wait for confirmation from blockchain before setting
                            # offer to failed
                            trade_coins_removed.add(removed_coin.name())
                    if trades != [] and trade_coins_removed != set():
                        if not tx.is_valid():
                            # we've tried to send this transaction to a full node multiple times
                            # but failed, it's safe to assume that it's not going to be accepted
                            # we can mark this offer as failed
                            self.log.info("This offer can't be posted, removing it from pending offers")
                            for trade in trades:
                                await self.trade_manager.fail_pending_offer(trade.trade_id)
                        else:
                            self.log.info(
                                "Subscribing to unspendable offer coins: %s",
                                [x.hex() for x in trade_coins_removed],
                            )
                            await self.add_interested_coin_ids(list(trade_coins_removed))

                    self.state_changed(
                        "tx_update", tx.wallet_id, {"transaction": tx, "error": error.name, "status": send_status.value}
                    )
                else:
                    self.state_changed("tx_update", tx.wallet_id, {"transaction": tx})

    async def get_all_transactions(self, wallet_id: int) -> List[TransactionRecord]:
        """
        Retrieves all confirmed and pending transactions
        """
        records = await self.tx_store.get_all_transactions_for_wallet(wallet_id)
        return records

    async def get_transaction(self, tx_id: bytes32) -> Optional[TransactionRecord]:
        return await self.tx_store.get_transaction_record(tx_id)

    async def get_coin_record_by_wallet_record(self, wr: WalletCoinRecord) -> CoinRecord:
        timestamp: uint64 = await self.wallet_node.get_timestamp_for_height(wr.confirmed_block_height)
        return wr.to_coin_record(timestamp)

    async def get_coin_records_by_coin_ids(self, **kwargs: Any) -> List[CoinRecord]:
        result = await self.coin_store.get_coin_records(**kwargs)
        return [await self.get_coin_record_by_wallet_record(record) for record in result.records]

    async def get_wallet_for_coin(self, coin_id: bytes32) -> Optional[WalletProtocol[Any]]:
        coin_record = await self.coin_store.get_coin_record(coin_id)
        if coin_record is None:
            return None
        wallet_id = uint32(coin_record.wallet_id)
        wallet = self.wallets[wallet_id]
        return wallet

    async def reorg_rollback(self, height: int) -> List[uint32]:
        """
        Rolls back and updates the coin_store and transaction store. It's possible this height
        is the tip, or even beyond the tip.
        """
        await self.retry_store.rollback_to_block(height)
        await self.nft_store.rollback_to_block(height)
        await self.coin_store.rollback_to_block(height)
        await self.interested_store.rollback_to_block(height)
        reorged: List[TransactionRecord] = await self.tx_store.get_transaction_above(height)
        await self.tx_store.rollback_to_block(height)
        for record in reorged:
            if TransactionType(record.type) in [
                TransactionType.OUTGOING_TX,
                TransactionType.OUTGOING_TRADE,
                TransactionType.INCOMING_TRADE,
                TransactionType.OUTGOING_CLAWBACK,
                TransactionType.INCOMING_CLAWBACK_SEND,
                TransactionType.INCOMING_CLAWBACK_RECEIVE,
            ]:
                await self.tx_store.tx_reorged(record)

        # Removes wallets that were created from a blockchain transaction which got reorged.
        remove_ids: List[uint32] = []
        for wallet_id, wallet in self.wallets.items():
            if wallet.type() == WalletType.POOLING_WALLET.value:
                assert isinstance(wallet, PoolWallet)
                remove: bool = await wallet.rewind(height)
                if remove:
                    remove_ids.append(wallet_id)
        for wallet_id in remove_ids:
            await self.user_store.delete_wallet(wallet_id)
            self.state_changed("wallet_removed", wallet_id)

        return remove_ids

    async def _await_closed(self) -> None:
        await self.db_wrapper.close()

    def unlink_db(self) -> None:
        Path(self.db_path).unlink()

    async def get_all_wallet_info_entries(self, wallet_type: Optional[WalletType] = None) -> List[WalletInfo]:
        return await self.user_store.get_all_wallet_info_entries(wallet_type)

    async def get_wallet_for_asset_id(self, asset_id: str) -> Optional[WalletProtocol[Any]]:
        for wallet_id, wallet in self.wallets.items():
            if wallet.type() in (WalletType.CAT, WalletType.CRCAT):
                assert isinstance(wallet, CATWallet)
                if wallet.get_asset_id() == asset_id:
                    return wallet
            elif wallet.type() == WalletType.DATA_LAYER:
                assert isinstance(wallet, DataLayerWallet)
                if await wallet.get_latest_singleton(bytes32.from_hexstr(asset_id)) is not None:
                    return wallet
            elif wallet.type() == WalletType.NFT:
                assert isinstance(wallet, NFTWallet)
                nft_coin = await self.nft_store.get_nft_by_id(bytes32.from_hexstr(asset_id), wallet_id)
                if nft_coin:
                    return wallet
        return None

    async def get_wallet_for_puzzle_info(self, puzzle_driver: PuzzleInfo) -> Optional[WalletProtocol[Any]]:
        for wallet in self.wallets.values():
            match_function = getattr(wallet, "match_puzzle_info", None)
            if match_function is not None and callable(match_function):
                if await match_function(puzzle_driver):
                    return wallet
        return None

    async def create_wallet_for_puzzle_info(self, puzzle_driver: PuzzleInfo, name: Optional[str] = None) -> None:
        if AssetType(puzzle_driver.type()) in self.asset_to_wallet_map:
            await self.asset_to_wallet_map[AssetType(puzzle_driver.type())].create_from_puzzle_info(
                self,
                self.main_wallet,
                puzzle_driver,
                name,
                potential_subclasses={
                    AssetType.CR: CRCATWallet,
                },
            )

    async def add_new_wallet(self, wallet: WalletProtocol[Any]) -> None:
        self.wallets[wallet.id()] = wallet
        await self.create_more_puzzle_hashes()
        self.state_changed("wallet_created")

    async def get_spendable_coins_for_wallet(
        self, wallet_id: int, records: Optional[Set[WalletCoinRecord]] = None
    ) -> Set[WalletCoinRecord]:
        wallet_type = self.wallets[uint32(wallet_id)].type()
        if records is None:
            if wallet_type == WalletType.CRCAT:
                records = await self.coin_store.get_unspent_coins_for_wallet(wallet_id, CoinType.CRCAT)
            else:
                records = await self.coin_store.get_unspent_coins_for_wallet(wallet_id)

        # Coins that are currently part of a transaction
        unconfirmed_tx: List[TransactionRecord] = await self.tx_store.get_unconfirmed_for_wallet(wallet_id)
        removal_dict: Dict[bytes32, Coin] = {}
        for tx in unconfirmed_tx:
            for coin in tx.removals:
                # TODO, "if" might not be necessary once unconfirmed tx doesn't contain coins for other wallets
                if await self.does_coin_belong_to_wallet(coin, wallet_id, tx.hint_dict()):
                    removal_dict[coin.name()] = coin

        # Coins that are part of the trade
        offer_locked_coins: Dict[bytes32, WalletCoinRecord] = await self.trade_manager.get_locked_coins()

        filtered = set()
        for record in records:
            if record.coin.name() in offer_locked_coins:
                continue
            if record.coin.name() in removal_dict:
                continue
            filtered.add(record)

        return filtered

    async def new_peak(self, height: uint32) -> None:
        for wallet_id, wallet in self.wallets.items():
            if wallet.type() == WalletType.POOLING_WALLET:
                assert isinstance(wallet, PoolWallet)
                await wallet.new_peak(height)
        current_time = int(time.time())

        if self.wallet_node.last_wallet_tx_resend_time < current_time - self.wallet_node.wallet_tx_resend_timeout_secs:
            self.tx_pending_changed()

    async def add_interested_puzzle_hashes(self, puzzle_hashes: List[bytes32], wallet_ids: List[int]) -> None:
        # TODO: It's unclear if the intended use for this is that each puzzle hash should store all
        # the elements of wallet_ids. It only stores one wallet_id per puzzle hash in the interested_store
        # but the coin_cache keeps all wallet_ids for each puzzle hash
        for puzzle_hash in puzzle_hashes:
            if puzzle_hash in self.interested_coin_cache:
                wallet_ids_to_add = list(
                    set([w for w in wallet_ids if w not in self.interested_coin_cache[puzzle_hash]])
                )
                self.interested_coin_cache[puzzle_hash].extend(wallet_ids_to_add)
            else:
                self.interested_coin_cache[puzzle_hash] = list(set(wallet_ids))
        for puzzle_hash, wallet_id in zip(puzzle_hashes, wallet_ids):
            await self.interested_store.add_interested_puzzle_hash(puzzle_hash, wallet_id)
        if len(puzzle_hashes) > 0:
            await self.wallet_node.new_peak_queue.subscribe_to_puzzle_hashes(puzzle_hashes)

    async def add_interested_coin_ids(self, coin_ids: List[bytes32], wallet_ids: List[int] = []) -> None:
        # TODO: FIX: wallet_ids is sometimes populated unexpectedly when called from add_pending_transaction
        for coin_id in coin_ids:
            if coin_id in self.interested_coin_cache:
                # prevent repeated wallet_ids from appearing in the coin cache
                wallet_ids_to_add = list(set([w for w in wallet_ids if w not in self.interested_coin_cache[coin_id]]))
                self.interested_coin_cache[coin_id].extend(wallet_ids_to_add)
            else:
                self.interested_coin_cache[coin_id] = list(set(wallet_ids))
        for coin_id in coin_ids:
            await self.interested_store.add_interested_coin_id(coin_id)
        if len(coin_ids) > 0:
            await self.wallet_node.new_peak_queue.subscribe_to_coin_ids(coin_ids)

    async def delete_trade_transactions(self, trade_id: bytes32) -> None:
        txs: List[TransactionRecord] = await self.tx_store.get_transactions_by_trade_id(trade_id)
        for tx in txs:
            await self.tx_store.delete_transaction_record(tx.name)

    async def convert_puzzle_hash(self, wallet_id: uint32, puzzle_hash: bytes32) -> bytes32:
        wallet = self.wallets[wallet_id]
        # This should be general to wallets but for right now this is just for CATs so we'll add this if
        if wallet.type() in (WalletType.CAT.value, WalletType.CRCAT.value):
            assert isinstance(wallet, CATWallet)
            return await wallet.convert_puzzle_hash(puzzle_hash)

        return puzzle_hash

    def get_dl_wallet(self) -> DataLayerWallet:
        for wallet in self.wallets.values():
            if wallet.type() == WalletType.DATA_LAYER.value:
                assert isinstance(
                    wallet, DataLayerWallet
                ), f"WalletType.DATA_LAYER should be a DataLayerWallet instance got: {type(wallet).__name__}"
                return wallet
        raise ValueError("DataLayerWallet not available")

    async def get_or_create_vc_wallet(self) -> VCWallet:
        for _, wallet in self.wallets.items():
            if WalletType(wallet.type()) == WalletType.VC:
                assert isinstance(wallet, VCWallet)
                vc_wallet: VCWallet = wallet
                break
        else:
            # Create a new VC wallet
            vc_wallet = await VCWallet.create_new_vc_wallet(self, self.main_wallet)

        return vc_wallet

    async def sign_transaction(self, coin_spends: List[CoinSpend]) -> SpendBundle:
        return await sign_coin_spends(
            coin_spends,
            self.get_private_key_for_pubkey,
            self.get_synthetic_private_key_for_puzzle_hash,
            self.constants.AGG_SIG_ME_ADDITIONAL_DATA,
            self.constants.MAX_BLOCK_COST_CLVM,
            [puzzle_hash_for_synthetic_public_key],
        )<|MERGE_RESOLUTION|>--- conflicted
+++ resolved
@@ -987,16 +987,8 @@
             memos=list(compute_memos(spend_bundle).items()),
             valid_times=parse_timelock_info(extra_conditions),
         )
-<<<<<<< HEAD
         tx_list.append(tx_record)
-        # Update incoming tx to prevent double spend and mark it is pending
-        for coin_spend in coin_spends:
-            await self.tx_store.increment_sent(coin_spend.coin.name(), "", MempoolInclusionStatus.PENDING, None)
         return tx_list
-=======
-        await self.add_pending_transaction(tx_record)
-        return [tx_record.name]
->>>>>>> c39459f3
 
     async def filter_spam(self, new_coin_state: List[CoinState]) -> List[CoinState]:
         xch_spam_amount = self.config.get("xch_spam_amount", 1000000)
