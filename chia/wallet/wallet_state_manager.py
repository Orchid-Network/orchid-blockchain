--- conflicted
+++ resolved
@@ -14,12 +14,6 @@
 
 from chia.consensus.coinbase import pool_parent_id, farmer_parent_id
 from chia.consensus.constants import ConsensusConstants
-<<<<<<< HEAD
-from chia.consensus.find_fork_point import find_fork_point_in_chain
-from chia.full_node.weight_proof import WeightProofHandler
-from chia.full_node.weight_proof_v2 import WeightProofHandlerV2
-=======
->>>>>>> 890c7d37
 from chia.pools.pool_puzzles import SINGLETON_LAUNCHER_HASH, solution_to_pool_state
 from chia.pools.pool_wallet import PoolWallet
 from chia.protocols import wallet_protocol
@@ -110,14 +104,8 @@
     sync_store: WalletSyncStore
     finished_sync_up_to: uint32
     interested_store: WalletInterestedStore
-<<<<<<< HEAD
-    pool_store: WalletPoolStore
-    weight_proof_handler: Any
-    weight_proof_handler_v2: Any
-=======
     multiprocessing_context: multiprocessing.context.BaseContext
     weight_proof_handler: WalletWeightProofHandler
->>>>>>> 890c7d37
     server: ChiaServer
     root_path: Path
     wallet_node: Any
@@ -164,22 +152,7 @@
         self.interested_store = await WalletInterestedStore.create(self.db_wrapper)
         self.default_cats = DEFAULT_CATS
 
-<<<<<<< HEAD
-        self.blockchain = await WalletBlockchain.create(
-            self.block_store,
-            self.coin_store,
-            self.tx_store,
-            self.pool_store,
-            self.constants,
-            self.new_transaction_block_callback,
-            self.reorg_rollback,
-            self.lock,
-        )
-        self.weight_proof_handler = WeightProofHandler(self.constants, self.blockchain)
-        self.weight_proof_handler_v2 = WeightProofHandlerV2(self.constants, self.blockchain)
-=======
         self.wallet_node = wallet_node
->>>>>>> 890c7d37
         self.sync_mode = False
         self.sync_target = uint32(0)
         self.finished_sync_up_to = uint32(0)
