from __future__ import annotations

import asyncio
import json
import logging
import multiprocessing.context
import time
from contextlib import asynccontextmanager
from pathlib import Path
from secrets import token_bytes
from typing import Any, AsyncIterator, Callable, Dict, Iterator, List, Optional, Set, Tuple, Type, TypeVar

import aiosqlite
from blspy import G1Element, PrivateKey

from chia.consensus.block_rewards import calculate_base_farmer_reward, calculate_pool_reward
from chia.consensus.coinbase import farmer_parent_id, pool_parent_id
from chia.consensus.constants import ConsensusConstants
from chia.data_layer.data_layer_wallet import DataLayerWallet
from chia.data_layer.dl_wallet_store import DataLayerStore
from chia.pools.pool_puzzles import SINGLETON_LAUNCHER_HASH, solution_to_pool_state
from chia.pools.pool_wallet import PoolWallet
from chia.protocols import wallet_protocol
from chia.protocols.wallet_protocol import CoinState
from chia.rpc.rpc_server import StateChangedProtocol
from chia.server.outbound_message import NodeType
from chia.server.server import ChiaServer
from chia.server.ws_connection import WSChiaConnection
from chia.types.blockchain_format.coin import Coin
from chia.types.blockchain_format.program import Program
from chia.types.blockchain_format.sized_bytes import bytes32
from chia.types.coin_record import CoinRecord
from chia.types.coin_spend import CoinSpend, compute_additions
from chia.types.mempool_inclusion_status import MempoolInclusionStatus
from chia.util.bech32m import encode_puzzle_hash
from chia.util.db_synchronous import db_synchronous_on
from chia.util.db_wrapper import DBWrapper2
from chia.util.errors import Err
from chia.util.ints import uint32, uint64, uint128
from chia.util.lru_cache import LRUCache
from chia.util.path import path_from_root
from chia.wallet.cat_wallet.cat_constants import DEFAULT_CATS
from chia.wallet.cat_wallet.cat_utils import construct_cat_puzzle, match_cat_puzzle
from chia.wallet.cat_wallet.cat_wallet import CATWallet
from chia.wallet.cat_wallet.dao_cat_wallet import DAOCATWallet
from chia.wallet.dao_wallet.dao_utils import match_proposal_puzzle, match_treasury_puzzle
from chia.wallet.dao_wallet.dao_wallet import DAOWallet
from chia.wallet.db_wallet.db_wallet_puzzles import MIRROR_PUZZLE_HASH
from chia.wallet.derivation_record import DerivationRecord
from chia.wallet.derive_keys import (
    _derive_path,
    _derive_path_unhardened,
    master_sk_to_wallet_sk,
    master_sk_to_wallet_sk_intermediate,
    master_sk_to_wallet_sk_unhardened,
    master_sk_to_wallet_sk_unhardened_intermediate,
)
from chia.wallet.did_wallet.did_info import DIDInfo
from chia.wallet.did_wallet.did_wallet import DIDWallet
from chia.wallet.did_wallet.did_wallet_puzzles import DID_INNERPUZ_MOD, match_did_puzzle
from chia.wallet.key_val_store import KeyValStore
from chia.wallet.nft_wallet.nft_info import NFTWalletInfo
from chia.wallet.nft_wallet.nft_puzzles import get_metadata_and_phs, get_new_owner_did
from chia.wallet.nft_wallet.nft_wallet import NFTWallet
from chia.wallet.nft_wallet.uncurry_nft import UncurriedNFT
from chia.wallet.notification_manager import NotificationManager
from chia.wallet.outer_puzzles import AssetType
from chia.wallet.puzzle_drivers import PuzzleInfo
from chia.wallet.puzzles.cat_loader import CAT_MOD, CAT_MOD_HASH
<<<<<<< HEAD
from chia.wallet.settings.user_settings import UserSettings
from chia.wallet.singleton import create_fullpuz, get_singleton_id_from_puzzle
=======
from chia.wallet.singleton import create_fullpuz
>>>>>>> 2c25a796
from chia.wallet.trade_manager import TradeManager
from chia.wallet.trading.trade_status import TradeStatus
from chia.wallet.transaction_record import TransactionRecord
from chia.wallet.uncurried_puzzle import uncurry_puzzle
from chia.wallet.util.address_type import AddressType
from chia.wallet.util.compute_hints import compute_coin_hints
from chia.wallet.util.transaction_type import TransactionType
from chia.wallet.util.wallet_sync_utils import PeerRequestException, last_change_height_cs
from chia.wallet.util.wallet_types import WalletIdentifier, WalletType
from chia.wallet.wallet import Wallet
from chia.wallet.wallet_blockchain import WalletBlockchain
from chia.wallet.wallet_coin_record import WalletCoinRecord
from chia.wallet.wallet_coin_store import WalletCoinStore
from chia.wallet.wallet_info import WalletInfo
from chia.wallet.wallet_interested_store import WalletInterestedStore
from chia.wallet.wallet_nft_store import WalletNftStore
from chia.wallet.wallet_pool_store import WalletPoolStore
from chia.wallet.wallet_protocol import WalletProtocol
from chia.wallet.wallet_puzzle_store import WalletPuzzleStore
from chia.wallet.wallet_retry_store import WalletRetryStore
from chia.wallet.wallet_singleton_store import WalletSingletonStore
from chia.wallet.wallet_transaction_store import WalletTransactionStore
from chia.wallet.wallet_user_store import WalletUserStore

TWalletType = TypeVar("TWalletType", bound=WalletProtocol)


class WalletStateManager:
    interested_ph_cache: Dict[bytes32, List[int]]
    interested_coin_cache: Dict[bytes32, List[int]]
    constants: ConsensusConstants
    config: Dict
    tx_store: WalletTransactionStore
    puzzle_store: WalletPuzzleStore
    user_store: WalletUserStore
    nft_store: WalletNftStore
    basic_store: KeyValStore

    # Makes sure only one asyncio thread is changing the blockchain state at one time
    lock: asyncio.Lock

    log: logging.Logger

    # TODO Don't allow user to send tx until wallet is synced
    _sync_target: Optional[uint32]

    state_changed_callback: Optional[StateChangedProtocol] = None
    pending_tx_callback: Optional[Callable]
    db_path: Path
    db_wrapper: DBWrapper2

    main_wallet: Wallet
    wallets: Dict[uint32, WalletProtocol]
    private_key: PrivateKey

    trade_manager: TradeManager
    notification_manager: NotificationManager
    blockchain: WalletBlockchain
    coin_store: WalletCoinStore
    interested_store: WalletInterestedStore
    retry_store: WalletRetryStore
    multiprocessing_context: multiprocessing.context.BaseContext
    server: ChiaServer
    root_path: Path
    wallet_node: Any
    pool_store: WalletPoolStore
    dl_store: DataLayerStore
    singleton_store: WalletSingletonStore
    default_cats: Dict[str, Any]
    asset_to_wallet_map: Dict[AssetType, Any]
    initial_num_public_keys: int

    @staticmethod
    async def create(
        private_key: PrivateKey,
        config: Dict,
        db_path: Path,
        constants: ConsensusConstants,
        server: ChiaServer,
        root_path: Path,
        wallet_node,
        name: str = None,
    ):
        self = WalletStateManager()
<<<<<<< HEAD
        self.interested_ph_cache: Dict[int, List[bytes32]] = defaultdict(list)
        self.interested_coin_cache: Dict[int, List[bytes32]] = defaultdict(list)
        self.new_wallet = False
=======
>>>>>>> 2c25a796
        self.config = config
        self.constants = constants
        self.server = server
        self.root_path = root_path
        self.log = logging.getLogger(name if name else __name__)
        self.lock = asyncio.Lock()
        self.log.debug(f"Starting in db path: {db_path}")

        sql_log_path: Optional[Path] = None
        if self.config.get("log_sqlite_cmds", False):
            sql_log_path = path_from_root(self.root_path, "log/wallet_sql.log")
            self.log.info(f"logging SQL commands to {sql_log_path}")

        self.db_wrapper = await DBWrapper2.create(
            database=db_path,
            reader_count=self.config.get("db_readers", 4),
            log_path=sql_log_path,
            synchronous=db_synchronous_on(self.config.get("db_sync", "auto")),
        )

        self.initial_num_public_keys = config["initial_num_public_keys"]
        min_num_public_keys = 425
        if not config.get("testing", False) and self.initial_num_public_keys < min_num_public_keys:
            self.initial_num_public_keys = min_num_public_keys

        self.coin_store = await WalletCoinStore.create(self.db_wrapper)
        self.tx_store = await WalletTransactionStore.create(self.db_wrapper)
        self.puzzle_store = await WalletPuzzleStore.create(self.db_wrapper)
        self.user_store = await WalletUserStore.create(self.db_wrapper)
        self.nft_store = await WalletNftStore.create(self.db_wrapper)
        self.basic_store = await KeyValStore.create(self.db_wrapper)
        self.trade_manager = await TradeManager.create(self, self.db_wrapper)
        self.notification_manager = await NotificationManager.create(self, self.db_wrapper)
        self.pool_store = await WalletPoolStore.create(self.db_wrapper)
        self.dl_store = await DataLayerStore.create(self.db_wrapper)
        self.interested_store = await WalletInterestedStore.create(self.db_wrapper)
        self.retry_store = await WalletRetryStore.create(self.db_wrapper)
        self.singleton_store = await WalletSingletonStore.create(self.db_wrapper)
        self.default_cats = DEFAULT_CATS

        self.wallet_node = wallet_node
        self._sync_target = None
        self.blockchain = await WalletBlockchain.create(self.basic_store, self.constants)
        self.state_changed_callback = None
        self.pending_tx_callback = None
        self.db_path = db_path

        main_wallet_info = await self.user_store.get_wallet_by_id(1)
        assert main_wallet_info is not None

        self.private_key = private_key
        self.main_wallet = await Wallet.create(self, main_wallet_info)

        self.wallets = {main_wallet_info.id: self.main_wallet}

        self.asset_to_wallet_map = {
            AssetType.CAT: CATWallet,
        }

        wallet = None
        for wallet_info in await self.get_all_wallet_info_entries():
            wallet_type = WalletType(wallet_info.type)
            if wallet_type == WalletType.STANDARD_WALLET:
                if wallet_info.id == 1:
                    continue
                wallet = await Wallet.create(self, wallet_info)
            elif wallet_type == WalletType.CAT:
                wallet = await CATWallet.create(
                    self,
                    self.main_wallet,
                    wallet_info,
                )
            elif wallet_type == WalletType.DECENTRALIZED_ID:
                wallet = await DIDWallet.create(
                    self,
                    self.main_wallet,
                    wallet_info,
                )
            elif wallet_type == WalletType.NFT:
                wallet = await NFTWallet.create(
                    self,
                    self.main_wallet,
                    wallet_info,
                )
            elif wallet_type == WalletType.POOLING_WALLET:
                wallet = await PoolWallet.create_from_db(
                    self,
                    self.main_wallet,
                    wallet_info,
                )
<<<<<<< HEAD
            elif wallet_info.type == WalletType.DATA_LAYER:
                wallet = await DataLayerWallet.create(
                    self,
                    self.main_wallet,
                    wallet_info,
                )
            elif wallet_info.type == WalletType.DAO:
                wallet = await DAOWallet.create(
                    self,
                    self.main_wallet,
                    wallet_info,
                )
            elif wallet_info.type == WalletType.DAO_CAT:
                wallet = await DAOCATWallet.create(
                    self,
                    self.main_wallet,
                    wallet_info,
                )
=======
            elif wallet_type == WalletType.DATA_LAYER:
                wallet = await DataLayerWallet.create(self, wallet_info)
>>>>>>> 2c25a796
            if wallet is not None:
                self.wallets[wallet_info.id] = wallet

        return self

    def get_public_key_unhardened(self, index: uint32) -> G1Element:
        return master_sk_to_wallet_sk_unhardened(self.private_key, index).get_g1()

    async def get_keys(self, puzzle_hash: bytes32) -> Optional[Tuple[G1Element, PrivateKey]]:
        record = await self.puzzle_store.record_for_puzzle_hash(puzzle_hash)
        if record is None:
            raise ValueError(f"No key for this puzzlehash {puzzle_hash})")
        if record.hardened:
            private = master_sk_to_wallet_sk(self.private_key, record.index)
            pubkey = private.get_g1()
            return pubkey, private
        private = master_sk_to_wallet_sk_unhardened(self.private_key, record.index)
        pubkey = private.get_g1()
        return pubkey, private

    def get_wallet(self, id: uint32, required_type: Type[TWalletType]) -> TWalletType:
        wallet = self.wallets[id]
        if not isinstance(wallet, required_type):
            raise Exception(
                f"wallet id {id} is of type {type(wallet).__name__} but type {required_type.__name__} is required",
            )

        return wallet

    async def create_more_puzzle_hashes(
        self,
        from_zero: bool = False,
        mark_existing_as_used=True,
        up_to_index: Optional[uint32] = None,
        num_additional_phs: Optional[int] = None,
    ):
        """
        For all wallets in the user store, generates the first few puzzle hashes so
        that we can restore the wallet from only the private keys.
        """
        targets = list(self.wallets.keys())
        self.log.debug("Target wallets to generate puzzle hashes for: %s", repr(targets))
        unused: Optional[uint32] = (
            uint32(up_to_index + 1) if up_to_index is not None else await self.puzzle_store.get_unused_derivation_path()
        )
        if unused is None:
            # This handles the case where the database has entries but they have all been used
            unused = await self.puzzle_store.get_last_derivation_path()
            self.log.debug("Tried finding unused: %s", unused)
            if unused is None:
                # This handles the case where the database is empty
                unused = uint32(0)

        self.log.debug(f"Requested to generate puzzle hashes to at least index {unused}")
        start_t = time.time()
        to_generate = num_additional_phs if num_additional_phs is not None else self.initial_num_public_keys
        new_paths: bool = False

        for wallet_id in targets:
            target_wallet = self.wallets[wallet_id]
            if not target_wallet.require_derivation_paths():
                self.log.debug("Skipping wallet %s as no derivation paths required", wallet_id)
                continue
            last: Optional[uint32] = await self.puzzle_store.get_last_derivation_path_for_wallet(wallet_id)
            self.log.debug(
                "Fetched last record for wallet %r:  %s (from_zero=%r, unused=%r)", wallet_id, last, from_zero, unused
            )
            start_index = 0
            derivation_paths: List[DerivationRecord] = []

            if last is not None:
                start_index = last + 1

            # If the key was replaced (from_zero=True), we should generate the puzzle hashes for the new key
            if from_zero:
                start_index = 0
            last_index = unused + to_generate
            if start_index >= last_index:
                self.log.debug(f"Nothing to create for for wallet_id: {wallet_id}, index: {start_index}")
            else:
                creating_msg = (
                    f"Creating puzzle hashes from {start_index} to {last_index - 1} for wallet_id: {wallet_id}"
                )
                self.log.info(f"Start: {creating_msg}")
                intermediate_sk = master_sk_to_wallet_sk_intermediate(self.private_key)
                intermediate_sk_un = master_sk_to_wallet_sk_unhardened_intermediate(self.private_key)
                for index in range(start_index, last_index):
                    if target_wallet.type() == WalletType.POOLING_WALLET:
                        continue

                    # Hardened
                    pubkey: G1Element = _derive_path(intermediate_sk, [index]).get_g1()
                    puzzlehash: Optional[bytes32] = target_wallet.puzzle_hash_for_pk(pubkey)
                    if puzzlehash is None:
                        self.log.error(f"Unable to create puzzles with wallet {target_wallet}")
                        break
                    self.log.debug(f"Puzzle at index {index} wallet ID {wallet_id} puzzle hash {puzzlehash.hex()}")
                    new_paths = True
                    derivation_paths.append(
                        DerivationRecord(
                            uint32(index),
                            puzzlehash,
                            pubkey,
                            target_wallet.type(),
                            uint32(target_wallet.id()),
                            True,
                        )
                    )
                    # Unhardened
                    pubkey_unhardened: G1Element = _derive_path_unhardened(intermediate_sk_un, [index]).get_g1()
                    puzzlehash_unhardened: Optional[bytes32] = target_wallet.puzzle_hash_for_pk(pubkey_unhardened)
                    if puzzlehash_unhardened is None:
                        self.log.error(f"Unable to create puzzles with wallet {target_wallet}")
                        break
                    self.log.debug(
                        f"Puzzle at index {index} wallet ID {wallet_id} puzzle hash {puzzlehash_unhardened.hex()}"
                    )
                    # We await sleep here to allow an asyncio context switch (since the other parts of this loop do
                    # not have await and therefore block). This can prevent networking layer from responding to ping.
                    await asyncio.sleep(0)
                    derivation_paths.append(
                        DerivationRecord(
                            uint32(index),
                            puzzlehash_unhardened,
                            pubkey_unhardened,
                            target_wallet.type(),
                            uint32(target_wallet.id()),
                            False,
                        )
                    )
                self.log.info(f"Done: {creating_msg} Time: {time.time() - start_t} seconds")
            await self.puzzle_store.add_derivation_paths(derivation_paths)
            if len(derivation_paths) > 0:
                await self.wallet_node.new_peak_queue.subscribe_to_puzzle_hashes(
                    [record.puzzle_hash for record in derivation_paths]
                )
                self.state_changed("new_derivation_index", data_object={"index": derivation_paths[-1].index})
        # By default, we'll mark previously generated unused puzzle hashes as used if we have new paths
        if mark_existing_as_used and unused > 0 and new_paths:
            self.log.info(f"Updating last used derivation index: {unused - 1}")
            await self.puzzle_store.set_used_up_to(uint32(unused - 1))

    async def update_wallet_puzzle_hashes(self, wallet_id):
        derivation_paths: List[DerivationRecord] = []
        target_wallet = self.wallets[wallet_id]
        last: Optional[uint32] = await self.puzzle_store.get_last_derivation_path_for_wallet(wallet_id)
        unused: Optional[uint32] = await self.puzzle_store.get_unused_derivation_path()
        if unused is None:
            # This handles the case where the database has entries but they have all been used
            unused = await self.puzzle_store.get_last_derivation_path()
            if unused is None:
                # This handles the case where the database is empty
                unused = uint32(0)
        if last is not None:
            for index in range(unused, last):
                # Since DID are not released yet we can assume they are only using unhardened keys derivation
                pubkey: G1Element = self.get_public_key_unhardened(uint32(index))
                puzzlehash: Optional[bytes32] = target_wallet.puzzle_hash_for_pk(pubkey)
                self.log.info(f"Generating public key at index {index} puzzle hash {puzzlehash.hex()}")
                derivation_paths.append(
                    DerivationRecord(
                        uint32(index),
                        puzzlehash,
                        pubkey,
                        target_wallet.wallet_info.type,
                        uint32(target_wallet.wallet_info.id),
                        False,
                    )
                )
            await self.puzzle_store.add_derivation_paths(derivation_paths)

    async def get_unused_derivation_record(self, wallet_id: uint32, *, hardened=False) -> DerivationRecord:
        """
        Creates a puzzle hash for the given wallet, and then makes more puzzle hashes
        for every wallet to ensure we always have more in the database. Never reusue the
        same public key more than once (for privacy).
        """
        async with self.puzzle_store.lock:
            # If we have no unused public keys, we will create new ones
            unused: Optional[uint32] = await self.puzzle_store.get_unused_derivation_path()
            if unused is None:
                self.log.debug("No unused paths, generate more ")
                await self.create_more_puzzle_hashes()
                # Now we must have unused public keys
                unused = await self.puzzle_store.get_unused_derivation_path()
                assert unused is not None

            self.log.debug("Fetching derivation record for: %s %s %s", unused, wallet_id, hardened)
            record: Optional[DerivationRecord] = await self.puzzle_store.get_derivation_record(
                unused, wallet_id, hardened
            )
            if record is None:
                raise ValueError(f"Missing derivation '{unused}' for wallet id '{wallet_id}' (hardened={hardened})")

            # Set this key to used so we never use it again
            await self.puzzle_store.set_used_up_to(record.index)

            # Create more puzzle hashes / keys
            await self.create_more_puzzle_hashes()
            return record

    async def get_current_derivation_record_for_wallet(self, wallet_id: uint32) -> Optional[DerivationRecord]:
        async with self.puzzle_store.lock:
            # If we have no unused public keys, we will create new ones
            current: Optional[DerivationRecord] = await self.puzzle_store.get_current_derivation_record_for_wallet(
                wallet_id
            )
            return current

    def set_callback(self, callback: Callable):
        """
        Callback to be called when the state of the wallet changes.
        """
        self.state_changed_callback = callback

    def set_pending_callback(self, callback: Callable):
        """
        Callback to be called when new pending transaction enters the store
        """
        self.pending_tx_callback = callback

    def state_changed(self, state: str, wallet_id: Optional[int] = None, data_object: Optional[Dict[str, Any]] = None):
        """
        Calls the callback if it's present.
        """
        if self.state_changed_callback is None:
            return None
        change_data: Dict[str, Any] = {"state": state}
        if wallet_id is not None:
            change_data["wallet_id"] = wallet_id
        if data_object is not None:
            change_data["additional_data"] = data_object
        self.state_changed_callback(state, change_data)

    def tx_pending_changed(self) -> None:
        """
        Notifies the wallet node that there's new tx pending
        """
        if self.pending_tx_callback is None:
            return None

        self.pending_tx_callback()

    async def synced(self) -> bool:
        if len(self.server.get_connections(NodeType.FULL_NODE)) == 0:
            return False

        latest = await self.blockchain.get_peak_block()
        if latest is None:
            return False

        if "simulator" in self.config.get("selected_network", ""):
            return True  # sim is always synced if we have a genesis block.

        if latest.height - await self.blockchain.get_finished_sync_up_to() > 1:
            return False

        latest_timestamp = self.blockchain.get_latest_timestamp()
        has_pending_queue_items = self.wallet_node.new_peak_queue.has_pending_data_process_items()

        if latest_timestamp > int(time.time()) - 5 * 60 and not has_pending_queue_items:
            return True
        return False

    @property
    def sync_mode(self) -> bool:
        return self._sync_target is not None

    @property
    def sync_target(self) -> Optional[uint32]:
        return self._sync_target

    @asynccontextmanager
    async def set_sync_mode(self, target_height: uint32) -> AsyncIterator[uint32]:
        if self.log.level == logging.DEBUG:
            self.log.debug(f"set_sync_mode enter {await self.blockchain.get_finished_sync_up_to()}-{target_height}")
        async with self.lock:
            start_time = time.time()
            start_height = await self.blockchain.get_finished_sync_up_to()
            self._sync_target = target_height
            self.log.info(f"set_sync_mode syncing - range: {start_height}-{target_height}")
            self.state_changed("sync_changed")
            try:
                yield start_height
            except Exception:
                self.log.exception(
                    f"set_sync_mode failed - range: {start_height}-{target_height}, seconds: {time.time() - start_time}"
                )
            finally:
                self._sync_target = None
                self.state_changed("sync_changed")
                if self.log.level == logging.DEBUG:
                    self.log.debug(
                        f"set_sync_mode exit - range: {start_height}-{target_height}, "
                        f"get_finished_sync_up_to: {await self.blockchain.get_finished_sync_up_to()}, "
                        f"seconds: {time.time() - start_time}"
                    )

    async def get_confirmed_spendable_balance_for_wallet(self, wallet_id: int, unspent_records=None) -> uint128:
        """
        Returns the balance amount of all coins that are spendable.
        """

        spendable: Set[WalletCoinRecord] = await self.get_spendable_coins_for_wallet(wallet_id, unspent_records)

        spendable_amount: uint128 = uint128(0)
        for record in spendable:
            spendable_amount = uint128(spendable_amount + record.coin.amount)

        return spendable_amount

    async def does_coin_belong_to_wallet(self, coin: Coin, wallet_id: int) -> bool:
        """
        Returns true if we have the key for this coin.
        """
        wallet_identifier = await self.puzzle_store.get_wallet_identifier_for_puzzle_hash(coin.puzzle_hash)
        return wallet_identifier is not None and wallet_identifier.id == wallet_id

    async def get_confirmed_balance_for_wallet(
        self,
        wallet_id: int,
        unspent_coin_records: Optional[Set[WalletCoinRecord]] = None,
    ) -> uint128:
        """
        Returns the confirmed balance, including coinbase rewards that are not spendable.
        """
        # lock only if unspent_coin_records is None
        if unspent_coin_records is None:
            unspent_coin_records = await self.coin_store.get_unspent_coins_for_wallet(wallet_id)
        return uint128(sum(cr.coin.amount for cr in unspent_coin_records))

    async def get_unconfirmed_balance(
        self, wallet_id: int, unspent_coin_records: Optional[Set[WalletCoinRecord]] = None
    ) -> uint128:
        """
        Returns the balance, including coinbase rewards that are not spendable, and unconfirmed
        transactions.
        """
        # This API should change so that get_balance_from_coin_records is called for Set[WalletCoinRecord]
        # and this method is called only for the unspent_coin_records==None case.
        if unspent_coin_records is None:
            unspent_coin_records = await self.coin_store.get_unspent_coins_for_wallet(wallet_id)

        unconfirmed_tx: List[TransactionRecord] = await self.tx_store.get_unconfirmed_for_wallet(wallet_id)
        all_unspent_coins: Set[Coin] = {cr.coin for cr in unspent_coin_records}

        for record in unconfirmed_tx:
            for addition in record.additions:
                # This change or a self transaction
                if await self.does_coin_belong_to_wallet(addition, wallet_id):
                    all_unspent_coins.add(addition)

            for removal in record.removals:
                if await self.does_coin_belong_to_wallet(removal, wallet_id) and removal in all_unspent_coins:
                    all_unspent_coins.remove(removal)

        return uint128(sum(coin.amount for coin in all_unspent_coins))

    async def unconfirmed_removals_for_wallet(self, wallet_id: int) -> Dict[bytes32, Coin]:
        """
        Returns new removals transactions that have not been confirmed yet.
        """
        removals: Dict[bytes32, Coin] = {}
        unconfirmed_tx = await self.tx_store.get_unconfirmed_for_wallet(wallet_id)
        for record in unconfirmed_tx:
            for coin in record.removals:
                removals[coin.name()] = coin
        return removals

    async def determine_coin_type(
        self, peer: WSChiaConnection, coin_state: CoinState, fork_height: Optional[uint32]
    ) -> Optional[WalletIdentifier]:
        if coin_state.created_height is not None and (
            self.is_pool_reward(uint32(coin_state.created_height), coin_state.coin)
            or self.is_farmer_reward(uint32(coin_state.created_height), coin_state.coin)
        ):
            return None

        response: List[CoinState] = await self.wallet_node.get_coin_state(
            [coin_state.coin.parent_coin_info], peer=peer, fork_height=fork_height
        )
        if len(response) == 0:
            self.log.warning(f"Could not find a parent coin with ID: {coin_state.coin.parent_coin_info}")
            return None
        parent_coin_state = response[0]
        assert parent_coin_state.spent_height == coin_state.created_height

        coin_spend: Optional[CoinSpend] = await self.wallet_node.fetch_puzzle_solution(
            parent_coin_state.spent_height, parent_coin_state.coin, peer
        )
        if coin_spend is None:
            return None

        puzzle = Program.from_bytes(bytes(coin_spend.puzzle_reveal))

        uncurried = uncurry_puzzle(puzzle)

        # Check if the coin is a CAT
        cat_curried_args = match_cat_puzzle(uncurried)
        if cat_curried_args is not None:
            return await self.handle_cat(cat_curried_args, parent_coin_state, coin_state, coin_spend)

        # Check if the coin is a NFT
        #                                                        hint
        # First spend where 1 mojo coin -> Singleton launcher -> NFT -> NFT
        uncurried_nft = UncurriedNFT.uncurry(uncurried.mod, uncurried.args)
        if uncurried_nft is not None:
            return await self.handle_nft(coin_spend, uncurried_nft, parent_coin_state, coin_state)

        # Check if the coin is a DID
        did_curried_args = match_did_puzzle(uncurried.mod, uncurried.args)
        if did_curried_args is not None:
            return await self.handle_did(did_curried_args, parent_coin_state, coin_state, coin_spend, peer)

        dao_curried_args = match_treasury_puzzle(uncurried.mod, uncurried.args)
        if dao_curried_args is not None:
            return await self.handle_dao_treasury(dao_curried_args, parent_coin_state, coin_state, coin_spend)

        # Check if the coin is a Proposal
        dao_curried_args = match_proposal_puzzle(uncurried.mod, uncurried.args)
        if dao_curried_args is not None:
            return await self.handle_dao_proposal(dao_curried_args, parent_coin_state, coin_state, coin_spend)

        await self.notification_manager.potentially_add_new_notification(coin_state, coin_spend)

        return None

    async def filter_spam(self, new_coin_state: List[CoinState]) -> List[CoinState]:
        xch_spam_amount = self.config.get("xch_spam_amount", 1000000)

        # No need to filter anything if the filter is set to 1 or 0 mojos
        if xch_spam_amount <= 1:
            return new_coin_state

        spam_filter_after_n_txs = self.config.get("spam_filter_after_n_txs", 200)
        small_unspent_count = await self.coin_store.count_small_unspent(xch_spam_amount)

        # if small_unspent_count > spam_filter_after_n_txs:
        filtered_cs: List[CoinState] = []
        is_standard_wallet_phs: Set[bytes32] = set()

        for cs in new_coin_state:
            # Only apply filter to new coins being sent to our wallet, that are very small
            if (
                cs.created_height is not None
                and cs.spent_height is None
                and cs.coin.amount < xch_spam_amount
                and (cs.coin.puzzle_hash in is_standard_wallet_phs or await self.is_standard_wallet_tx(cs))
            ):
                is_standard_wallet_phs.add(cs.coin.puzzle_hash)
                if small_unspent_count < spam_filter_after_n_txs:
                    filtered_cs.append(cs)
                small_unspent_count += 1
            else:
                filtered_cs.append(cs)
        return filtered_cs

    async def is_standard_wallet_tx(self, coin_state: CoinState) -> bool:
        wallet_identifier = await self.get_wallet_identifier_for_puzzle_hash(coin_state.coin.puzzle_hash)
        return wallet_identifier is not None and wallet_identifier.type == WalletType.STANDARD_WALLET

    async def handle_cat(
        self,
        curried_args: Iterator[Program],
        parent_coin_state: CoinState,
        coin_state: CoinState,
        coin_spend: CoinSpend,
    ) -> Optional[WalletIdentifier]:
        """
        Handle the new coin when it is a CAT
        :param curried_args: Curried arg of the CAT mod
        :param parent_coin_state: Parent coin state
        :param coin_state: Current coin state
        :param coin_spend: New coin spend
        :return: Wallet ID & Wallet Type
        """
        mod_hash, tail_hash, inner_puzzle = curried_args

        hint_list = compute_coin_hints(coin_spend)
        derivation_record = None
        for hint in hint_list:
            derivation_record = await self.puzzle_store.get_derivation_record_for_puzzle_hash(bytes32(hint))
            if derivation_record is not None:
                break

        if derivation_record is None:
            self.log.info(f"Received state for the coin that doesn't belong to us {coin_state}")
            return None
        else:
            our_inner_puzzle: Program = self.main_wallet.puzzle_for_pk(derivation_record.pubkey)
            asset_id: bytes32 = bytes32(bytes(tail_hash)[1:])
            cat_puzzle = construct_cat_puzzle(CAT_MOD, asset_id, our_inner_puzzle, CAT_MOD_HASH)
            if cat_puzzle.get_tree_hash() != coin_state.coin.puzzle_hash:
                return None
            if bytes(tail_hash).hex()[2:] in self.default_cats or self.config.get(
                "automatically_add_unknown_cats", False
            ):
                cat_wallet = await CATWallet.get_or_create_wallet_for_cat(
                    self, self.main_wallet, bytes(tail_hash).hex()[2:]
                )
                return WalletIdentifier.create(cat_wallet)
            else:
                # Found unacknowledged CAT, save it in the database.
                await self.interested_store.add_unacknowledged_token(
                    asset_id,
                    CATWallet.default_wallet_name_for_unknown_cat(asset_id.hex()),
                    None if parent_coin_state.spent_height is None else uint32(parent_coin_state.spent_height),
                    parent_coin_state.coin.puzzle_hash,
                )
                self.state_changed("added_stray_cat")
                return None

    async def handle_did(
        self,
        curried_args: Iterator[Program],
        parent_coin_state: CoinState,
        coin_state: CoinState,
        coin_spend: CoinSpend,
        peer: WSChiaConnection,
    ) -> Optional[WalletIdentifier]:
        """
        Handle the new coin when it is a DID
        :param curried_args: Curried arg of the DID mod
        :param parent_coin_state: Parent coin state
        :param coin_state: Current coin state
        :param coin_spend: New coin spend
        :return: Wallet ID & Wallet Type
        """
        p2_puzzle, recovery_list_hash, num_verification, singleton_struct, metadata = curried_args
        inner_puzzle_hash = p2_puzzle.get_tree_hash()
        self.log.info(f"parent: {parent_coin_state.coin.name()} inner_puzzle_hash for parent is {inner_puzzle_hash}")

        hint_list = compute_coin_hints(coin_spend)

        derivation_record = None
        for hint in hint_list:
            derivation_record = await self.puzzle_store.get_derivation_record_for_puzzle_hash(bytes32(hint))
            if derivation_record is not None:
                break

        launch_id: bytes32 = bytes32(bytes(singleton_struct.rest().first())[1:])
        if derivation_record is None:
            self.log.info(f"Received state for the coin that doesn't belong to us {coin_state}")
            # Check if it was owned by us
            # If the puzzle inside is no longer recognised then delete the wallet associated
            removed_wallet_ids = []
            for wallet_info in await self.get_all_wallet_info_entries(wallet_type=WalletType.DECENTRALIZED_ID):
                did_info: DIDInfo = DIDInfo.from_json_dict(json.loads(wallet_info.data))
                if (
                    did_info.origin_coin is not None
                    and launch_id == did_info.origin_coin.name()
                    and not did_info.sent_recovery_transaction
                ):
                    await self.user_store.delete_wallet(wallet_info.id)
                    removed_wallet_ids.append(wallet_info.id)
            for remove_id in removed_wallet_ids:
                self.wallets.pop(remove_id)
                self.log.info(f"Removed DID wallet {remove_id}, Launch_ID: {launch_id.hex()}")
                self.state_changed("wallet_removed", remove_id)
            return None
        else:
            our_inner_puzzle: Program = self.main_wallet.puzzle_for_pk(derivation_record.pubkey)

            self.log.info(f"Found DID, launch_id {launch_id}.")
            did_puzzle = DID_INNERPUZ_MOD.curry(
                our_inner_puzzle, recovery_list_hash, num_verification, singleton_struct, metadata
            )
            full_puzzle = create_fullpuz(did_puzzle, launch_id)
            did_puzzle_empty_recovery = DID_INNERPUZ_MOD.curry(
                our_inner_puzzle, Program.to([]).get_tree_hash(), uint64(0), singleton_struct, metadata
            )
            full_puzzle_empty_recovery = create_fullpuz(did_puzzle_empty_recovery, launch_id)
            if full_puzzle.get_tree_hash() != coin_state.coin.puzzle_hash:
                if full_puzzle_empty_recovery.get_tree_hash() == coin_state.coin.puzzle_hash:
                    did_puzzle = did_puzzle_empty_recovery
                    self.log.info("DID recovery list was reset by the previous owner.")
                else:
                    self.log.error("DID puzzle hash doesn't match, please check curried parameters.")
<<<<<<< HEAD
                    return None, None
            # Fetch origin coin
=======
                    return None
            # Create DID wallet
>>>>>>> 2c25a796
            response: List[CoinState] = await self.wallet_node.get_coin_state([launch_id], peer=peer)
            if len(response) == 0:
                self.log.warning(f"Could not find the launch coin with ID: {launch_id}")
                return None
            launch_coin: CoinState = response[0]
            origin_coin = launch_coin.coin

            for wallet in self.wallets.values():
                if wallet.type() == WalletType.DECENTRALIZED_ID:
                    assert isinstance(wallet, DIDWallet)
                    assert wallet.did_info.origin_coin is not None
                    if origin_coin.name() == wallet.did_info.origin_coin.name():
<<<<<<< HEAD
                        return wallet.id(), WalletType(wallet.type())
            # If we did not find the DID Wallet, then create a new one
=======
                        return WalletIdentifier.create(wallet)
>>>>>>> 2c25a796
            did_wallet = await DIDWallet.create_new_did_wallet_from_coin_spend(
                self,
                self.main_wallet,
                launch_coin.coin,
                did_puzzle,
                coin_spend,
                f"DID {encode_puzzle_hash(launch_id, AddressType.DID.hrp(self.config))}",
            )
            wallet_identifier = WalletIdentifier.create(did_wallet)
            self.state_changed("wallet_created", wallet_identifier.id, {"did_id": did_wallet.get_my_DID()})
            return wallet_identifier

    async def get_minter_did(self, launcher_coin: Coin, peer: WSChiaConnection) -> Optional[bytes32]:
        # Get minter DID
        eve_coin = (await self.wallet_node.fetch_children(launcher_coin.name(), peer=peer))[0]
        eve_coin_spend: CoinSpend = await self.wallet_node.fetch_puzzle_solution(
            eve_coin.spent_height, eve_coin.coin, peer
        )
        eve_full_puzzle: Program = Program.from_bytes(bytes(eve_coin_spend.puzzle_reveal))
        eve_uncurried_nft: Optional[UncurriedNFT] = UncurriedNFT.uncurry(*eve_full_puzzle.uncurry())
        if eve_uncurried_nft is None:
            raise ValueError("Couldn't get minter DID for NFT")
        if not eve_uncurried_nft.supports_did:
            return None
        minter_did = get_new_owner_did(eve_uncurried_nft, eve_coin_spend.solution.to_program())
        if minter_did == b"":
            minter_did = None
        if minter_did is None:
            # Check if the NFT is a bulk minting
            launcher_parent: List[CoinState] = await self.wallet_node.get_coin_state(
                [launcher_coin.parent_coin_info], peer=peer
            )
            assert (
                launcher_parent is not None
                and len(launcher_parent) == 1
                and launcher_parent[0].spent_height is not None
            )
            did_coin: List[CoinState] = await self.wallet_node.get_coin_state(
                [launcher_parent[0].coin.parent_coin_info], peer=peer
            )
            assert did_coin is not None and len(did_coin) == 1 and did_coin[0].spent_height is not None
            did_spend: CoinSpend = await self.wallet_node.fetch_puzzle_solution(
                did_coin[0].spent_height, did_coin[0].coin, peer
            )
            puzzle = Program.from_bytes(bytes(did_spend.puzzle_reveal))
            uncurried = uncurry_puzzle(puzzle)
            did_curried_args = match_did_puzzle(uncurried.mod, uncurried.args)
            if did_curried_args is not None:
                p2_puzzle, recovery_list_hash, num_verification, singleton_struct, metadata = did_curried_args
                minter_did = bytes32(bytes(singleton_struct.rest().first())[1:])
        return minter_did

    async def handle_dao_treasury(
        self,
        uncurried_args: Iterator[Program],
        parent_coin_state: CoinState,
        coin_state: CoinState,
        coin_spend: CoinSpend,
    ):
        self.log.info("Entering dao_treasury handling in WalletStateManager")
        for wallet in self.wallets.values():
            if wallet.type() == WalletType.DAO:
                assert isinstance(wallet, DAOWallet)
                singleton_id = get_singleton_id_from_puzzle(coin_spend.puzzle_reveal)
                if wallet.dao_info.treasury_id == singleton_id:
                    return wallet.id(), WalletType(wallet.type())
        return None, None

    async def handle_dao_proposal(
        self,
        uncurried_args: Iterator[Program],
        parent_coin_state: CoinState,
        coin_state: CoinState,
        coin_spend: CoinSpend,
    ):
        (
            SINGLETON_STRUCT,  # (SINGLETON_MOD_HASH, (SINGLETON_ID, LAUNCHER_PUZZLE_HASH))
            PROPOSAL_MOD_HASH,
            PROPOSAL_TIMER_MOD_HASH,
            CAT_MOD_HASH,
            TREASURY_MOD_HASH,
            LOCKUP_MOD_HASH,
            CAT_TAIL_HASH,
            TREASURY_ID,
            YES_VOTES,  # yes votes are +1, no votes don't tally - we compare yes_votes/total_votes at the end
            TOTAL_VOTES,  # how many people responded
            INNERPUZ,
        ) = uncurried_args
        for wallet in self.wallets.values():
            if wallet.type() == WalletType.DAO:
                assert isinstance(wallet, DAOWallet)
                if wallet.dao_info.treasury_id == TREASURY_ID.as_atom():
                    return wallet.id(), WalletType(wallet.type())
        return None, None

    async def handle_nft(
        self, coin_spend: CoinSpend, uncurried_nft: UncurriedNFT, parent_coin_state: CoinState, coin_state: CoinState
    ) -> Optional[WalletIdentifier]:
        """
        Handle the new coin when it is a NFT
        :param coin_spend: New coin spend
        :param uncurried_nft: Uncurried NFT
        :param parent_coin_state: Parent coin state
        :param coin_state: Current coin state
        :return: Wallet ID & Wallet Type
        """
        wallet_identifier = None
        # DID ID determines which NFT wallet should process the NFT
        new_did_id = None
        old_did_id = None
        # P2 puzzle hash determines if we should ignore the NFT
        old_p2_puzhash = uncurried_nft.p2_puzzle.get_tree_hash()
        metadata, new_p2_puzhash = get_metadata_and_phs(
            uncurried_nft,
            coin_spend.solution,
        )
        if uncurried_nft.supports_did:
            new_did_id = get_new_owner_did(uncurried_nft, coin_spend.solution.to_program())
            old_did_id = uncurried_nft.owner_did
            if new_did_id is None:
                new_did_id = old_did_id
            if new_did_id == b"":
                new_did_id = None
        self.log.debug(
            "Handling NFT: %s， old DID:%s, new DID:%s, old P2:%s, new P2:%s",
            coin_spend,
            old_did_id,
            new_did_id,
            old_p2_puzhash,
            new_p2_puzhash,
        )
        new_derivation_record: Optional[
            DerivationRecord
        ] = await self.puzzle_store.get_derivation_record_for_puzzle_hash(new_p2_puzhash)
        old_derivation_record: Optional[
            DerivationRecord
        ] = await self.puzzle_store.get_derivation_record_for_puzzle_hash(old_p2_puzhash)
        if new_derivation_record is None and old_derivation_record is None:
            self.log.debug(
                "Cannot find a P2 puzzle hash for NFT:%s, this NFT belongs to others.",
                uncurried_nft.singleton_launcher_id.hex(),
            )
<<<<<<< HEAD
            return None, None
=======
            return wallet_identifier
>>>>>>> 2c25a796
        for wallet_info in await self.get_all_wallet_info_entries(wallet_type=WalletType.NFT):
            nft_wallet_info: NFTWalletInfo = NFTWalletInfo.from_json_dict(json.loads(wallet_info.data))
            if nft_wallet_info.did_id == old_did_id and old_derivation_record is not None:
                self.log.info(
                    "Removing old NFT, NFT_ID:%s, DID_ID:%s",
                    uncurried_nft.singleton_launcher_id.hex(),
                    old_did_id,
                )
                nft_wallet = self.get_wallet(id=wallet_info.id, required_type=NFTWallet)
                if parent_coin_state.spent_height is not None:
                    await nft_wallet.remove_coin(coin_spend.coin, uint32(parent_coin_state.spent_height))
                    is_empty = await nft_wallet.is_empty()
                    has_did = False
                    for did_wallet_info in await self.get_all_wallet_info_entries(
                        wallet_type=WalletType.DECENTRALIZED_ID
                    ):
                        did_wallet: DIDInfo = DIDInfo.from_json_dict(json.loads(did_wallet_info.data))
                        assert did_wallet.origin_coin is not None
                        if did_wallet.origin_coin.name() == old_did_id:
                            has_did = True
                            break
                    if is_empty and nft_wallet.did_id is not None and not has_did:
                        self.log.info(f"No NFT, deleting wallet {nft_wallet.did_id.hex()} ...")
                        await self.user_store.delete_wallet(nft_wallet.wallet_info.id)
                        self.wallets.pop(nft_wallet.wallet_info.id)
            if nft_wallet_info.did_id == new_did_id and new_derivation_record is not None:
                self.log.info(
                    "Adding new NFT, NFT_ID:%s, DID_ID:%s",
                    uncurried_nft.singleton_launcher_id.hex(),
                    new_did_id,
                )
                wallet_identifier = WalletIdentifier(wallet_info.id, WalletType.NFT)

        if wallet_identifier is None and new_derivation_record is not None:
            # Cannot find an existed NFT wallet for the new NFT
            self.log.info(
                "Cannot find a NFT wallet for NFT_ID: %s DID_ID: %s, creating a new one.",
                uncurried_nft.singleton_launcher_id,
                new_did_id,
            )
            new_nft_wallet: NFTWallet = await NFTWallet.create_new_nft_wallet(
                self, self.main_wallet, did_id=new_did_id, name="NFT Wallet"
            )
            wallet_identifier = WalletIdentifier.create(new_nft_wallet)
        return wallet_identifier

    async def add_coin_states(
        self,
        coin_states: List[CoinState],
        peer: WSChiaConnection,
        fork_height: Optional[uint32],
    ) -> None:
        # TODO: add comment about what this method does
        # Input states should already be sorted by cs_height, with reorgs at the beginning
        curr_h = -1
        for c_state in coin_states:
            last_change_height = last_change_height_cs(c_state)
            if last_change_height < curr_h:
                raise ValueError("Input coin_states is not sorted properly")
            curr_h = last_change_height

        trade_removals = await self.trade_manager.get_coins_of_interest()
        all_unconfirmed: List[TransactionRecord] = await self.tx_store.get_all_unconfirmed()
        used_up_to = -1
        ph_to_index_cache: LRUCache = LRUCache(100)

        coin_names = [coin_state.coin.name() for coin_state in coin_states]
        local_records = await self.coin_store.get_coin_records(coin_names)

        for coin_name, coin_state in zip(coin_names, coin_states):
            self.log.debug("Add coin state: %s: %s", coin_name, coin_state)
            local_record = local_records.get(coin_name)
            rollback_wallets = None
            try:
                async with self.db_wrapper.writer():
                    rollback_wallets = self.wallets.copy()  # Shallow copy of wallets if writer rolls back the db
                    # This only succeeds if we don't raise out of the transaction
                    await self.retry_store.remove_state(coin_state)

                    wallet_identifier = await self.get_wallet_identifier_for_puzzle_hash(coin_state.coin.puzzle_hash)

                    # If we already have this coin, & it was spent & confirmed at the same heights, then return (done)
                    if local_record is not None:
                        local_spent = None
                        if local_record.spent_block_height != 0:
                            local_spent = local_record.spent_block_height
                        if (
                            local_spent == coin_state.spent_height
                            and local_record.confirmed_block_height == coin_state.created_height
                        ):
                            continue

                    if coin_state.spent_height is not None and coin_name in trade_removals:
                        await self.trade_manager.coins_of_interest_farmed(coin_state, fork_height, peer)
                    if wallet_identifier is not None:
                        self.log.debug(f"Found existing wallet_identifier: {wallet_identifier}, coin: {coin_name}")
                    elif local_record is not None:
                        wallet_identifier = WalletIdentifier(uint32(local_record.wallet_id), local_record.wallet_type)
                    elif coin_state.created_height is not None:
<<<<<<< HEAD
                        # This is where we find out which wallet_id the coin belongs to
                        wallet_id, wallet_type = await self.determine_coin_type(peer, coin_state, fork_height)
                        potential_dl = self.get_dl_wallet()
                        if potential_dl is not None:
=======
                        wallet_identifier = await self.determine_coin_type(peer, coin_state, fork_height)
                        try:
                            dl_wallet = self.get_dl_wallet()
                        except ValueError:
                            pass
                        else:
>>>>>>> 2c25a796
                            if (
                                await dl_wallet.get_singleton_record(coin_name) is not None
                                or coin_state.coin.puzzle_hash == MIRROR_PUZZLE_HASH
                            ):
                                wallet_identifier = WalletIdentifier.create(dl_wallet)

                    if wallet_identifier is None:
                        self.log.debug(f"No wallet for coin state: {coin_state}")
                        continue

                    # Update the DB to signal that we used puzzle hashes up to this one
                    derivation_index = ph_to_index_cache.get(coin_state.coin.puzzle_hash)
                    if derivation_index is None:
                        derivation_index = await self.puzzle_store.index_for_puzzle_hash(coin_state.coin.puzzle_hash)
                    if derivation_index is not None:
                        ph_to_index_cache.put(coin_state.coin.puzzle_hash, derivation_index)
                        if derivation_index > used_up_to:
                            await self.puzzle_store.set_used_up_to(derivation_index)
                            used_up_to = derivation_index

                    if coin_state.created_height is None:
                        # TODO implements this coin got reorged
                        # TODO: we need to potentially roll back the pool wallet here
                        pass
                    # if the new coin has not been spent (i.e not ephemeral)
                    elif coin_state.created_height is not None and coin_state.spent_height is None:
                        if local_record is None:
                            await self.coin_added(
                                coin_state.coin,
                                uint32(coin_state.created_height),
                                all_unconfirmed,
                                wallet_identifier.id,
                                wallet_identifier.type,
                                peer,
                                coin_name,
                            )

                    # if the coin has been spent
                    elif coin_state.created_height is not None and coin_state.spent_height is not None:
                        self.log.debug("Coin spent: %s", coin_state)
                        children = await self.wallet_node.fetch_children(coin_name, peer=peer, fork_height=fork_height)
                        record = local_record
                        if record is None:
                            farmer_reward = False
                            pool_reward = False
                            tx_type: int
                            if self.is_farmer_reward(uint32(coin_state.created_height), coin_state.coin):
                                farmer_reward = True
                                tx_type = TransactionType.FEE_REWARD.value
                            elif self.is_pool_reward(uint32(coin_state.created_height), coin_state.coin):
                                pool_reward = True
                                tx_type = TransactionType.COINBASE_REWARD.value
                            else:
                                tx_type = TransactionType.INCOMING_TX.value
                            record = WalletCoinRecord(
                                coin_state.coin,
                                uint32(coin_state.created_height),
                                uint32(coin_state.spent_height),
                                True,
                                farmer_reward or pool_reward,
                                wallet_identifier.type,
                                wallet_identifier.id,
                            )
                            await self.coin_store.add_coin_record(record)
                            # Coin first received
                            parent_coin_record: Optional[WalletCoinRecord] = await self.coin_store.get_coin_record(
                                coin_state.coin.parent_coin_info
                            )
                            if (
                                parent_coin_record is not None
                                and wallet_identifier.type == parent_coin_record.wallet_type
                            ):
                                change = True
                            else:
                                change = False

                            if not change:
                                created_timestamp = await self.wallet_node.get_timestamp_for_height(
                                    coin_state.created_height
                                )
                                tx_record = TransactionRecord(
                                    confirmed_at_height=uint32(coin_state.created_height),
                                    created_at_time=uint64(created_timestamp),
                                    to_puzzle_hash=(
                                        await self.convert_puzzle_hash(
                                            wallet_identifier.id, coin_state.coin.puzzle_hash
                                        )
                                    ),
                                    amount=uint64(coin_state.coin.amount),
                                    fee_amount=uint64(0),
                                    confirmed=True,
                                    sent=uint32(0),
                                    spend_bundle=None,
                                    additions=[coin_state.coin],
                                    removals=[],
                                    wallet_id=wallet_identifier.id,
                                    sent_to=[],
                                    trade_id=None,
                                    type=uint32(tx_type),
                                    name=bytes32(token_bytes()),
                                    memos=[],
                                )
                                await self.tx_store.add_transaction_record(tx_record)

                            additions = [state.coin for state in children]
                            if len(children) > 0:
                                fee = 0

                                to_puzzle_hash = None
                                # Find coin that doesn't belong to us
                                amount = 0
                                for coin in additions:
                                    derivation_record = await self.puzzle_store.get_derivation_record_for_puzzle_hash(
                                        coin.puzzle_hash
                                    )
                                    if derivation_record is None:
                                        to_puzzle_hash = coin.puzzle_hash
                                        amount += coin.amount

                                if to_puzzle_hash is None:
                                    to_puzzle_hash = additions[0].puzzle_hash

                                spent_timestamp = await self.wallet_node.get_timestamp_for_height(
                                    coin_state.spent_height
                                )

                                # Reorg rollback adds reorged transactions so it's possible there is tx_record already
                                # Even though we are just adding coin record to the db (after reorg)
                                tx_records: List[TransactionRecord] = []
                                for out_tx_record in all_unconfirmed:
                                    for rem_coin in out_tx_record.removals:
                                        if rem_coin == coin_state.coin:
                                            tx_records.append(out_tx_record)

                                if len(tx_records) > 0:
                                    for tx_record in tx_records:
                                        await self.tx_store.set_confirmed(
                                            tx_record.name, uint32(coin_state.spent_height)
                                        )
                                else:
                                    tx_record = TransactionRecord(
                                        confirmed_at_height=uint32(coin_state.spent_height),
                                        created_at_time=uint64(spent_timestamp),
                                        to_puzzle_hash=(
                                            await self.convert_puzzle_hash(wallet_identifier.id, to_puzzle_hash)
                                        ),
                                        amount=uint64(int(amount)),
                                        fee_amount=uint64(fee),
                                        confirmed=True,
                                        sent=uint32(0),
                                        spend_bundle=None,
                                        additions=additions,
                                        removals=[coin_state.coin],
                                        wallet_id=wallet_identifier.id,
                                        sent_to=[],
                                        trade_id=None,
                                        type=uint32(TransactionType.OUTGOING_TX.value),
                                        name=bytes32(token_bytes()),
                                        memos=[],
                                    )

                                    await self.tx_store.add_transaction_record(tx_record)
                        else:
                            await self.coin_store.set_spent(coin_name, uint32(coin_state.spent_height))
                            rem_tx_records: List[TransactionRecord] = []
                            for out_tx_record in all_unconfirmed:
                                for rem_coin in out_tx_record.removals:
                                    if rem_coin == coin_state.coin:
                                        rem_tx_records.append(out_tx_record)

                            for tx_record in rem_tx_records:
                                await self.tx_store.set_confirmed(tx_record.name, uint32(coin_state.spent_height))
                        for unconfirmed_record in all_unconfirmed:
                            for rem_coin in unconfirmed_record.removals:
                                if rem_coin == coin_state.coin:
                                    self.log.info(f"Setting tx_id: {unconfirmed_record.name} to confirmed")
                                    await self.tx_store.set_confirmed(
                                        unconfirmed_record.name, uint32(coin_state.spent_height)
                                    )

                        if record.wallet_type in [WalletType.POOLING_WALLET, WalletType.DAO]:
                            wallet_type_to_class = {WalletType.POOLING_WALLET: PoolWallet, WalletType.DAO: DAOWallet}
                            if coin_state.spent_height is not None and coin_state.coin.amount == uint64(1):
                                singleton_wallet = self.get_wallet(
                                    id=uint32(record.wallet_id), required_type=wallet_type_to_class[record.wallet_type]
                                )
                                curr_coin_state: CoinState = coin_state

                                while curr_coin_state.spent_height is not None:
                                    cs: CoinSpend = await self.wallet_node.fetch_puzzle_solution(
                                        curr_coin_state.spent_height, curr_coin_state.coin, peer
                                    )
                                    success = await singleton_wallet.apply_state_transition(
                                        cs, uint32(curr_coin_state.spent_height)
                                    )
                                    if not success:
                                        break
                                    new_singleton_coin: Optional[Coin] = singleton_wallet.get_next_interesting_coin(cs)
                                    if new_singleton_coin is None:
                                        # No more singleton (maybe destroyed?)
                                        break

                                    coin_name = new_singleton_coin.name()
                                    existing = await self.coin_store.get_coin_record(coin_name)
                                    if existing is None:
                                        await self.coin_added(
                                            new_singleton_coin,
                                            uint32(curr_coin_state.spent_height),
                                            [],
                                            uint32(record.wallet_id),
                                            record.wallet_type,
                                            peer,
                                            coin_name,
                                        )
                                    await self.coin_store.set_spent(
                                        curr_coin_state.coin.name(), uint32(curr_coin_state.spent_height)
                                    )
                                    await self.add_interested_coin_ids([new_singleton_coin.name()])
                                    new_coin_state: List[CoinState] = await self.wallet_node.get_coin_state(
                                        [coin_name], peer=peer, fork_height=fork_height
                                    )
                                    assert len(new_coin_state) == 1
                                    curr_coin_state = new_coin_state[0]
                        if record.wallet_type == WalletType.DATA_LAYER:
                            singleton_spend = await self.wallet_node.fetch_puzzle_solution(
                                coin_state.spent_height, coin_state.coin, peer
                            )
                            dl_wallet = self.get_wallet(id=uint32(record.wallet_id), required_type=DataLayerWallet)
                            await dl_wallet.singleton_removed(
                                singleton_spend,
                                uint32(coin_state.spent_height),
                            )

                        elif record.wallet_type == WalletType.NFT:
                            if coin_state.spent_height is not None:
                                nft_wallet = self.get_wallet(id=uint32(record.wallet_id), required_type=NFTWallet)
                                await nft_wallet.remove_coin(coin_state.coin, uint32(coin_state.spent_height))

                        # Check if a child is a singleton launcher
                        for child in children:
                            if child.coin.puzzle_hash != SINGLETON_LAUNCHER_HASH:
                                continue
                            if await self.have_a_pool_wallet_with_launched_id(child.coin.name()):  # xxx
                                continue
                            if child.spent_height is None:
                                # TODO handle spending launcher later block
                                continue
                            launcher_spend: Optional[CoinSpend] = await self.wallet_node.fetch_puzzle_solution(
                                child.spent_height, child.coin, peer
                            )
                            if launcher_spend is None:
                                continue
                            try:
                                pool_state = solution_to_pool_state(launcher_spend)
                                assert pool_state is not None
                            except (AssertionError, ValueError) as e:
                                self.log.debug(f"Not a pool wallet launcher {e}, child: {child}")
                                matched, inner_puzhash = await DataLayerWallet.match_dl_launcher(launcher_spend)
                                if (
                                    matched
                                    and inner_puzhash is not None
                                    and (await self.puzzle_store.puzzle_hash_exists(inner_puzhash))
                                ):
                                    try:
                                        dl_wallet = self.get_dl_wallet()
                                    except ValueError:
                                        dl_wallet = await DataLayerWallet.create_new_dl_wallet(
                                            self,
                                        )
                                    await dl_wallet.track_new_launcher_id(
                                        child.coin.name(),
                                        peer,
                                        spend=launcher_spend,
                                        height=uint32(child.spent_height),
                                    )
                                continue

                            # solution_to_pool_state may return None but this may not be an error
                            if pool_state is None:
                                self.log.debug("solution_to_pool_state returned None, ignore and continue")
                                continue

                            pool_wallet = await PoolWallet.create(  # xxx TODO ctrl-f pool_wallet
                                self,
                                self.main_wallet,
                                child.coin.name(),
                                [launcher_spend],
                                uint32(child.spent_height),
                                name="pool_wallet",
                            )
                            launcher_spend_additions = compute_additions(launcher_spend)
                            assert len(launcher_spend_additions) == 1
                            coin_added = launcher_spend_additions[0]
                            coin_name = coin_added.name()
                            existing = await self.coin_store.get_coin_record(coin_name)
                            if existing is None:
                                await self.coin_added(
                                    coin_added,
                                    uint32(coin_state.spent_height),
                                    [],
                                    pool_wallet.id(),
                                    pool_wallet.type(),
                                    peer,
                                    coin_name,
                                )
                            await self.add_interested_coin_ids([coin_name])

                    else:
                        raise RuntimeError("All cases already handled")  # Logic error, all cases handled
            except Exception as e:
                self.log.exception(f"Failed to add coin_state: {coin_state}, error: {e}")
                if rollback_wallets is not None:
                    self.wallets = rollback_wallets  # Restore since DB will be rolled back by writer
                if isinstance(e, PeerRequestException) or isinstance(e, aiosqlite.Error):
                    await self.retry_store.add_state(coin_state, peer.peer_node_id, fork_height)
                else:
                    await self.retry_store.remove_state(coin_state)
                continue

    async def have_a_pool_wallet_with_launched_id(self, launcher_id: bytes32) -> bool:
        for wallet_id, wallet in self.wallets.items():
            if wallet.type() == WalletType.POOLING_WALLET:
                assert isinstance(wallet, PoolWallet)
                if (await wallet.get_current_state()).launcher_id == launcher_id:
                    self.log.warning("Already have, not recreating")
                    return True
        return False

    def is_pool_reward(self, created_height: uint32, coin: Coin) -> bool:
        if coin.amount != calculate_pool_reward(created_height) and coin.amount != calculate_pool_reward(
            uint32(max(0, created_height - 128))
        ):
            # Optimization to avoid the computation below. Any coin that has a different amount is not a pool reward
            return False
        for i in range(0, 30):
            try_height = created_height - i
            if try_height < 0:
                break
            calculated = pool_parent_id(uint32(try_height), self.constants.GENESIS_CHALLENGE)
            if calculated == coin.parent_coin_info:
                return True
        return False

    def is_farmer_reward(self, created_height: uint32, coin: Coin) -> bool:
        if coin.amount < calculate_base_farmer_reward(created_height):
            # Optimization to avoid the computation below. Any coin less than this base amount cannot be farmer reward
            return False
        for i in range(0, 30):
            try_height = created_height - i
            if try_height < 0:
                break
            calculated = farmer_parent_id(uint32(try_height), self.constants.GENESIS_CHALLENGE)
            if calculated == coin.parent_coin_info:
                return True
        return False

    async def get_wallet_identifier_for_puzzle_hash(self, puzzle_hash: bytes32) -> Optional[WalletIdentifier]:
        wallet_identifier = await self.puzzle_store.get_wallet_identifier_for_puzzle_hash(puzzle_hash)
        if wallet_identifier is not None:
            return wallet_identifier

        interested_wallet_id = await self.interested_store.get_interested_puzzle_hash_wallet_id(puzzle_hash=puzzle_hash)
        if interested_wallet_id is not None:
            wallet_id = uint32(interested_wallet_id)
            if wallet_id not in self.wallets.keys():
                self.log.warning(f"Do not have wallet {wallet_id} for puzzle_hash {puzzle_hash}")
                return None
            return WalletIdentifier(uint32(wallet_id), self.wallets[uint32(wallet_id)].type())
        return None

    async def coin_added(
        self,
        coin: Coin,
        height: uint32,
        all_unconfirmed_transaction_records: List[TransactionRecord],
        wallet_id: uint32,
        wallet_type: WalletType,
        peer: WSChiaConnection,
        coin_name: bytes32,
    ) -> None:
        """
        Adding coin to DB
        """

        self.log.debug(
            "Adding record to state manager coin: %s at %s wallet_id: %s and type: %s",
            coin,
            height,
            wallet_id,
            wallet_type,
        )

        if self.is_pool_reward(height, coin):
            tx_type = TransactionType.COINBASE_REWARD
        elif self.is_farmer_reward(height, coin):
            tx_type = TransactionType.FEE_REWARD
        else:
            tx_type = TransactionType.INCOMING_TX

        coinbase = tx_type in {TransactionType.FEE_REWARD, TransactionType.COINBASE_REWARD}
        coin_confirmed_transaction = False
        if not coinbase:
            for record in all_unconfirmed_transaction_records:
                if coin in record.additions and not record.confirmed:
                    await self.tx_store.set_confirmed(record.name, height)
                    coin_confirmed_transaction = True
                    break

        parent_coin_record: Optional[WalletCoinRecord] = await self.coin_store.get_coin_record(coin.parent_coin_info)
        change = parent_coin_record is not None and wallet_type.value == parent_coin_record.wallet_type

        if coinbase or not coin_confirmed_transaction and not change:
            tx_record = TransactionRecord(
                confirmed_at_height=uint32(height),
                created_at_time=await self.wallet_node.get_timestamp_for_height(height),
                to_puzzle_hash=await self.convert_puzzle_hash(wallet_id, coin.puzzle_hash),
                amount=uint64(coin.amount),
                fee_amount=uint64(0),
                confirmed=True,
                sent=uint32(0),
                spend_bundle=None,
                additions=[coin],
                removals=[],
                wallet_id=wallet_id,
                sent_to=[],
                trade_id=None,
                type=uint32(tx_type),
                name=coin_name,
                memos=[],
            )
            if tx_record.amount > 0:
                await self.tx_store.add_transaction_record(tx_record)

        coin_record: WalletCoinRecord = WalletCoinRecord(
            coin, height, uint32(0), False, coinbase, wallet_type, wallet_id
        )
<<<<<<< HEAD
=======
        await self.coin_store.add_coin_record(coin_record, coin_name)
>>>>>>> 2c25a796

        await self.coin_store.add_coin_record(coin_record_1, coin_name)
        if wallet_type == WalletType.DAO:
            return
        await self.wallets[wallet_id].coin_added(coin, height, peer)

        await self.create_more_puzzle_hashes()

    async def add_pending_transaction(self, tx_record: TransactionRecord):
        """
        Called from wallet before new transaction is sent to the full_node
        """
        # Wallet node will use this queue to retry sending this transaction until full nodes receives it
        await self.tx_store.add_transaction_record(tx_record)
        all_coins_names = []
        all_coins_names.extend([coin.name() for coin in tx_record.additions])
        all_coins_names.extend([coin.name() for coin in tx_record.removals])

        await self.add_interested_coin_ids(all_coins_names)
        if tx_record.spend_bundle is not None:
            self.tx_pending_changed()
        self.state_changed("pending_transaction", tx_record.wallet_id)

    async def add_transaction(self, tx_record: TransactionRecord):
        """
        Called from wallet to add transaction that is not being set to full_node
        """
        await self.tx_store.add_transaction_record(tx_record)
        self.state_changed("pending_transaction", tx_record.wallet_id)

    async def remove_from_queue(
        self,
        spendbundle_id: bytes32,
        name: str,
        send_status: MempoolInclusionStatus,
        error: Optional[Err],
    ):
        """
        Full node received our transaction, no need to keep it in queue anymore, unless there was an error
        """

        updated = await self.tx_store.increment_sent(spendbundle_id, name, send_status, error)
        if updated:
            tx: Optional[TransactionRecord] = await self.get_transaction(spendbundle_id)
            if tx is not None and tx.spend_bundle is not None:
                self.log.info("Checking if we need to cancel trade for tx: %s", tx.name)
                # we're only interested in errors that are not temporary
                if (
                    send_status != MempoolInclusionStatus.SUCCESS
                    and error
                    and error not in (Err.INVALID_FEE_LOW_FEE, Err.INVALID_FEE_TOO_CLOSE_TO_ZERO)
                ):
                    coins_removed = tx.spend_bundle.removals()
                    trade_coins_removed = set([])
                    trade = None
                    for removed_coin in coins_removed:
                        trade = await self.trade_manager.get_trade_by_coin(removed_coin)
                        if trade is not None and trade.status in (
                            TradeStatus.PENDING_CONFIRM.value,
                            TradeStatus.PENDING_ACCEPT.value,
                            TradeStatus.PENDING_CANCEL.value,
                        ):
                            # offer was tied to these coins, lets subscribe to them to get a confirmation to
                            # cancel it if it's confirmed
                            # we send transactions to multiple peers, and in cases when mempool gets
                            # fragmented, it's safest to wait for confirmation from blockchain before setting
                            # offer to failed
                            trade_coins_removed.add(removed_coin.name())
                    if trade and trade_coins_removed:
                        if not tx.is_valid():
                            # we've tried to send this transaction to a full node multiple times
                            # but failed, it's safe to assume that it's not going to be accepted
                            # we can mark this offer as failed
                            self.log.info("This offer can't be posted, removing it from pending offers")
                            assert trade is not None
                            await self.trade_manager.fail_pending_offer(trade.trade_id)

                        else:
                            self.log.info(
                                "Subscribing to unspendable offer coins: %s",
                                [x.hex() for x in trade_coins_removed],
                            )
                            await self.add_interested_coin_ids(list(trade_coins_removed))

                    self.state_changed(
                        "tx_update", tx.wallet_id, {"transaction": tx, "error": error.name, "status": send_status.value}
                    )
                else:
                    self.state_changed("tx_update", tx.wallet_id, {"transaction": tx})

    async def get_all_transactions(self, wallet_id: int) -> List[TransactionRecord]:
        """
        Retrieves all confirmed and pending transactions
        """
        records = await self.tx_store.get_all_transactions_for_wallet(wallet_id)
        return records

    async def get_transaction(self, tx_id: bytes32) -> Optional[TransactionRecord]:
        return await self.tx_store.get_transaction_record(tx_id)

    async def get_coin_record_by_wallet_record(self, wr: WalletCoinRecord) -> CoinRecord:
        timestamp: uint64 = await self.wallet_node.get_timestamp_for_height(wr.confirmed_block_height)
        return wr.to_coin_record(timestamp)

    async def get_coin_records_by_coin_ids(self, **kwargs) -> List[CoinRecord]:
        records = await self.coin_store.get_coin_records(**kwargs)
        return [await self.get_coin_record_by_wallet_record(record) for record in records.values()]

    async def get_wallet_for_coin(self, coin_id: bytes32) -> Optional[WalletProtocol]:
        coin_record = await self.coin_store.get_coin_record(coin_id)
        if coin_record is None:
            return None
        wallet_id = uint32(coin_record.wallet_id)
        wallet = self.wallets[wallet_id]
        return wallet

    async def reorg_rollback(self, height: int) -> List[uint32]:
        """
        Rolls back and updates the coin_store and transaction store. It's possible this height
        is the tip, or even beyond the tip.
        """
        await self.nft_store.rollback_to_block(height)
        await self.coin_store.rollback_to_block(height)
        reorged: List[TransactionRecord] = await self.tx_store.get_transaction_above(height)
        await self.tx_store.rollback_to_block(height)
        for record in reorged:
            if record.type in [
                TransactionType.OUTGOING_TX,
                TransactionType.OUTGOING_TRADE,
                TransactionType.INCOMING_TRADE,
            ]:
                await self.tx_store.tx_reorged(record)

        # Removes wallets that were created from a blockchain transaction which got reorged.
        remove_ids: List[uint32] = []
        for wallet_id, wallet in self.wallets.items():
            if wallet.type() == WalletType.POOLING_WALLET.value:
                assert isinstance(wallet, PoolWallet)
                remove: bool = await wallet.rewind(height)
                if remove:
                    remove_ids.append(wallet_id)
        for wallet_id in remove_ids:
            await self.user_store.delete_wallet(wallet_id)
            self.state_changed("wallet_removed", wallet_id)

        return remove_ids

    async def _await_closed(self) -> None:
        await self.db_wrapper.close()

    def unlink_db(self) -> None:
        Path(self.db_path).unlink()

    async def get_all_wallet_info_entries(self, wallet_type: Optional[WalletType] = None) -> List[WalletInfo]:
        return await self.user_store.get_all_wallet_info_entries(wallet_type)

    async def get_wallet_for_asset_id(self, asset_id: str):
        for wallet_id, wallet in self.wallets.items():
            if wallet.type() == WalletType.CAT:
                assert isinstance(wallet, CATWallet)
                if bytes(wallet.cat_info.limitations_program_hash).hex() == asset_id:
                    return wallet
            elif wallet.type() == WalletType.DATA_LAYER:
                assert isinstance(wallet, DataLayerWallet)
                if await wallet.get_latest_singleton(bytes32.from_hexstr(asset_id)) is not None:
                    return wallet
            elif wallet.type() == WalletType.NFT:
                assert isinstance(wallet, NFTWallet)
                nft_coin = await self.nft_store.get_nft_by_id(bytes32.from_hexstr(asset_id), wallet_id)
                if nft_coin:
                    return wallet
        return None

    async def get_wallet_for_puzzle_info(self, puzzle_driver: PuzzleInfo):
        for wallet in self.wallets.values():
            match_function = getattr(wallet, "match_puzzle_info", None)
            if match_function is not None and callable(match_function):
                if await match_function(puzzle_driver):
                    return wallet
        return None

    async def create_wallet_for_puzzle_info(self, puzzle_driver: PuzzleInfo, name=None):
        if AssetType(puzzle_driver.type()) in self.asset_to_wallet_map:
            await self.asset_to_wallet_map[AssetType(puzzle_driver.type())].create_from_puzzle_info(
                self,
                self.main_wallet,
                puzzle_driver,
                name,
            )

    async def add_new_wallet(self, wallet: WalletProtocol) -> None:
        self.wallets[wallet.id()] = wallet
        await self.create_more_puzzle_hashes()
        self.state_changed("wallet_created")

    async def get_spendable_coins_for_wallet(
        self, wallet_id: int, records: Optional[Set[WalletCoinRecord]] = None
    ) -> Set[WalletCoinRecord]:
        if records is None:
            records = await self.coin_store.get_unspent_coins_for_wallet(wallet_id)

        # Coins that are currently part of a transaction
        unconfirmed_tx: List[TransactionRecord] = await self.tx_store.get_unconfirmed_for_wallet(wallet_id)
        removal_dict: Dict[bytes32, Coin] = {}
        for tx in unconfirmed_tx:
            for coin in tx.removals:
                # TODO, "if" might not be necessary once unconfirmed tx doesn't contain coins for other wallets
                if await self.does_coin_belong_to_wallet(coin, wallet_id):
                    removal_dict[coin.name()] = coin

        # Coins that are part of the trade
        offer_locked_coins: Dict[bytes32, WalletCoinRecord] = await self.trade_manager.get_locked_coins()

        filtered = set()
        for record in records:
            if record.coin.name() in offer_locked_coins:
                continue
            if record.coin.name() in removal_dict:
                continue
            filtered.add(record)

        return filtered

    async def new_peak(self, peak: wallet_protocol.NewPeakWallet):
        valid_list = [uint8(WalletType.POOLING_WALLET), uint8(WalletType.DAO)]
        for wallet_id, wallet in self.wallets.items():
<<<<<<< HEAD
            if wallet.type() in valid_list:
                valid = isinstance(wallet, PoolWallet) or isinstance(wallet, DAOWallet)
                assert valid
=======
            if wallet.type() == WalletType.POOLING_WALLET:
                assert isinstance(wallet, PoolWallet)
>>>>>>> 2c25a796
                await wallet.new_peak(uint64(peak.height))
        current_time = int(time.time())

        if self.wallet_node.last_wallet_tx_resend_time < current_time - self.wallet_node.wallet_tx_resend_timeout_secs:
            self.tx_pending_changed()

    async def add_interested_puzzle_hashes(self, puzzle_hashes: List[bytes32], wallet_ids: List[int]) -> None:
        for puzzle_hash in puzzle_hashes:
            self.interested_coin_cache[puzzle_hash].extend(wallet_ids)
        for puzzle_hash, wallet_id in zip(puzzle_hashes, wallet_ids):
            await self.interested_store.add_interested_puzzle_hash(puzzle_hash, wallet_id)
        if len(puzzle_hashes) > 0:
            await self.wallet_node.new_peak_queue.subscribe_to_puzzle_hashes(puzzle_hashes)

    async def add_interested_coin_ids(self, coin_ids: List[bytes32], wallet_ids: List[int] = []) -> None:
        for coin_id in coin_ids:
            self.interested_coin_cache[coin_id].extend(wallet_ids)
        for coin_id in coin_ids:
            await self.interested_store.add_interested_coin_id(coin_id)
        if len(coin_ids) > 0:
            await self.wallet_node.new_peak_queue.subscribe_to_coin_ids(coin_ids)

    async def delete_trade_transactions(self, trade_id: bytes32):
        txs: List[TransactionRecord] = await self.tx_store.get_transactions_by_trade_id(trade_id)
        for tx in txs:
            await self.tx_store.delete_transaction_record(tx.name)

    async def convert_puzzle_hash(self, wallet_id: uint32, puzzle_hash: bytes32) -> bytes32:
        wallet = self.wallets[wallet_id]
        # This should be general to wallets but for right now this is just for CATs so we'll add this if
        if wallet.type() == WalletType.CAT.value:
            assert isinstance(wallet, CATWallet)
            return await wallet.convert_puzzle_hash(puzzle_hash)

        return puzzle_hash

    def get_dl_wallet(self) -> DataLayerWallet:
        for wallet in self.wallets.values():
            if wallet.type() == WalletType.DATA_LAYER.value:
                assert isinstance(
                    wallet, DataLayerWallet
                ), f"WalletType.DATA_LAYER should be a DataLayerWallet instance got: {type(wallet).__name__}"
                return wallet
        raise ValueError("DataLayerWallet not available")<|MERGE_RESOLUTION|>--- conflicted
+++ resolved
@@ -67,12 +67,8 @@
 from chia.wallet.outer_puzzles import AssetType
 from chia.wallet.puzzle_drivers import PuzzleInfo
 from chia.wallet.puzzles.cat_loader import CAT_MOD, CAT_MOD_HASH
-<<<<<<< HEAD
 from chia.wallet.settings.user_settings import UserSettings
 from chia.wallet.singleton import create_fullpuz, get_singleton_id_from_puzzle
-=======
-from chia.wallet.singleton import create_fullpuz
->>>>>>> 2c25a796
 from chia.wallet.trade_manager import TradeManager
 from chia.wallet.trading.trade_status import TradeStatus
 from chia.wallet.transaction_record import TransactionRecord
@@ -157,12 +153,7 @@
         name: str = None,
     ):
         self = WalletStateManager()
-<<<<<<< HEAD
-        self.interested_ph_cache: Dict[int, List[bytes32]] = defaultdict(list)
-        self.interested_coin_cache: Dict[int, List[bytes32]] = defaultdict(list)
-        self.new_wallet = False
-=======
->>>>>>> 2c25a796
+
         self.config = config
         self.constants = constants
         self.server = server
@@ -253,7 +244,6 @@
                     self.main_wallet,
                     wallet_info,
                 )
-<<<<<<< HEAD
             elif wallet_info.type == WalletType.DATA_LAYER:
                 wallet = await DataLayerWallet.create(
                     self,
@@ -272,10 +262,6 @@
                     self.main_wallet,
                     wallet_info,
                 )
-=======
-            elif wallet_type == WalletType.DATA_LAYER:
-                wallet = await DataLayerWallet.create(self, wallet_info)
->>>>>>> 2c25a796
             if wallet is not None:
                 self.wallets[wallet_info.id] = wallet
 
@@ -854,13 +840,8 @@
                     self.log.info("DID recovery list was reset by the previous owner.")
                 else:
                     self.log.error("DID puzzle hash doesn't match, please check curried parameters.")
-<<<<<<< HEAD
-                    return None, None
-            # Fetch origin coin
-=======
                     return None
             # Create DID wallet
->>>>>>> 2c25a796
             response: List[CoinState] = await self.wallet_node.get_coin_state([launch_id], peer=peer)
             if len(response) == 0:
                 self.log.warning(f"Could not find the launch coin with ID: {launch_id}")
@@ -873,12 +854,7 @@
                     assert isinstance(wallet, DIDWallet)
                     assert wallet.did_info.origin_coin is not None
                     if origin_coin.name() == wallet.did_info.origin_coin.name():
-<<<<<<< HEAD
-                        return wallet.id(), WalletType(wallet.type())
-            # If we did not find the DID Wallet, then create a new one
-=======
                         return WalletIdentifier.create(wallet)
->>>>>>> 2c25a796
             did_wallet = await DIDWallet.create_new_did_wallet_from_coin_spend(
                 self,
                 self.main_wallet,
@@ -1021,11 +997,7 @@
                 "Cannot find a P2 puzzle hash for NFT:%s, this NFT belongs to others.",
                 uncurried_nft.singleton_launcher_id.hex(),
             )
-<<<<<<< HEAD
-            return None, None
-=======
             return wallet_identifier
->>>>>>> 2c25a796
         for wallet_info in await self.get_all_wallet_info_entries(wallet_type=WalletType.NFT):
             nft_wallet_info: NFTWalletInfo = NFTWalletInfo.from_json_dict(json.loads(wallet_info.data))
             if nft_wallet_info.did_id == old_did_id and old_derivation_record is not None:
@@ -1125,19 +1097,12 @@
                     elif local_record is not None:
                         wallet_identifier = WalletIdentifier(uint32(local_record.wallet_id), local_record.wallet_type)
                     elif coin_state.created_height is not None:
-<<<<<<< HEAD
-                        # This is where we find out which wallet_id the coin belongs to
-                        wallet_id, wallet_type = await self.determine_coin_type(peer, coin_state, fork_height)
-                        potential_dl = self.get_dl_wallet()
-                        if potential_dl is not None:
-=======
                         wallet_identifier = await self.determine_coin_type(peer, coin_state, fork_height)
                         try:
                             dl_wallet = self.get_dl_wallet()
                         except ValueError:
                             pass
                         else:
->>>>>>> 2c25a796
                             if (
                                 await dl_wallet.get_singleton_record(coin_name) is not None
                                 or coin_state.coin.puzzle_hash == MIRROR_PUZZLE_HASH
@@ -1574,12 +1539,9 @@
         coin_record: WalletCoinRecord = WalletCoinRecord(
             coin, height, uint32(0), False, coinbase, wallet_type, wallet_id
         )
-<<<<<<< HEAD
-=======
+
         await self.coin_store.add_coin_record(coin_record, coin_name)
->>>>>>> 2c25a796
-
-        await self.coin_store.add_coin_record(coin_record_1, coin_name)
+
         if wallet_type == WalletType.DAO:
             return
         await self.wallets[wallet_id].coin_added(coin, height, peer)
@@ -1804,14 +1766,9 @@
     async def new_peak(self, peak: wallet_protocol.NewPeakWallet):
         valid_list = [uint8(WalletType.POOLING_WALLET), uint8(WalletType.DAO)]
         for wallet_id, wallet in self.wallets.items():
-<<<<<<< HEAD
             if wallet.type() in valid_list:
                 valid = isinstance(wallet, PoolWallet) or isinstance(wallet, DAOWallet)
                 assert valid
-=======
-            if wallet.type() == WalletType.POOLING_WALLET:
-                assert isinstance(wallet, PoolWallet)
->>>>>>> 2c25a796
                 await wallet.new_peak(uint64(peak.height))
         current_time = int(time.time())
 
