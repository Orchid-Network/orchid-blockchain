import asyncio
import json
import logging
import multiprocessing
import multiprocessing.context
import time
from collections import defaultdict
from pathlib import Path
from secrets import token_bytes
from typing import Any, Callable, Dict, Iterator, List, Optional, Set, Tuple

import aiosqlite
from blspy import G1Element, PrivateKey

from chia.consensus.coinbase import farmer_parent_id, pool_parent_id
from chia.consensus.constants import ConsensusConstants
from chia.pools.pool_puzzles import SINGLETON_LAUNCHER_HASH, solution_to_pool_state
from chia.pools.pool_wallet import PoolWallet
from chia.protocols import wallet_protocol
from chia.protocols.wallet_protocol import CoinState, PuzzleSolutionResponse, RespondPuzzleSolution
from chia.server.server import ChiaServer
from chia.server.ws_connection import WSChiaConnection
from chia.types.blockchain_format.coin import Coin
from chia.types.blockchain_format.program import Program
from chia.types.blockchain_format.sized_bytes import bytes32
from chia.types.coin_spend import CoinSpend
from chia.types.full_block import FullBlock
from chia.types.mempool_inclusion_status import MempoolInclusionStatus
from chia.util.byte_types import hexstr_to_bytes
from chia.util.config import process_config_start_method
from chia.util.db_synchronous import db_synchronous_on
from chia.util.db_wrapper import DBWrapper
from chia.util.errors import Err
from chia.util.ints import uint8, uint32, uint64, uint128
from chia.wallet.cat_wallet.cat_constants import DEFAULT_CATS
from chia.wallet.cat_wallet.cat_utils import construct_cat_puzzle, match_cat_puzzle
from chia.wallet.cat_wallet.cat_wallet import CATWallet
from chia.wallet.derivation_record import DerivationRecord
from chia.wallet.derive_keys import master_sk_to_wallet_sk, master_sk_to_wallet_sk_unhardened
from chia.wallet.did_wallet.did_wallet import DIDWallet
from chia.wallet.did_wallet.did_wallet_puzzles import DID_INNERPUZ_MOD, create_fullpuz, match_did_puzzle
from chia.wallet.key_val_store import KeyValStore
<<<<<<< HEAD
from chia.wallet.nft_wallet.nft_wallet import NFTWallet, NFTWalletInfo
from chia.wallet.nft_wallet.uncurry_nft import UncurriedNFT
from chia.wallet.outer_puzzles import AssetType, match_puzzle
=======
from chia.wallet.nft_wallet.nft_wallet import NFTWallet
from chia.wallet.nft_wallet.uncurry_nft import UncurriedNFT
from chia.wallet.outer_puzzles import AssetType
>>>>>>> 35516c66
from chia.wallet.puzzle_drivers import PuzzleInfo
from chia.wallet.puzzles.cat_loader import CAT_MOD
from chia.wallet.rl_wallet.rl_wallet import RLWallet
from chia.wallet.settings.user_settings import UserSettings
from chia.wallet.trade_manager import TradeManager
from chia.wallet.transaction_record import TransactionRecord
from chia.wallet.util.compute_hints import compute_coin_hints
from chia.wallet.util.transaction_type import TransactionType
from chia.wallet.util.wallet_sync_utils import last_change_height_cs
from chia.wallet.util.wallet_types import WalletType
from chia.wallet.wallet import Wallet
from chia.wallet.wallet_action import WalletAction
from chia.wallet.wallet_action_store import WalletActionStore
from chia.wallet.wallet_blockchain import WalletBlockchain
from chia.wallet.wallet_coin_record import WalletCoinRecord
from chia.wallet.wallet_coin_store import WalletCoinStore
from chia.wallet.wallet_info import WalletInfo
from chia.wallet.wallet_interested_store import WalletInterestedStore
from chia.wallet.wallet_pool_store import WalletPoolStore
from chia.wallet.wallet_puzzle_store import WalletPuzzleStore
from chia.wallet.wallet_sync_store import WalletSyncStore
from chia.wallet.wallet_transaction_store import WalletTransactionStore
from chia.wallet.wallet_user_store import WalletUserStore
from chia.wallet.wallet_weight_proof_handler import WalletWeightProofHandler


class WalletStateManager:
    constants: ConsensusConstants
    config: Dict
    tx_store: WalletTransactionStore
    puzzle_store: WalletPuzzleStore
    user_store: WalletUserStore
    action_store: WalletActionStore
    basic_store: KeyValStore

    start_index: int

    # Makes sure only one asyncio thread is changing the blockchain state at one time
    lock: asyncio.Lock

    log: logging.Logger

    # TODO Don't allow user to send tx until wallet is synced
    sync_mode: bool
    sync_target: uint32
    genesis: FullBlock

    state_changed_callback: Optional[Callable]
    pending_tx_callback: Optional[Callable]
    puzzle_hash_created_callbacks: Dict = defaultdict(lambda *x: None)
    db_path: Path
    db_connection: aiosqlite.Connection
    db_wrapper: DBWrapper

    main_wallet: Wallet
    wallets: Dict[uint32, Any]
    private_key: PrivateKey

    trade_manager: TradeManager
    new_wallet: bool
    user_settings: UserSettings
    blockchain: WalletBlockchain
    coin_store: WalletCoinStore
    sync_store: WalletSyncStore
    finished_sync_up_to: uint32
    interested_store: WalletInterestedStore
    multiprocessing_context: multiprocessing.context.BaseContext
    weight_proof_handler: WalletWeightProofHandler
    server: ChiaServer
    root_path: Path
    wallet_node: Any
    pool_store: WalletPoolStore
    default_cats: Dict[str, Any]
    asset_to_wallet_map: Dict[AssetType, Any]

    @staticmethod
    async def create(
        private_key: PrivateKey,
        config: Dict,
        db_path: Path,
        constants: ConsensusConstants,
        server: ChiaServer,
        root_path: Path,
        wallet_node,
        name: str = None,
    ):
        self = WalletStateManager()
        self.new_wallet = False
        self.config = config
        self.constants = constants
        self.server = server
        self.root_path = root_path
        self.log = logging.getLogger(name if name else __name__)
        self.lock = asyncio.Lock()
        self.log.debug(f"Starting in db path: {db_path}")
        self.db_connection = await aiosqlite.connect(db_path)
        await self.db_connection.execute("pragma journal_mode=wal")

        await self.db_connection.execute(
            "pragma synchronous={}".format(db_synchronous_on(self.config.get("db_sync", "auto"), db_path))
        )

        self.db_wrapper = DBWrapper(self.db_connection)
        self.coin_store = await WalletCoinStore.create(self.db_wrapper)
        self.tx_store = await WalletTransactionStore.create(self.db_wrapper)
        self.puzzle_store = await WalletPuzzleStore.create(self.db_wrapper)
        self.user_store = await WalletUserStore.create(self.db_wrapper)
        self.action_store = await WalletActionStore.create(self.db_wrapper)
        self.basic_store = await KeyValStore.create(self.db_wrapper)
        self.trade_manager = await TradeManager.create(self, self.db_wrapper)
        self.user_settings = await UserSettings.create(self.basic_store)
        self.pool_store = await WalletPoolStore.create(self.db_wrapper)
        self.interested_store = await WalletInterestedStore.create(self.db_wrapper)
        self.default_cats = DEFAULT_CATS

        self.wallet_node = wallet_node
        self.sync_mode = False
        self.sync_target = uint32(0)
        self.finished_sync_up_to = uint32(0)
        multiprocessing_start_method = process_config_start_method(config=self.config, log=self.log)
        self.multiprocessing_context = multiprocessing.get_context(method=multiprocessing_start_method)
        self.weight_proof_handler = WalletWeightProofHandler(
            constants=self.constants,
            multiprocessing_context=self.multiprocessing_context,
        )
        self.blockchain = await WalletBlockchain.create(self.basic_store, self.constants, self.weight_proof_handler)

        self.state_changed_callback = None
        self.pending_tx_callback = None
        self.db_path = db_path

        main_wallet_info = await self.user_store.get_wallet_by_id(1)
        assert main_wallet_info is not None

        self.private_key = private_key
        self.main_wallet = await Wallet.create(self, main_wallet_info)

        self.wallets = {main_wallet_info.id: self.main_wallet}

        self.asset_to_wallet_map = {
            AssetType.CAT: CATWallet,
        }

        wallet = None
        for wallet_info in await self.get_all_wallet_info_entries():
            if wallet_info.type == WalletType.STANDARD_WALLET:
                if wallet_info.id == 1:
                    continue
                wallet = await Wallet.create(self, wallet_info)
            elif wallet_info.type == WalletType.CAT:
                wallet = await CATWallet.create(
                    self,
                    self.main_wallet,
                    wallet_info,
                )
            elif wallet_info.type == WalletType.RATE_LIMITED:
                wallet = await RLWallet.create(self, wallet_info)
            elif wallet_info.type == WalletType.DISTRIBUTED_ID:
                wallet = await DIDWallet.create(
                    self,
                    self.main_wallet,
                    wallet_info,
                )
            elif wallet_info.type == WalletType.NFT:
                wallet = await NFTWallet.create(
                    self,
                    self.main_wallet,
                    wallet_info,
                )
            elif wallet_info.type == WalletType.POOLING_WALLET:
                wallet = await PoolWallet.create_from_db(
                    self,
                    self.main_wallet,
                    wallet_info,
                )
            if wallet is not None:
                self.wallets[wallet_info.id] = wallet

        return self

    def get_public_key(self, index: uint32) -> G1Element:
        return master_sk_to_wallet_sk(self.private_key, index).get_g1()

    def get_public_key_unhardened(self, index: uint32) -> G1Element:
        return master_sk_to_wallet_sk_unhardened(self.private_key, index).get_g1()

    async def get_keys(self, puzzle_hash: bytes32) -> Optional[Tuple[G1Element, PrivateKey]]:
        record = await self.puzzle_store.record_for_puzzle_hash(puzzle_hash)
        if record is None:
            raise ValueError(f"No key for this puzzlehash {puzzle_hash})")
        if record.hardened:
            private = master_sk_to_wallet_sk(self.private_key, record.index)
            pubkey = private.get_g1()
            return pubkey, private
        private = master_sk_to_wallet_sk_unhardened(self.private_key, record.index)
        pubkey = private.get_g1()
        return pubkey, private

    async def create_more_puzzle_hashes(self, from_zero: bool = False, in_transaction=False):
        """
        For all wallets in the user store, generates the first few puzzle hashes so
        that we can restore the wallet from only the private keys.
        """
        targets = list(self.wallets.keys())
        self.log.debug("Target wallets to generate puzzle hashes for: %s", repr(targets))
        unused: Optional[uint32] = await self.puzzle_store.get_unused_derivation_path()
        if unused is None:
            # This handles the case where the database has entries but they have all been used
            unused = await self.puzzle_store.get_last_derivation_path()
            self.log.debug("Tried finding unused: %s", unused)
            if unused is None:
                # This handles the case where the database is empty
                unused = uint32(0)

        to_generate = self.config["initial_num_public_keys"]

        for wallet_id in targets:
            target_wallet = self.wallets[wallet_id]

            last: Optional[uint32] = await self.puzzle_store.get_last_derivation_path_for_wallet(wallet_id)

            start_index = 0
            derivation_paths: List[DerivationRecord] = []

            if last is not None:
                start_index = last + 1

            # If the key was replaced (from_zero=True), we should generate the puzzle hashes for the new key
            if from_zero:
                start_index = 0
            last_index = unused + to_generate
            if start_index >= last_index:
                self.log.debug(f"Nothing to create for for wallet_id: {wallet_id}, index: {start_index}")
            else:
                creating_msg = f"Creating puzzle hashes from {start_index} to {last_index} for wallet_id: {wallet_id}"
                self.log.info(f"Start: {creating_msg}")
                for index in range(start_index, last_index):
                    if WalletType(target_wallet.type()) == WalletType.POOLING_WALLET:
                        continue

                    # Hardened
                    pubkey: G1Element = self.get_public_key(uint32(index))
                    puzzle: Program = target_wallet.puzzle_for_pk(bytes(pubkey))
                    if puzzle is None:
                        self.log.error(f"Unable to create puzzles with wallet {target_wallet}")
                        break
                    puzzlehash: bytes32 = puzzle.get_tree_hash()
                    self.log.debug(f"Puzzle at index {index} wallet ID {wallet_id} puzzle hash {puzzlehash.hex()}")
                    derivation_paths.append(
                        DerivationRecord(
                            uint32(index), puzzlehash, pubkey, target_wallet.type(), uint32(target_wallet.id()), True
                        )
                    )
                    # Unhardened
                    pubkey_unhardened: G1Element = self.get_public_key_unhardened(uint32(index))
                    puzzle_unhardened: Program = target_wallet.puzzle_for_pk(bytes(pubkey_unhardened))
                    if puzzle_unhardened is None:
                        self.log.error(f"Unable to create puzzles with wallet {target_wallet}")
                        break
                    puzzlehash_unhardened: bytes32 = puzzle_unhardened.get_tree_hash()
                    self.log.debug(
                        f"Puzzle at index {index} wallet ID {wallet_id} puzzle hash {puzzlehash_unhardened.hex()}"
                    )
                    derivation_paths.append(
                        DerivationRecord(
                            uint32(index),
                            puzzlehash_unhardened,
                            pubkey_unhardened,
                            target_wallet.type(),
                            uint32(target_wallet.id()),
                            False,
                        )
                    )
                self.log.info(f"Done: {creating_msg}")
            await self.puzzle_store.add_derivation_paths(derivation_paths, in_transaction)
            await self.add_interested_puzzle_hashes(
                [record.puzzle_hash for record in derivation_paths],
                [record.wallet_id for record in derivation_paths],
                in_transaction,
            )
        if unused > 0:
            await self.puzzle_store.set_used_up_to(uint32(unused - 1), in_transaction)

    async def update_wallet_puzzle_hashes(self, wallet_id, in_transaction=False):
        derivation_paths: List[DerivationRecord] = []
        target_wallet = self.wallets[wallet_id]
        last: Optional[uint32] = await self.puzzle_store.get_last_derivation_path_for_wallet(wallet_id)
        unused: Optional[uint32] = await self.puzzle_store.get_unused_derivation_path()
        if unused is None:
            # This handles the case where the database has entries but they have all been used
            unused = await self.puzzle_store.get_last_derivation_path()
            if unused is None:
                # This handles the case where the database is empty
                unused = uint32(0)
        for index in range(unused, last):
            # Since DID are not released yet we can assume they are only using unhardened keys derivation
            pubkey: G1Element = self.get_public_key_unhardened(uint32(index))
            puzzle: Program = target_wallet.puzzle_for_pk(bytes(pubkey))
            puzzlehash: bytes32 = puzzle.get_tree_hash()
            self.log.info(f"Generating public key at index {index} puzzle hash {puzzlehash.hex()}")
            derivation_paths.append(
                DerivationRecord(
                    uint32(index),
                    puzzlehash,
                    pubkey,
                    target_wallet.wallet_info.type,
                    uint32(target_wallet.wallet_info.id),
                    False,
                )
            )
        await self.puzzle_store.add_derivation_paths(derivation_paths, in_transaction=in_transaction)

    async def get_unused_derivation_record(
        self, wallet_id: uint32, in_transaction=False, hardened=False
    ) -> DerivationRecord:
        """
        Creates a puzzle hash for the given wallet, and then makes more puzzle hashes
        for every wallet to ensure we always have more in the database. Never reusue the
        same public key more than once (for privacy).
        """
        async with self.puzzle_store.lock:
            # If we have no unused public keys, we will create new ones
            unused: Optional[uint32] = await self.puzzle_store.get_unused_derivation_path()
            if unused is None:
                self.log.debug("No unused paths, generate more ")
                await self.create_more_puzzle_hashes()
                # Now we must have unused public keys
                unused = await self.puzzle_store.get_unused_derivation_path()
                assert unused is not None

            self.log.debug("Fetching derivation record for: %s %s %s", unused, wallet_id, hardened)
            record: Optional[DerivationRecord] = await self.puzzle_store.get_derivation_record(
                unused, wallet_id, hardened
            )
            assert record is not None

            # Set this key to used so we never use it again
            await self.puzzle_store.set_used_up_to(record.index, in_transaction=in_transaction)

            # Create more puzzle hashes / keys
            await self.create_more_puzzle_hashes(in_transaction=in_transaction)
            return record

    async def get_current_derivation_record_for_wallet(self, wallet_id: uint32) -> Optional[DerivationRecord]:
        async with self.puzzle_store.lock:
            # If we have no unused public keys, we will create new ones
            current: Optional[DerivationRecord] = await self.puzzle_store.get_current_derivation_record_for_wallet(
                wallet_id
            )
            return current

    def set_callback(self, callback: Callable):
        """
        Callback to be called when the state of the wallet changes.
        """
        self.state_changed_callback = callback

    def set_pending_callback(self, callback: Callable):
        """
        Callback to be called when new pending transaction enters the store
        """
        self.pending_tx_callback = callback

    def set_coin_with_puzzlehash_created_callback(self, puzzlehash: bytes32, callback: Callable):
        """
        Callback to be called when new coin is seen with specified puzzlehash
        """
        self.puzzle_hash_created_callbacks[puzzlehash] = callback

    async def puzzle_hash_created(self, coin: Coin):
        callback = self.puzzle_hash_created_callbacks[coin.puzzle_hash]
        if callback is None:
            return None
        await callback(coin)

    def state_changed(self, state: str, wallet_id: int = None, data_object=None):
        """
        Calls the callback if it's present.
        """
        if data_object is None:
            data_object = {}
        if self.state_changed_callback is None:
            return None
        self.state_changed_callback(state, wallet_id, data_object)

    def tx_pending_changed(self) -> None:
        """
        Notifies the wallet node that there's new tx pending
        """
        if self.pending_tx_callback is None:
            return None

        self.pending_tx_callback()

    async def synced(self):
        latest = await self.blockchain.get_peak_block()
        if latest is None:
            return False

        if latest.height - await self.blockchain.get_finished_sync_up_to() > 1:
            return False

        latest_timestamp = self.blockchain.get_latest_timestamp()

        if latest_timestamp > int(time.time()) - 10 * 60:
            return True
        return False

    def set_sync_mode(self, mode: bool, sync_height: uint32 = uint32(0)):
        """
        Sets the sync mode. This changes the behavior of the wallet node.
        """
        self.sync_mode = mode
        self.sync_target = sync_height
        self.state_changed("sync_changed")

    async def get_confirmed_spendable_balance_for_wallet(self, wallet_id: int, unspent_records=None) -> uint128:
        """
        Returns the balance amount of all coins that are spendable.
        """

        spendable: Set[WalletCoinRecord] = await self.get_spendable_coins_for_wallet(wallet_id, unspent_records)

        spendable_amount: uint128 = uint128(0)
        for record in spendable:
            spendable_amount = uint128(spendable_amount + record.coin.amount)

        return spendable_amount

    async def does_coin_belong_to_wallet(self, coin: Coin, wallet_id: int) -> bool:
        """
        Returns true if we have the key for this coin.
        """
        info = await self.puzzle_store.wallet_info_for_puzzle_hash(coin.puzzle_hash)

        if info is None:
            return False

        coin_wallet_id, wallet_type = info
        if wallet_id == coin_wallet_id:
            return True

        return False

    async def get_confirmed_balance_for_wallet(
        self,
        wallet_id: int,
        unspent_coin_records: Optional[Set[WalletCoinRecord]] = None,
    ) -> uint128:
        """
        Returns the confirmed balance, including coinbase rewards that are not spendable.
        """
        # lock only if unspent_coin_records is None
        if unspent_coin_records is None:
            unspent_coin_records = await self.coin_store.get_unspent_coins_for_wallet(wallet_id)
        return uint128(sum(cr.coin.amount for cr in unspent_coin_records))

    async def get_unconfirmed_balance(
        self, wallet_id: int, unspent_coin_records: Optional[Set[WalletCoinRecord]] = None
    ) -> uint128:
        """
        Returns the balance, including coinbase rewards that are not spendable, and unconfirmed
        transactions.
        """
        # This API should change so that get_balance_from_coin_records is called for Set[WalletCoinRecord]
        # and this method is called only for the unspent_coin_records==None case.
        if unspent_coin_records is None:
            unspent_coin_records = await self.coin_store.get_unspent_coins_for_wallet(wallet_id)

        unconfirmed_tx: List[TransactionRecord] = await self.tx_store.get_unconfirmed_for_wallet(wallet_id)
        all_unspent_coins: Set[Coin] = {cr.coin for cr in unspent_coin_records}

        for record in unconfirmed_tx:
            for addition in record.additions:
                # This change or a self transaction
                if await self.does_coin_belong_to_wallet(addition, wallet_id):
                    all_unspent_coins.add(addition)

            for removal in record.removals:
                if await self.does_coin_belong_to_wallet(removal, wallet_id) and removal in all_unspent_coins:
                    all_unspent_coins.remove(removal)

        return uint128(sum(coin.amount for coin in all_unspent_coins))

    async def unconfirmed_removals_for_wallet(self, wallet_id: int) -> Dict[bytes32, Coin]:
        """
        Returns new removals transactions that have not been confirmed yet.
        """
        removals: Dict[bytes32, Coin] = {}
        unconfirmed_tx = await self.tx_store.get_unconfirmed_for_wallet(wallet_id)
        for record in unconfirmed_tx:
            for coin in record.removals:
                removals[coin.name()] = coin
        return removals

    async def determine_coin_type(
        self, peer: WSChiaConnection, coin_state: CoinState, fork_height: Optional[uint32]
    ) -> Tuple[Optional[uint32], Optional[WalletType]]:
        if self.is_pool_reward(coin_state.created_height, coin_state.coin.parent_coin_info) or self.is_farmer_reward(
            coin_state.created_height, coin_state.coin.parent_coin_info
        ):
            return None, None

        response: List[CoinState] = await self.wallet_node.get_coin_state(
            [coin_state.coin.parent_coin_info], fork_height, peer
        )
        if len(response) == 0:
            self.log.warning(f"Could not find a parent coin with ID: {coin_state.coin.parent_coin_info}")
            return None, None
        parent_coin_state = response[0]
        assert parent_coin_state.spent_height == coin_state.created_height

        coin_spend: Optional[CoinSpend] = await self.wallet_node.fetch_puzzle_solution(
            peer, parent_coin_state.spent_height, parent_coin_state.coin
        )
        if coin_spend is None:
            return None, None

        # Check if the coin is a CAT
        cat_matched, cat_curried_args = match_cat_puzzle(Program.from_bytes(bytes(coin_spend.puzzle_reveal)))
        if cat_matched:
            return await self.handle_cat(cat_curried_args, parent_coin_state, coin_state, coin_spend)

        # Check if the coin is a NFT
        #                                                        hint
        # First spend where 1 mojo coin -> Singleton launcher -> NFT -> NFT
        try:
            uncurried_nft = UncurriedNFT.uncurry(Program.from_bytes(bytes(coin_spend.puzzle_reveal)))
        except Exception:
            # This is not a NFT coin, skip NFT handling
            pass
        else:
            return await self.handle_nft(coin_spend, uncurried_nft)

        # Check if the coin is a DID
        did_matched, did_curried_args = match_did_puzzle(Program.from_bytes(bytes(coin_spend.puzzle_reveal)))
        if did_matched:
            return await self.handle_did(did_curried_args, parent_coin_state, coin_state, coin_spend)

        return None, None

    async def handle_cat(
        self,
        curried_args: Iterator[Program],
        parent_coin_state: CoinState,
        coin_state: CoinState,
        coin_spend: CoinSpend,
    ) -> Tuple[Optional[uint32], Optional[WalletType]]:
        """
        Handle the new coin when it is a CAT
        :param curried_args: Curried arg of the CAT mod
        :param parent_coin_state: Parent coin state
        :param coin_state: Current coin state
        :param coin_spend: New coin spend
        :return: Wallet ID & Wallet Type
        """
        wallet_id = None
        wallet_type = None
        mod_hash, tail_hash, inner_puzzle = curried_args
        inner_puzzle_hash = inner_puzzle.get_tree_hash()
        self.log.info(f"parent: {parent_coin_state.coin.name()} inner_puzzle_hash for parent is {inner_puzzle_hash}")

        hint_list = compute_coin_hints(coin_spend)
        derivation_record = None
        for hint in hint_list:
            derivation_record = await self.puzzle_store.get_derivation_record_for_puzzle_hash(bytes32(hint))
            if derivation_record is not None:
                break

        if derivation_record is None:
            self.log.info(f"Received state for the coin that doesn't belong to us {coin_state}")
        else:
            our_inner_puzzle: Program = self.main_wallet.puzzle_for_pk(bytes(derivation_record.pubkey))
            asset_id: bytes32 = bytes32(bytes(tail_hash)[1:])
            cat_puzzle = construct_cat_puzzle(CAT_MOD, asset_id, our_inner_puzzle)
            if cat_puzzle.get_tree_hash() != coin_state.coin.puzzle_hash:
                return None, None
            if bytes(tail_hash).hex()[2:] in self.default_cats or self.config.get(
                "automatically_add_unknown_cats", False
            ):
                cat_wallet = await CATWallet.create_wallet_for_cat(
                    self, self.main_wallet, bytes(tail_hash).hex()[2:], in_transaction=True
                )
                wallet_id = cat_wallet.id()
                wallet_type = WalletType(cat_wallet.type())
                self.state_changed("wallet_created")
            else:
                # Found unacknowledged CAT, save it in the database.
                await self.interested_store.add_unacknowledged_token(
                    asset_id,
                    CATWallet.default_wallet_name_for_unknown_cat(asset_id.hex()),
                    parent_coin_state.spent_height,
                    parent_coin_state.coin.puzzle_hash,
                )
                self.state_changed("added_stray_cat")
        return wallet_id, wallet_type

    async def handle_did(
        self,
        curried_args: Iterator[Program],
        parent_coin_state: CoinState,
        coin_state: CoinState,
        coin_spend: CoinSpend,
    ) -> Tuple[Optional[uint32], Optional[WalletType]]:
        """
        Handle the new coin when it is a DID
        :param curried_args: Curried arg of the DID mod
        :param parent_coin_state: Parent coin state
        :param coin_state: Current coin state
        :param coin_spend: New coin spend
        :return: Wallet ID & Wallet Type
        """
        wallet_id = None
        wallet_type = None
        p2_puzzle, recovery_list_hash, num_verification, singleton_struct, metadata = curried_args
        inner_puzzle_hash = p2_puzzle.get_tree_hash()
        self.log.info(f"parent: {parent_coin_state.coin.name()} inner_puzzle_hash for parent is {inner_puzzle_hash}")

        hint_list = compute_coin_hints(coin_spend)
        derivation_record = None
        for hint in hint_list:
            derivation_record = await self.puzzle_store.get_derivation_record_for_puzzle_hash(bytes32(hint))
            if derivation_record is not None:
                break

        if derivation_record is None:
            self.log.info(f"Received state for the coin that doesn't belong to us {coin_state}")
        else:
            our_inner_puzzle: Program = self.main_wallet.puzzle_for_pk(bytes(derivation_record.pubkey))

            launch_id: bytes32 = bytes32(bytes(singleton_struct.rest().first())[1:])
            self.log.info(f"Found DID, launch_id {launch_id}.")
            did_puzzle = DID_INNERPUZ_MOD.curry(
                our_inner_puzzle, recovery_list_hash, num_verification, singleton_struct, metadata
            )
            full_puzzle = create_fullpuz(did_puzzle, launch_id)
            did_puzzle_empty_recovery = DID_INNERPUZ_MOD.curry(
                our_inner_puzzle, Program.to([]).get_tree_hash(), uint64(0), singleton_struct, metadata
            )
            full_puzzle_empty_recovery = create_fullpuz(did_puzzle_empty_recovery, launch_id)
            if full_puzzle.get_tree_hash() != coin_state.coin.puzzle_hash:
                if full_puzzle_empty_recovery.get_tree_hash() == coin_state.coin.puzzle_hash:
                    did_puzzle = did_puzzle_empty_recovery
                    self.log.info("DID recovery list was reset by the previous owner.")
                else:
                    self.log.error("DID puzzle hash doesn't match, please check curried parameters.")
                    return None, None
            # Create DID wallet
            response: List[CoinState] = await self.wallet_node.get_coin_state([launch_id])
            if len(response) == 0:
                self.log.warning(f"Could not find the launch coin with ID: {launch_id}")
                return None, None
            launch_coin: CoinState = response[0]
            did_wallet = await DIDWallet.create_new_did_wallet_from_coin_spend(
                self, self.main_wallet, launch_coin.coin, did_puzzle, coin_spend, f"DID {launch_id.hex()}"
            )
            wallet_id = did_wallet.id()
            wallet_type = WalletType(did_wallet.type())
            self.state_changed("wallet_created")
        return wallet_id, wallet_type

    async def handle_nft(
        self, coin_spend: CoinSpend, uncurried_nft: UncurriedNFT
    ) -> Tuple[Optional[uint32], Optional[WalletType]]:
        """
        Handle the new coin when it is a NFT
        :param coin_spend: New coin spend
        :param uncurried_nft: Uncurried NFT
        :return: Wallet ID & Wallet Type
        """
        wallet_id = None
        wallet_type = None
<<<<<<< HEAD

        self.log.debug("Handling NFT: %s", coin_spend)
        for wallet_info in await self.get_all_wallet_info_entries():
            if wallet_info.type == WalletType.NFT:
                nft_wallet_info = NFTWalletInfo.from_json_dict(json.loads(wallet_info.data))
=======
        self.log.debug("Handling NFT: %s", coin_spend)
        for wallet_info in await self.get_all_wallet_info_entries():
            if wallet_info.type == WalletType.NFT:
>>>>>>> 35516c66
                self.log.debug(
                    "Checking NFT wallet %r and inner puzzle %s",
                    wallet_info.name,
                    uncurried_nft.inner_puzzle.get_tree_hash(),
                )
<<<<<<< HEAD
                if not nft_wallet_info.did_wallet_id:
                    # standard NFT wallet
                    wallet_id = wallet_info.id
                    wallet_type = WalletType.NFT
                    break
=======
                wallet_id = wallet_info.id
                wallet_type = WalletType.NFT

>>>>>>> 35516c66
        if wallet_id is None:
            # TODO Modify this for NFT1
            self.log.info("Cannot find a NFT wallet, creating a new one.")
            nft_wallet: NFTWallet = await NFTWallet.create_new_nft_wallet(
                self, self.main_wallet, name="NFT Wallet", in_transaction=True
            )
            wallet_id = uint32(nft_wallet.wallet_id)
            wallet_type = WalletType.NFT

        return wallet_id, wallet_type

    async def new_coin_state(
        self, coin_states: List[CoinState], peer: WSChiaConnection, fork_height: Optional[uint32]
    ) -> None:
        # TODO: add comment about what this method does

        # Input states should already be sorted by cs_height, with reorgs at the beginning
        curr_h = -1
        for c_state in coin_states:
            last_change_height = last_change_height_cs(c_state)
            if last_change_height < curr_h:
                raise ValueError("Input coin_states is not sorted properly")
            curr_h = last_change_height

        all_txs_per_wallet: Dict[int, List[TransactionRecord]] = {}
        trade_removals = await self.trade_manager.get_coins_of_interest()
        all_unconfirmed: List[TransactionRecord] = await self.tx_store.get_all_unconfirmed()
        trade_coin_removed: List[CoinState] = []

        for coin_state_idx, coin_state in enumerate(coin_states):
            wallet_info: Optional[Tuple[uint32, WalletType]] = await self.get_wallet_id_for_puzzle_hash(
                coin_state.coin.puzzle_hash
            )
            local_record: Optional[WalletCoinRecord] = await self.coin_store.get_coin_record(coin_state.coin.name())
            self.log.debug(f"{coin_state.coin.name()}: {coin_state}")

            # If we already have this coin, and it was spent and confirmed at the same heights, then we return (done)
            if local_record is not None:
                local_spent = None
                if local_record.spent_block_height != 0:
                    local_spent = local_record.spent_block_height
                if (
                    local_spent == coin_state.spent_height
                    and local_record.confirmed_block_height == coin_state.created_height
                ):
                    continue

            wallet_id: Optional[uint32] = None
            wallet_type: Optional[WalletType] = None
            if wallet_info is not None:
                wallet_id, wallet_type = wallet_info
            elif local_record is not None:
                wallet_id = uint32(local_record.wallet_id)
                wallet_type = local_record.wallet_type
            elif coin_state.created_height is not None:
                wallet_id, wallet_type = await self.determine_coin_type(peer, coin_state, fork_height)

            if wallet_id is None or wallet_type is None:
                self.log.info(f"No wallet for coin state: {coin_state}")
                continue

            if wallet_id in all_txs_per_wallet:
                all_txs = all_txs_per_wallet[wallet_id]
            else:
                all_txs = await self.tx_store.get_all_transactions_for_wallet(wallet_id)
                all_txs_per_wallet[wallet_id] = all_txs

            all_outgoing = [tx for tx in all_txs if "OUTGOING" in TransactionType(tx.type).name]

            derivation_index = await self.puzzle_store.index_for_puzzle_hash(coin_state.coin.puzzle_hash)
            if derivation_index is not None:
                await self.puzzle_store.set_used_up_to(derivation_index, True)

            if coin_state.created_height is None:
                # TODO implements this coin got reorged
                # TODO: we need to potentially roll back the pool wallet here
                pass
            # if the new coin has not been spent (i.e not ephemeral)
            elif coin_state.created_height is not None and coin_state.spent_height is None:
                await self.coin_added(coin_state.coin, coin_state.created_height, all_txs, wallet_id, wallet_type)
            # if the coin has been spent
            elif coin_state.created_height is not None and coin_state.spent_height is not None:
                self.log.info(f"Coin Removed: {coin_state}")
                record = await self.coin_store.get_coin_record(coin_state.coin.name())
                if coin_state.coin.name() in trade_removals:
                    trade_coin_removed.append(coin_state)
                children: Optional[List[CoinState]] = None
                if record is None:
                    farmer_reward = False
                    pool_reward = False
                    tx_type: int
                    if self.is_farmer_reward(coin_state.created_height, coin_state.coin.parent_coin_info):
                        farmer_reward = True
                        tx_type = TransactionType.FEE_REWARD.value
                    elif self.is_pool_reward(coin_state.created_height, coin_state.coin.parent_coin_info):
                        pool_reward = True
                        tx_type = TransactionType.COINBASE_REWARD.value
                    else:
                        tx_type = TransactionType.INCOMING_TX.value
                    record = WalletCoinRecord(
                        coin_state.coin,
                        coin_state.created_height,
                        coin_state.spent_height,
                        True,
                        farmer_reward or pool_reward,
                        wallet_type,
                        wallet_id,
                    )
                    await self.coin_store.add_coin_record(record)
                    # Coin first received
                    coin_record: Optional[WalletCoinRecord] = await self.coin_store.get_coin_record(
                        coin_state.coin.parent_coin_info
                    )
                    if coin_record is not None and wallet_type.value == coin_record.wallet_type:
                        change = True
                    else:
                        change = False

                    if not change:
                        created_timestamp = await self.wallet_node.get_timestamp_for_height(coin_state.created_height)
                        tx_record = TransactionRecord(
                            confirmed_at_height=coin_state.created_height,
                            created_at_time=uint64(created_timestamp),
                            to_puzzle_hash=(await self.convert_puzzle_hash(wallet_id, coin_state.coin.puzzle_hash)),
                            amount=uint64(coin_state.coin.amount),
                            fee_amount=uint64(0),
                            confirmed=True,
                            sent=uint32(0),
                            spend_bundle=None,
                            additions=[coin_state.coin],
                            removals=[],
                            wallet_id=wallet_id,
                            sent_to=[],
                            trade_id=None,
                            type=uint32(tx_type),
                            name=bytes32(token_bytes()),
                            memos=[],
                        )
                        await self.tx_store.add_transaction_record(tx_record, True)

                    children = await self.wallet_node.fetch_children(peer, coin_state.coin.name(), fork_height)
                    assert children is not None
                    additions = [state.coin for state in children]
                    if len(children) > 0:
                        fee = 0

                        to_puzzle_hash = None
                        # Find coin that doesn't belong to us
                        amount = 0
                        for coin in additions:
                            derivation_record = await self.puzzle_store.get_derivation_record_for_puzzle_hash(
                                coin.puzzle_hash
                            )
                            if derivation_record is None:
                                to_puzzle_hash = coin.puzzle_hash
                                amount += coin.amount

                        if to_puzzle_hash is None:
                            to_puzzle_hash = additions[0].puzzle_hash

                        spent_timestamp = await self.wallet_node.get_timestamp_for_height(coin_state.spent_height)

                        # Reorg rollback adds reorged transactions so it's possible there is tx_record already
                        # Even though we are just adding coin record to the db (after reorg)
                        tx_records: List[TransactionRecord] = []
                        for out_tx_record in all_outgoing:
                            for rem_coin in out_tx_record.removals:
                                if rem_coin.name() == coin_state.coin.name():
                                    tx_records.append(out_tx_record)

                        if len(tx_records) > 0:
                            for tx_record in tx_records:
                                await self.tx_store.set_confirmed(tx_record.name, coin_state.spent_height)
                        else:
                            tx_record = TransactionRecord(
                                confirmed_at_height=coin_state.spent_height,
                                created_at_time=uint64(spent_timestamp),
                                to_puzzle_hash=(await self.convert_puzzle_hash(wallet_id, to_puzzle_hash)),
                                amount=uint64(int(amount)),
                                fee_amount=uint64(fee),
                                confirmed=True,
                                sent=uint32(0),
                                spend_bundle=None,
                                additions=additions,
                                removals=[coin_state.coin],
                                wallet_id=wallet_id,
                                sent_to=[],
                                trade_id=None,
                                type=uint32(TransactionType.OUTGOING_TX.value),
                                name=bytes32(token_bytes()),
                                memos=[],
                            )

                            await self.tx_store.add_transaction_record(tx_record, True)
                else:
                    await self.coin_store.set_spent(coin_state.coin.name(), coin_state.spent_height)
                    rem_tx_records: List[TransactionRecord] = []
                    for out_tx_record in all_outgoing:
                        for rem_coin in out_tx_record.removals:
                            if rem_coin.name() == coin_state.coin.name():
                                rem_tx_records.append(out_tx_record)

                    for tx_record in rem_tx_records:
                        await self.tx_store.set_confirmed(tx_record.name, coin_state.spent_height)
                for unconfirmed_record in all_unconfirmed:
                    for rem_coin in unconfirmed_record.removals:
                        if rem_coin.name() == coin_state.coin.name():
                            self.log.info(f"Setting tx_id: {unconfirmed_record.name} to confirmed")
                            await self.tx_store.set_confirmed(unconfirmed_record.name, coin_state.spent_height)

                if record.wallet_type == WalletType.POOLING_WALLET:
                    if coin_state.spent_height is not None and coin_state.coin.amount == uint64(1):
                        wallet = self.wallets[uint32(record.wallet_id)]
                        curr_coin_state: CoinState = coin_state

                        while curr_coin_state.spent_height is not None:
                            cs: CoinSpend = await self.wallet_node.fetch_puzzle_solution(
                                peer, curr_coin_state.spent_height, curr_coin_state.coin
                            )
                            success = await wallet.apply_state_transition(cs, curr_coin_state.spent_height)
                            if not success:
                                break
                            new_singleton_coin: Optional[Coin] = wallet.get_next_interesting_coin(cs)
                            if new_singleton_coin is None:
                                # No more singleton (maybe destroyed?)
                                break
                            await self.coin_added(
                                new_singleton_coin,
                                coin_state.spent_height,
                                [],
                                uint32(record.wallet_id),
                                record.wallet_type,
                            )
                            await self.coin_store.set_spent(curr_coin_state.coin.name(), curr_coin_state.spent_height)
                            await self.add_interested_coin_ids([new_singleton_coin.name()], True)
                            new_coin_state: List[CoinState] = await self.wallet_node.get_coin_state(
                                [new_singleton_coin.name()], fork_height, peer
                            )
                            assert len(new_coin_state) == 1
                            curr_coin_state = new_coin_state[0]

                elif record.wallet_type == WalletType.NFT:
                    if coin_state.spent_height is not None:
                        nft_wallet = self.wallets[uint32(record.wallet_id)]
                        await nft_wallet.remove_coin(coin_state.coin, in_transaction=True)

                # Check if a child is a singleton launcher
                if children is None:
                    children = await self.wallet_node.fetch_children(peer, coin_state.coin.name(), fork_height)
                assert children is not None
                for child in children:
                    if child.coin.puzzle_hash != SINGLETON_LAUNCHER_HASH:
                        continue
                    if await self.have_a_pool_wallet_with_launched_id(child.coin.name()):
                        continue
                    if child.spent_height is None:
                        # TODO handle spending launcher later block
                        continue
                    launcher_spend: Optional[CoinSpend] = await self.wallet_node.fetch_puzzle_solution(
                        peer, coin_state.spent_height, child.coin
                    )
                    if launcher_spend is None:
                        continue
                    try:
                        pool_state = solution_to_pool_state(launcher_spend)
                    except Exception as e:
                        self.log.debug(f"Not a pool wallet launcher {e}")
                        continue

                    # solution_to_pool_state may return None but this may not be an error
                    if pool_state is None:
                        self.log.debug("solution_to_pool_state returned None, ignore and continue")
                        continue

                    assert child.spent_height is not None
                    pool_wallet = await PoolWallet.create(
                        self,
                        self.main_wallet,
                        child.coin.name(),
                        [launcher_spend],
                        child.spent_height,
                        in_transaction=True,
                        name="pool_wallet",
                    )
                    launcher_spend_additions = launcher_spend.additions()
                    assert len(launcher_spend_additions) == 1
                    coin_added = launcher_spend_additions[0]
                    await self.coin_added(
                        coin_added, coin_state.spent_height, [], pool_wallet.id(), WalletType(pool_wallet.type())
                    )
                    await self.add_interested_coin_ids([coin_added.name()], True)

            else:
                raise RuntimeError("All cases already handled")  # Logic error, all cases handled
        for coin_state_removed in trade_coin_removed:
            await self.trade_manager.coins_of_interest_farmed(coin_state_removed, fork_height)

    async def have_a_pool_wallet_with_launched_id(self, launcher_id: bytes32) -> bool:
        for wallet_id, wallet in self.wallets.items():
            if (
                wallet.type() == WalletType.POOLING_WALLET
                and (await wallet.get_current_state()).launcher_id == launcher_id
            ):
                self.log.warning("Already have, not recreating")
                return True
        return False

    def is_pool_reward(self, created_height, parent_id):
        for i in range(0, 30):
            try_height = created_height - i
            if try_height < 0:
                break
            calculated = pool_parent_id(try_height, self.constants.GENESIS_CHALLENGE)
            if calculated == parent_id:
                return True
        return False

    def is_farmer_reward(self, created_height, parent_id):
        for i in range(0, 30):
            try_height = created_height - i
            if try_height < 0:
                break
            calculated = farmer_parent_id(try_height, self.constants.GENESIS_CHALLENGE)
            if calculated == parent_id:
                return True
        return False

    async def get_wallet_id_for_puzzle_hash(self, puzzle_hash: bytes32) -> Optional[Tuple[uint32, WalletType]]:
        info = await self.puzzle_store.wallet_info_for_puzzle_hash(puzzle_hash)
        if info is not None:
            wallet_id, wallet_type = info
            return uint32(wallet_id), wallet_type

        interested_wallet_id = await self.interested_store.get_interested_puzzle_hash_wallet_id(puzzle_hash=puzzle_hash)
        if interested_wallet_id is not None:
            wallet_id = uint32(interested_wallet_id)
            if wallet_id not in self.wallets.keys():
                self.log.warning(f"Do not have wallet {wallet_id} for puzzle_hash {puzzle_hash}")
                return None
            wallet_type = WalletType(self.wallets[uint32(wallet_id)].type())
            return uint32(wallet_id), wallet_type
        return None

    async def coin_added(
        self,
        coin: Coin,
        height: uint32,
        all_outgoing_transaction_records: List[TransactionRecord],
        wallet_id: uint32,
        wallet_type: WalletType,
    ) -> Optional[WalletCoinRecord]:
        """
        Adding coin to DB, return wallet coin record if it get's added
        """
        existing: Optional[WalletCoinRecord] = await self.coin_store.get_coin_record(coin.name())
        if existing is not None:
            return None

        self.log.info(
            f"Adding record to state manager coin: {coin} at {height} wallet_id:{wallet_id} and type: {wallet_type}"
        )
        farmer_reward = False
        pool_reward = False
        if self.is_farmer_reward(height, coin.parent_coin_info):
            farmer_reward = True
        elif self.is_pool_reward(height, coin.parent_coin_info):
            pool_reward = True

        farm_reward = False
        coin_record: Optional[WalletCoinRecord] = await self.coin_store.get_coin_record(coin.parent_coin_info)
        if coin_record is not None and wallet_type.value == coin_record.wallet_type:
            change = True
        else:
            change = False

        if farmer_reward or pool_reward:
            farm_reward = True
            if pool_reward:
                tx_type: int = TransactionType.COINBASE_REWARD.value
            else:
                tx_type = TransactionType.FEE_REWARD.value
            timestamp = await self.wallet_node.get_timestamp_for_height(height)

            tx_record = TransactionRecord(
                confirmed_at_height=uint32(height),
                created_at_time=timestamp,
                to_puzzle_hash=(await self.convert_puzzle_hash(wallet_id, coin.puzzle_hash)),
                amount=coin.amount,
                fee_amount=uint64(0),
                confirmed=True,
                sent=uint32(0),
                spend_bundle=None,
                additions=[coin],
                removals=[],
                wallet_id=wallet_id,
                sent_to=[],
                trade_id=None,
                type=uint32(tx_type),
                name=coin.name(),
                memos=[],
            )
            await self.tx_store.add_transaction_record(tx_record, True)
        else:
            records: List[TransactionRecord] = []
            for record in all_outgoing_transaction_records:
                for add_coin in record.additions:
                    if add_coin.name() == coin.name():
                        records.append(record)

            if len(records) > 0:
                for record in records:
                    if record.confirmed is False:
                        await self.tx_store.set_confirmed(record.name, height)
            elif not change:
                timestamp = await self.wallet_node.get_timestamp_for_height(height)
                tx_record = TransactionRecord(
                    confirmed_at_height=uint32(height),
                    created_at_time=timestamp,
                    to_puzzle_hash=(await self.convert_puzzle_hash(wallet_id, coin.puzzle_hash)),
                    amount=coin.amount,
                    fee_amount=uint64(0),
                    confirmed=True,
                    sent=uint32(0),
                    spend_bundle=None,
                    additions=[coin],
                    removals=[],
                    wallet_id=wallet_id,
                    sent_to=[],
                    trade_id=None,
                    type=uint32(TransactionType.INCOMING_TX.value),
                    name=coin.name(),
                    memos=[],
                )
                if coin.amount > 0:
                    await self.tx_store.add_transaction_record(tx_record, True)

        coin_record_1: WalletCoinRecord = WalletCoinRecord(
            coin, height, uint32(0), False, farm_reward, wallet_type, wallet_id
        )
        await self.coin_store.add_coin_record(coin_record_1)

        if wallet_type == WalletType.CAT or wallet_type == WalletType.DISTRIBUTED_ID:
            wallet = self.wallets[wallet_id]
            await wallet.coin_added(coin, height)

        if wallet_type == WalletType.NFT:
            await self.wallets[wallet_id].add_nft_coin(coin, height, in_transaction=True)

        await self.create_more_puzzle_hashes(in_transaction=True)
        return coin_record_1

    async def add_pending_transaction(self, tx_record: TransactionRecord):
        """
        Called from wallet before new transaction is sent to the full_node
        """
        # Wallet node will use this queue to retry sending this transaction until full nodes receives it
        await self.tx_store.add_transaction_record(tx_record, False)
        all_coins_names = []
        all_coins_names.extend([coin.name() for coin in tx_record.additions])
        all_coins_names.extend([coin.name() for coin in tx_record.removals])

        await self.add_interested_coin_ids(all_coins_names, False)
        self.tx_pending_changed()
        self.state_changed("pending_transaction", tx_record.wallet_id)

    async def add_transaction(self, tx_record: TransactionRecord, in_transaction=False):
        """
        Called from wallet to add transaction that is not being set to full_node
        """
        await self.tx_store.add_transaction_record(tx_record, in_transaction)
        self.state_changed("pending_transaction", tx_record.wallet_id)

    async def remove_from_queue(
        self,
        spendbundle_id: bytes32,
        name: str,
        send_status: MempoolInclusionStatus,
        error: Optional[Err],
    ):
        """
        Full node received our transaction, no need to keep it in queue anymore
        """
        updated = await self.tx_store.increment_sent(spendbundle_id, name, send_status, error)
        if updated:
            tx: Optional[TransactionRecord] = await self.get_transaction(spendbundle_id)
            if tx is not None:
                self.state_changed("tx_update", tx.wallet_id, {"transaction": tx})

    async def get_all_transactions(self, wallet_id: int) -> List[TransactionRecord]:
        """
        Retrieves all confirmed and pending transactions
        """
        records = await self.tx_store.get_all_transactions_for_wallet(wallet_id)
        return records

    async def get_transaction(self, tx_id: bytes32) -> Optional[TransactionRecord]:
        return await self.tx_store.get_transaction_record(tx_id)

    async def is_addition_relevant(self, addition: Coin):
        """
        Check whether we care about a new addition (puzzle_hash). Returns true if we
        control this puzzle hash.
        """
        result = await self.puzzle_store.puzzle_hash_exists(addition.puzzle_hash)
        return result

    async def get_wallet_for_coin(self, coin_id: bytes32) -> Any:
        coin_record = await self.coin_store.get_coin_record(coin_id)
        if coin_record is None:
            return None
        wallet_id = uint32(coin_record.wallet_id)
        wallet = self.wallets[wallet_id]
        return wallet

    async def reorg_rollback(self, height: int) -> List[uint32]:
        """
        Rolls back and updates the coin_store and transaction store. It's possible this height
        is the tip, or even beyond the tip.
        """
        await self.coin_store.rollback_to_block(height)
        reorged: List[TransactionRecord] = await self.tx_store.get_transaction_above(height)
        await self.tx_store.rollback_to_block(height)
        for record in reorged:
            if record.type in [
                TransactionType.OUTGOING_TX,
                TransactionType.OUTGOING_TRADE,
                TransactionType.INCOMING_TRADE,
            ]:
                await self.tx_store.tx_reorged(record, in_transaction=True)
        self.tx_pending_changed()

        # Removes wallets that were created from a blockchain transaction which got reorged.
        remove_ids = []
        for wallet_id, wallet in self.wallets.items():
            if wallet.type() == WalletType.POOLING_WALLET.value:
                remove: bool = await wallet.rewind(height, in_transaction=True)
                if remove:
                    remove_ids.append(wallet_id)
        for wallet_id in remove_ids:
            await self.user_store.delete_wallet(wallet_id, in_transaction=True)

        return remove_ids

    async def _await_closed(self) -> None:
        await self.db_connection.close()
        if self.weight_proof_handler is not None:
            self.weight_proof_handler.cancel_weight_proof_tasks()

    def unlink_db(self):
        Path(self.db_path).unlink()

    async def get_all_wallet_info_entries(self, wallet_type: Optional[WalletType] = None) -> List[WalletInfo]:
        return await self.user_store.get_all_wallet_info_entries(wallet_type)

    async def get_start_height(self):
        """
        If we have coin use that as starting height next time,
        otherwise use the peak
        """

        return 0

    async def get_wallet_for_asset_id(self, asset_id: str):
        for wallet_id in self.wallets:
            wallet = self.wallets[wallet_id]
            if wallet.type() == WalletType.CAT:
                if bytes(wallet.cat_info.limitations_program_hash).hex() == asset_id:
                    return wallet
            elif wallet.type() == WalletType.NFT:
                for nft_coin in wallet.nft_wallet_info.my_nft_coins:
                    nft_info = match_puzzle(nft_coin.full_puzzle)
                    if nft_info.info["launcher_id"] == "0x" + asset_id:  # type: ignore
                        return wallet
        return None

    async def get_wallet_for_puzzle_info(self, puzzle_driver: PuzzleInfo):
        for wallet in self.wallets.values():
            match_function = getattr(wallet, "match_puzzle_info", None)
            if match_function is not None and callable(match_function):
                if match_function(puzzle_driver):
                    return wallet
        return None

    async def create_wallet_for_puzzle_info(self, puzzle_driver: PuzzleInfo, name=None, in_transaction=False):
        if AssetType(puzzle_driver.type()) in self.asset_to_wallet_map:
            async with self.lock:
                await self.asset_to_wallet_map[AssetType(puzzle_driver.type())].create_from_puzzle_info(
                    self,
                    self.main_wallet,
                    puzzle_driver,
                    name,
                    in_transaction,
                )

    async def add_new_wallet(self, wallet: Any, wallet_id: int, create_puzzle_hashes=True, in_transaction=False):
        self.wallets[uint32(wallet_id)] = wallet
        if create_puzzle_hashes:
            await self.create_more_puzzle_hashes(in_transaction=in_transaction)
        self.state_changed("wallet_created")

    async def get_spendable_coins_for_wallet(self, wallet_id: int, records=None) -> Set[WalletCoinRecord]:
        if records is None:
            records = await self.coin_store.get_unspent_coins_for_wallet(wallet_id)

        # Coins that are currently part of a transaction
        unconfirmed_tx: List[TransactionRecord] = await self.tx_store.get_unconfirmed_for_wallet(wallet_id)
        removal_dict: Dict[bytes32, Coin] = {}
        for tx in unconfirmed_tx:
            for coin in tx.removals:
                # TODO, "if" might not be necessary once unconfirmed tx doesn't contain coins for other wallets
                if await self.does_coin_belong_to_wallet(coin, wallet_id):
                    removal_dict[coin.name()] = coin

        # Coins that are part of the trade
        offer_locked_coins: Dict[bytes32, WalletCoinRecord] = await self.trade_manager.get_locked_coins()

        filtered = set()
        for record in records:
            if record.coin.name() in offer_locked_coins:
                continue
            if record.coin.name() in removal_dict:
                continue
            filtered.add(record)

        return filtered

    async def create_action(
        self, name: str, wallet_id: int, wallet_type: int, callback: str, done: bool, data: str, in_transaction: bool
    ):
        await self.action_store.create_action(name, wallet_id, wallet_type, callback, done, data, in_transaction)
        self.tx_pending_changed()

    async def generator_received(self, height: uint32, header_hash: uint32, program: Program):

        actions: List[WalletAction] = await self.action_store.get_all_pending_actions()
        for action in actions:
            data = json.loads(action.data)
            action_data = data["data"]["action_data"]
            if action.name == "request_generator":
                stored_header_hash = bytes32(hexstr_to_bytes(action_data["header_hash"]))
                stored_height = uint32(action_data["height"])
                if stored_header_hash == header_hash and stored_height == height:
                    if action.done:
                        return None
                    wallet = self.wallets[uint32(action.wallet_id)]
                    callback_str = action.wallet_callback
                    if callback_str is not None:
                        callback = getattr(wallet, callback_str)
                        await callback(height, header_hash, program, action.id)

    async def puzzle_solution_received(self, response: RespondPuzzleSolution):
        unwrapped: PuzzleSolutionResponse = response.response
        actions: List[WalletAction] = await self.action_store.get_all_pending_actions()
        for action in actions:
            data = json.loads(action.data)
            action_data = data["data"]["action_data"]
            if action.name == "request_puzzle_solution":
                stored_coin_name = bytes32(hexstr_to_bytes(action_data["coin_name"]))
                height = uint32(action_data["height"])
                if stored_coin_name == unwrapped.coin_name and height == unwrapped.height:
                    if action.done:
                        return None
                    wallet = self.wallets[uint32(action.wallet_id)]
                    callback_str = action.wallet_callback
                    if callback_str is not None:
                        callback = getattr(wallet, callback_str)
                        await callback(unwrapped, action.id)

    async def new_peak(self, peak: wallet_protocol.NewPeakWallet):
        for wallet_id, wallet in self.wallets.items():
            if wallet.type() == uint8(WalletType.POOLING_WALLET):
                await wallet.new_peak(peak.height)
        current_time = int(time.time())

        if self.wallet_node.last_wallet_tx_resend_time < current_time - self.wallet_node.wallet_tx_resend_timeout_secs:
            self.tx_pending_changed()

    async def add_interested_puzzle_hashes(
        self, puzzle_hashes: List[bytes32], wallet_ids: List[int], in_transaction: bool = False
    ) -> None:
        for puzzle_hash, wallet_id in zip(puzzle_hashes, wallet_ids):
            await self.interested_store.add_interested_puzzle_hash(puzzle_hash, wallet_id, in_transaction)
        if len(puzzle_hashes) > 0:
            await self.wallet_node.new_peak_queue.subscribe_to_puzzle_hashes(puzzle_hashes)

    async def add_interested_coin_ids(self, coin_ids: List[bytes32], in_transaction: bool = False) -> None:
        for coin_id in coin_ids:
            await self.interested_store.add_interested_coin_id(coin_id, in_transaction)
        if len(coin_ids) > 0:
            await self.wallet_node.new_peak_queue.subscribe_to_coin_ids(coin_ids)

    async def delete_trade_transactions(self, trade_id: bytes32):
        txs: List[TransactionRecord] = await self.tx_store.get_transactions_by_trade_id(trade_id)
        for tx in txs:
            await self.tx_store.delete_transaction_record(tx.name)

    async def convert_puzzle_hash(self, wallet_id: uint32, puzzle_hash: bytes32) -> bytes32:
        wallet = self.wallets[wallet_id]
        # This should be general to wallets but for right now this is just for CATs so we'll add this if
        if wallet.type() == WalletType.CAT.value:
            return await wallet.convert_puzzle_hash(puzzle_hash)

        return puzzle_hash<|MERGE_RESOLUTION|>--- conflicted
+++ resolved
@@ -40,15 +40,9 @@
 from chia.wallet.did_wallet.did_wallet import DIDWallet
 from chia.wallet.did_wallet.did_wallet_puzzles import DID_INNERPUZ_MOD, create_fullpuz, match_did_puzzle
 from chia.wallet.key_val_store import KeyValStore
-<<<<<<< HEAD
-from chia.wallet.nft_wallet.nft_wallet import NFTWallet, NFTWalletInfo
+from chia.wallet.nft_wallet.nft_wallet import NFTWallet
 from chia.wallet.nft_wallet.uncurry_nft import UncurriedNFT
 from chia.wallet.outer_puzzles import AssetType, match_puzzle
-=======
-from chia.wallet.nft_wallet.nft_wallet import NFTWallet
-from chia.wallet.nft_wallet.uncurry_nft import UncurriedNFT
-from chia.wallet.outer_puzzles import AssetType
->>>>>>> 35516c66
 from chia.wallet.puzzle_drivers import PuzzleInfo
 from chia.wallet.puzzles.cat_loader import CAT_MOD
 from chia.wallet.rl_wallet.rl_wallet import RLWallet
@@ -721,33 +715,17 @@
         """
         wallet_id = None
         wallet_type = None
-<<<<<<< HEAD
-
         self.log.debug("Handling NFT: %s", coin_spend)
         for wallet_info in await self.get_all_wallet_info_entries():
             if wallet_info.type == WalletType.NFT:
-                nft_wallet_info = NFTWalletInfo.from_json_dict(json.loads(wallet_info.data))
-=======
-        self.log.debug("Handling NFT: %s", coin_spend)
-        for wallet_info in await self.get_all_wallet_info_entries():
-            if wallet_info.type == WalletType.NFT:
->>>>>>> 35516c66
                 self.log.debug(
                     "Checking NFT wallet %r and inner puzzle %s",
                     wallet_info.name,
                     uncurried_nft.inner_puzzle.get_tree_hash(),
                 )
-<<<<<<< HEAD
-                if not nft_wallet_info.did_wallet_id:
-                    # standard NFT wallet
-                    wallet_id = wallet_info.id
-                    wallet_type = WalletType.NFT
-                    break
-=======
                 wallet_id = wallet_info.id
                 wallet_type = WalletType.NFT
 
->>>>>>> 35516c66
         if wallet_id is None:
             # TODO Modify this for NFT1
             self.log.info("Cannot find a NFT wallet, creating a new one.")
