import dataclasses
import logging
import time
import traceback
from typing import Any, Dict, List, Optional, Set, Tuple, Union

from typing_extensions import Literal

from chia.protocols.wallet_protocol import CoinState
from chia.types.blockchain_format.coin import Coin, coin_as_list
from chia.types.blockchain_format.program import Program
from chia.types.blockchain_format.sized_bytes import bytes32
from chia.types.spend_bundle import SpendBundle
from chia.util.db_wrapper import DBWrapper2
from chia.util.hash import std_hash
from chia.util.ints import uint32, uint64
from chia.wallet.nft_wallet.nft_wallet import NFTWallet
from chia.wallet.outer_puzzles import AssetType
from chia.wallet.payment import Payment
from chia.wallet.puzzle_drivers import PuzzleInfo
from chia.wallet.trade_record import TradeRecord
from chia.wallet.trading.offer import NotarizedPayment, Offer
from chia.wallet.trading.trade_status import TradeStatus
from chia.wallet.trading.trade_store import TradeStore
from chia.wallet.transaction_record import TransactionRecord
from chia.wallet.util.transaction_type import TransactionType
from chia.wallet.util.wallet_types import WalletType
from chia.wallet.wallet import Wallet
from chia.wallet.wallet_coin_record import WalletCoinRecord
from chia.wallet.puzzles.load_clvm import load_clvm

OFFER_MOD = load_clvm("settlement_payments.clvm")


class TradeManager:
    """
    This class is a driver for creating and accepting settlement_payments.clvm style offers.

    By default, standard XCH is supported but to support other types of assets you must implement certain functions on
    the asset's wallet as well as create a driver for its puzzle(s).  Here is a guide to integrating a new types of
    assets with this trade manager:

    Puzzle Drivers:
      - See chia/wallet/outer_puzzles.py for a full description of how to build these
      - The `solve` method must be able to be solved by a Solver that looks like this:
            Solver(
                {
                    "coin": bytes
                    "parent_spend": bytes
                    "siblings": List[bytes]  # other coins of the same type being offered
                    "sibling_spends": List[bytes]  # The parent spends for the siblings
                    "sibling_puzzles": List[Program]  # The inner puzzles of the siblings (always OFFER_MOD)
                    "sibling_solutions": List[Program]  # The inner solution of the siblings
                }
            )

    Wallet:
      - Segments in this code that call general wallet methods are highlighted by comments: # ATTENTION: new wallets
      - To be able to be traded, a wallet must implement these methods on itself:
        - generate_signed_transaction(...) -> List[TransactionRecord]  (See cat_wallet.py for full API)
        - convert_puzzle_hash(puzzle_hash: bytes32) -> bytes32  # Converts a puzzlehash from outer to inner puzzle
        - get_puzzle_info(asset_id: bytes32) -> PuzzleInfo
        - get_coins_to_offer(asset_id: bytes32, amount: uint64) -> Set[Coin]
      - If you would like assets from your wallet to be referenced with just a wallet ID, you must also implement:
        - get_asset_id() -> bytes32
      - Finally, you must make sure that your wallet will respond appropriately when these WSM methods are called:
        - get_wallet_for_puzzle_info(puzzle_info: PuzzleInfo) -> <Your wallet>
        - create_wallet_for_puzzle_info(..., puzzle_info: PuzzleInfo) -> <Your wallet>  (See cat_wallet.py for full API)
        - get_wallet_for_asset_id(asset_id: bytes32) -> <Your wallet>
    """

    wallet_state_manager: Any
    log: logging.Logger
    trade_store: TradeStore

    @staticmethod
    async def create(
        wallet_state_manager: Any,
        db_wrapper: DBWrapper2,
        name: str = None,
    ):
        self = TradeManager()
        if name:
            self.log = logging.getLogger(name)
        else:
            self.log = logging.getLogger(__name__)

        self.wallet_state_manager = wallet_state_manager
        self.trade_store = await TradeStore.create(db_wrapper)
        return self

    async def get_offers_with_status(self, status: TradeStatus) -> List[TradeRecord]:
        records = await self.trade_store.get_trade_record_with_status(status)
        return records

    async def get_coins_of_interest(
        self,
    ) -> Dict[bytes32, Coin]:
        """
        Returns list of coins we want to check if they are included in filter,
        These will include coins that belong to us and coins that that on other side of treade
        """
        all_pending = []
        pending_accept = await self.get_offers_with_status(TradeStatus.PENDING_ACCEPT)
        pending_confirm = await self.get_offers_with_status(TradeStatus.PENDING_CONFIRM)
        pending_cancel = await self.get_offers_with_status(TradeStatus.PENDING_CANCEL)
        all_pending.extend(pending_accept)
        all_pending.extend(pending_confirm)
        all_pending.extend(pending_cancel)
        interested_dict = {}

        for trade in all_pending:
            for coin in trade.coins_of_interest:
                interested_dict[coin.name()] = coin

        return interested_dict

    async def get_trade_by_coin(self, coin: Coin) -> Optional[TradeRecord]:
        all_trades = await self.get_all_trades()
        for trade in all_trades:
            if trade.status == TradeStatus.CANCELLED.value:
                continue
            if coin in trade.coins_of_interest:
                return trade
        return None

    async def coins_of_interest_farmed(self, coin_state: CoinState, fork_height: Optional[uint32]):
        """
        If both our coins and other coins in trade got removed that means that trade was successfully executed
        If coins from other side of trade got farmed without ours, that means that trade failed because either someone
        else completed trade or other side of trade canceled the trade by doing a spend.
        If our coins got farmed but coins from other side didn't, we successfully canceled trade by spending inputs.
        """
        self.log.info(f"coins_of_interest_farmed: {coin_state}")
        trade = await self.get_trade_by_coin(coin_state.coin)
        if trade is None:
            self.log.error(f"Coin: {coin_state.coin}, not in any trade")
            return
        if coin_state.spent_height is None:
            self.log.error(f"Coin: {coin_state.coin}, has not been spent so trade can remain valid")

        # Then let's filter the offer into coins that WE offered
        offer = Offer.from_bytes(trade.offer)
        primary_coin_ids = [c.name() for c in offer.get_primary_coins()]
        our_coin_records: List[WalletCoinRecord] = await self.wallet_state_manager.coin_store.get_multiple_coin_records(
            primary_coin_ids
        )
        our_primary_coins: List[bytes32] = [cr.coin.name() for cr in our_coin_records]
        all_settlement_payments: List[Coin] = [c for coins in offer.get_offered_coins().values() for c in coins]
        our_settlement_payments: List[Coin] = list(
            filter(lambda c: offer.get_root_removal(c).name() in our_primary_coins, all_settlement_payments)
        )
        our_settlement_ids: List[bytes32] = [c.name() for c in our_settlement_payments]

        # And get all relevant coin states
        coin_states = await self.wallet_state_manager.wallet_node.get_coin_state(our_settlement_ids, fork_height)
        assert coin_states is not None
        coin_state_names: List[bytes32] = [cs.coin.name() for cs in coin_states]

        # If any of our settlement_payments were spent, this offer was a success!
        if set(our_settlement_ids) & set(coin_state_names):
            height = coin_states[0].spent_height
            await self.trade_store.set_status(trade.trade_id, TradeStatus.CONFIRMED, height)
            tx_records: List[TransactionRecord] = await self.calculate_tx_records_for_offer(offer, False)
            for tx in tx_records:
                if TradeStatus(trade.status) == TradeStatus.PENDING_ACCEPT:
                    await self.wallet_state_manager.add_transaction(
                        dataclasses.replace(tx, confirmed_at_height=height, confirmed=True)
                    )

            self.log.info(f"Trade with id: {trade.trade_id} confirmed at height: {height}")
        else:
            # In any other scenario this trade failed
            await self.wallet_state_manager.delete_trade_transactions(trade.trade_id)
            if trade.status == TradeStatus.PENDING_CANCEL.value:
                await self.trade_store.set_status(trade.trade_id, TradeStatus.CANCELLED)
                self.log.info(f"Trade with id: {trade.trade_id} canceled")
            elif trade.status == TradeStatus.PENDING_CONFIRM.value:
                await self.trade_store.set_status(trade.trade_id, TradeStatus.FAILED)
                self.log.warning(f"Trade with id: {trade.trade_id} failed")

    async def get_locked_coins(self, wallet_id: int = None) -> Dict[bytes32, WalletCoinRecord]:
        """Returns a dictionary of confirmed coins that are locked by a trade."""
        all_pending = []
        pending_accept = await self.get_offers_with_status(TradeStatus.PENDING_ACCEPT)
        pending_confirm = await self.get_offers_with_status(TradeStatus.PENDING_CONFIRM)
        pending_cancel = await self.get_offers_with_status(TradeStatus.PENDING_CANCEL)
        all_pending.extend(pending_accept)
        all_pending.extend(pending_confirm)
        all_pending.extend(pending_cancel)

        coins_of_interest = []
        for trade_offer in all_pending:
            coins_of_interest.extend([c.name() for c in Offer.from_bytes(trade_offer.offer).get_involved_coins()])

        result = {}
        coin_records = await self.wallet_state_manager.coin_store.get_multiple_coin_records(coins_of_interest)
        for record in coin_records:
            if wallet_id is None or record.wallet_id == wallet_id:
                result[record.name()] = record

        return result

    async def get_all_trades(self):
        all: List[TradeRecord] = await self.trade_store.get_all_trades()
        return all

    async def get_trade_by_id(self, trade_id: bytes32) -> Optional[TradeRecord]:
        record = await self.trade_store.get_trade_record(trade_id)
        return record

    async def cancel_pending_offer(self, trade_id: bytes32):
        await self.trade_store.set_status(trade_id, TradeStatus.CANCELLED)
        self.wallet_state_manager.state_changed("offer_cancelled")

    async def cancel_pending_offer_safely(
        self, trade_id: bytes32, fee: uint64 = uint64(0)
    ) -> Optional[List[TransactionRecord]]:
        """This will create a transaction that includes coins that were offered"""
        self.log.info(f"Secure-Cancel pending offer with id trade_id {trade_id.hex()}")
        trade = await self.trade_store.get_trade_record(trade_id)
        if trade is None:
            return None

        all_txs: List[TransactionRecord] = []
        fee_to_pay: uint64 = fee
        for coin in Offer.from_bytes(trade.offer).get_primary_coins():
            wallet = await self.wallet_state_manager.get_wallet_for_coin(coin.name())

            if wallet is None:
                continue

            if wallet.type() == WalletType.NFT:
                new_ph = await wallet.wallet_state_manager.main_wallet.get_new_puzzlehash()
            else:
                new_ph = await wallet.get_new_puzzlehash()
            # This should probably not switch on whether or not we're spending a XCH but it has to for now
            if wallet.type() == WalletType.STANDARD_WALLET:
                if fee_to_pay > coin.amount:
                    selected_coins: Set[Coin] = await wallet.select_coins(
                        uint64(fee_to_pay - coin.amount),
                        exclude=[coin],
                    )
                    selected_coins.add(coin)
                else:
                    selected_coins = {coin}
                tx = await wallet.generate_signed_transaction(
                    uint64(sum([c.amount for c in selected_coins]) - fee_to_pay),
                    new_ph,
                    fee=fee_to_pay,
                    coins=selected_coins,
                    ignore_max_send_amount=True,
                )
                all_txs.append(tx)
            else:
                # ATTENTION: new_wallets
                txs = await wallet.generate_signed_transaction(
                    [coin.amount], [new_ph], fee=fee_to_pay, coins={coin}, ignore_max_send_amount=True
                )
                all_txs.extend(txs)
            fee_to_pay = uint64(0)

            cancellation_addition = Coin(coin.name(), new_ph, coin.amount)
            all_txs.append(
                TransactionRecord(
                    confirmed_at_height=uint32(0),
                    created_at_time=uint64(int(time.time())),
                    to_puzzle_hash=new_ph,
                    amount=uint64(coin.amount),
                    fee_amount=fee,
                    confirmed=False,
                    sent=uint32(10),
                    spend_bundle=None,
                    additions=[cancellation_addition],
                    removals=[coin],
                    wallet_id=wallet.id(),
                    sent_to=[],
                    trade_id=None,
                    type=uint32(TransactionType.INCOMING_TX.value),
                    name=cancellation_addition.name(),
                    memos=[],
                )
            )

        for tx in all_txs:
            await self.wallet_state_manager.add_pending_transaction(tx_record=dataclasses.replace(tx, fee_amount=fee))

        await self.trade_store.set_status(trade_id, TradeStatus.PENDING_CANCEL)

        return all_txs

    async def save_trade(self, trade: TradeRecord):
        await self.trade_store.add_trade_record(trade)
        self.wallet_state_manager.state_changed("offer_added")

    async def create_offer_for_ids(
        self,
        offer: Dict[Union[int, bytes32], int],
        driver_dict: Optional[Dict[bytes32, PuzzleInfo]] = None,
        fee: uint64 = uint64(0),
        validate_only: bool = False,
        min_coin_amount: Optional[uint64] = None,
<<<<<<< HEAD
    ) -> Union[Tuple[Literal[True], TradeRecord, None], Tuple[Literal[False], None, str]]:
        if driver_dict is None:
            driver_dict = {}
        result = await self._create_offer_for_ids(offer, driver_dict, fee=fee, min_coin_amount=min_coin_amount)
        if not result[0] or result[1] is None:
            raise Exception(f"Error creating offer: {result[2]}")

        success, created_offer, error = result

=======
    ) -> Tuple[bool, Optional[TradeRecord], Optional[str]]:
        if driver_dict is None:
            driver_dict = {}
        success, created_offer, error = await self._create_offer_for_ids(
            offer, driver_dict, fee=fee, min_coin_amount=min_coin_amount
        )
        if not success or created_offer is None:
            raise Exception(f"Error creating offer: {error}")
>>>>>>> 916ccee5
        now = uint64(int(time.time()))
        trade_offer: TradeRecord = TradeRecord(
            confirmed_at_index=uint32(0),
            accepted_at_time=None,
            created_at_time=now,
            is_my_offer=True,
            sent=uint32(0),
            offer=bytes(created_offer),
            taken_offer=None,
            coins_of_interest=created_offer.get_involved_coins(),
            trade_id=created_offer.name(),
            status=uint32(TradeStatus.PENDING_ACCEPT.value),
            sent_to=[],
        )

        if success is True and trade_offer is not None and not validate_only:
            await self.save_trade(trade_offer)

        return success, trade_offer, error

    async def _create_offer_for_ids(
        self,
        offer_dict: Dict[Union[int, bytes32], int],
        driver_dict: Optional[Dict[bytes32, PuzzleInfo]] = None,
        fee: uint64 = uint64(0),
        min_coin_amount: Optional[uint64] = None,
<<<<<<< HEAD
    ) -> Union[Tuple[Literal[True], Offer, None], Tuple[Literal[False], None, str]]:
=======
    ) -> Tuple[bool, Optional[Offer], Optional[str]]:
>>>>>>> 916ccee5
        """
        Offer is dictionary of wallet ids and amount
        """
        if driver_dict is None:
            driver_dict = {}
        try:
            coins_to_offer: Dict[Union[int, bytes32], List[Coin]] = {}
            requested_payments: Dict[Optional[bytes32], List[Payment]] = {}
            offer_dict_no_ints: Dict[Optional[bytes32], int] = {}
            for id, amount in offer_dict.items():
                if amount > 0:
                    if isinstance(id, int):
                        wallet_id = uint32(id)
                        wallet = self.wallet_state_manager.wallets[wallet_id]
                        p2_ph: bytes32 = await wallet.get_new_puzzlehash()
                        if wallet.type() == WalletType.STANDARD_WALLET:
                            asset_id: Optional[bytes32] = None
                            memos: List[bytes] = []
                        elif callable(getattr(wallet, "get_asset_id", None)):  # ATTENTION: new wallets
                            asset_id = bytes32(bytes.fromhex(wallet.get_asset_id()))
                            memos = [p2_ph]
                        else:
                            raise ValueError(
                                f"Cannot request assets from wallet id {wallet.id()} without more information"
                            )
                    else:
                        p2_ph = await self.wallet_state_manager.main_wallet.get_new_puzzlehash()
                        asset_id = id
                        wallet = await self.wallet_state_manager.get_wallet_for_asset_id(asset_id.hex())
                        memos = [p2_ph]
                    requested_payments[asset_id] = [Payment(p2_ph, uint64(amount), memos)]
                elif amount < 0:
                    if isinstance(id, int):
                        wallet_id = uint32(id)
                        wallet = self.wallet_state_manager.wallets[wallet_id]
                        if wallet.type() == WalletType.STANDARD_WALLET:
                            asset_id = None
                        elif callable(getattr(wallet, "get_asset_id", None)):  # ATTENTION: new wallets
                            asset_id = bytes32(bytes.fromhex(wallet.get_asset_id()))
                        else:
                            raise ValueError(
                                f"Cannot offer assets from wallet id {wallet.id()} without more information"
                            )
                    else:
                        asset_id = id
                        wallet = await self.wallet_state_manager.get_wallet_for_asset_id(asset_id.hex())
                    if not callable(getattr(wallet, "get_coins_to_offer", None)):  # ATTENTION: new wallets
                        raise ValueError(f"Cannot offer coins from wallet id {wallet.id()}")
                    coins_to_offer[id] = await wallet.get_coins_to_offer(asset_id, uint64(abs(amount)), min_coin_amount)
                elif amount == 0:
                    raise ValueError("You cannot offer nor request 0 amount of something")

                offer_dict_no_ints[asset_id] = amount

                if asset_id is not None and wallet is not None:
                    if callable(getattr(wallet, "get_puzzle_info", None)):
                        puzzle_driver: PuzzleInfo = wallet.get_puzzle_info(asset_id)
                        if asset_id in driver_dict and driver_dict[asset_id] != puzzle_driver:
                            # ignore the case if we're an nft transfering the did owner
                            if self.check_for_owner_change_in_drivers(puzzle_driver, driver_dict[asset_id]):
                                driver_dict[asset_id] = puzzle_driver
                            else:
                                raise ValueError(
                                    f"driver_dict specified {driver_dict[asset_id]}, was expecting {puzzle_driver}"
                                )
                        else:
                            driver_dict[asset_id] = puzzle_driver
                    else:
                        raise ValueError(f"Wallet for asset id {asset_id} is not properly integrated with TradeManager")

            potential_special_offer: Optional[Offer] = await self.check_for_special_offer_making(
                offer_dict_no_ints,
                driver_dict,
                fee,
            )

            if potential_special_offer is not None:
                return True, potential_special_offer, None

            all_coins: List[Coin] = [c for coins in coins_to_offer.values() for c in coins]
            notarized_payments: Dict[Optional[bytes32], List[NotarizedPayment]] = Offer.notarize_payments(
                requested_payments, all_coins
            )
            announcements_to_assert = Offer.calculate_announcements(notarized_payments, driver_dict)

            all_transactions: List[TransactionRecord] = []
            fee_left_to_pay: uint64 = fee
            for id, selected_coins in coins_to_offer.items():
                if isinstance(id, int):
                    wallet = self.wallet_state_manager.wallets[id]
                else:
                    wallet = await self.wallet_state_manager.get_wallet_for_asset_id(id.hex())
                # This should probably not switch on whether or not we're spending XCH but it has to for now
                if wallet.type() == WalletType.STANDARD_WALLET:
                    tx = await wallet.generate_signed_transaction(
                        abs(offer_dict[id]),
                        Offer.ph(),
                        fee=fee_left_to_pay,
                        coins=set(selected_coins),
                        puzzle_announcements_to_consume=announcements_to_assert,
                    )
                    all_transactions.append(tx)
                elif wallet.type() == WalletType.NFT:
                    # This is to generate the tx for specific nft assets, i.e. not using
                    # wallet_id as the selector which would select any coins from nft_wallet
                    amounts = [coin.amount for coin in selected_coins]
                    txs = await wallet.generate_signed_transaction(
                        # [abs(offer_dict[id])],
                        amounts,
                        [Offer.ph()],
                        fee=fee_left_to_pay,
                        coins=set(selected_coins),
                        puzzle_announcements_to_consume=announcements_to_assert,
                    )
                    all_transactions.extend(txs)
                else:
                    # ATTENTION: new_wallets
                    txs = await wallet.generate_signed_transaction(
                        [abs(offer_dict[id])],
                        [Offer.ph()],
                        fee=fee_left_to_pay,
                        coins=set(selected_coins),
                        puzzle_announcements_to_consume=announcements_to_assert,
                    )
                    all_transactions.extend(txs)

                fee_left_to_pay = uint64(0)

            total_spend_bundle = SpendBundle.aggregate(
                [x.spend_bundle for x in all_transactions if x.spend_bundle is not None]
            )

            offer = Offer(notarized_payments, total_spend_bundle, driver_dict)
            return True, offer, None

        except Exception as e:
            tb = traceback.format_exc()
            self.log.error(f"Error with creating trade offer: {type(e)}{tb}")
            return False, None, str(e)

    async def maybe_create_wallets_for_offer(self, offer: Offer):

        for key in offer.arbitrage():
            wsm = self.wallet_state_manager
            if key is None:
                continue
            # ATTENTION: new_wallets
            exists: Optional[Wallet] = await wsm.get_wallet_for_puzzle_info(offer.driver_dict[key])
            if exists is None:
                await wsm.create_wallet_for_puzzle_info(offer.driver_dict[key])

    async def check_offer_validity(self, offer: Offer) -> bool:
        all_removals: List[Coin] = offer.bundle.removals()
        all_removal_names: List[bytes32] = [c.name() for c in all_removals]
        non_ephemeral_removals: List[Coin] = list(
            filter(lambda c: c.parent_coin_info not in all_removal_names, all_removals)
        )
        coin_states = await self.wallet_state_manager.wallet_node.get_coin_state(
            [c.name() for c in non_ephemeral_removals]
        )
        return len(coin_states) == len(non_ephemeral_removals) and all([cs.spent_height is None for cs in coin_states])

    async def calculate_tx_records_for_offer(self, offer: Offer, validate: bool) -> List[TransactionRecord]:
        if validate:
            final_spend_bundle: SpendBundle = offer.to_valid_spend()
        else:
            final_spend_bundle = offer.bundle

        settlement_coins: List[Coin] = [c for coins in offer.get_offered_coins().values() for c in coins]
        settlement_coin_ids: List[bytes32] = [c.name() for c in settlement_coins]
        additions: List[Coin] = final_spend_bundle.not_ephemeral_additions()
        removals: List[Coin] = final_spend_bundle.removals()
        all_fees = uint64(final_spend_bundle.fees())

        txs = []

        addition_dict: Dict[uint32, List[Coin]] = {}
        for addition in additions:
            wallet_info = await self.wallet_state_manager.get_wallet_id_for_puzzle_hash(addition.puzzle_hash)
            if wallet_info is not None:
                wallet_id, _ = wallet_info
                if addition.parent_coin_info in settlement_coin_ids:
                    wallet = self.wallet_state_manager.wallets[wallet_id]
                    to_puzzle_hash = await wallet.convert_puzzle_hash(addition.puzzle_hash)  # ATTENTION: new wallets
                    txs.append(
                        TransactionRecord(
                            confirmed_at_height=uint32(0),
                            created_at_time=uint64(int(time.time())),
                            to_puzzle_hash=to_puzzle_hash,
                            amount=uint64(addition.amount),
                            fee_amount=uint64(0),
                            confirmed=False,
                            sent=uint32(10),
                            spend_bundle=None,
                            additions=[addition],
                            removals=[],
                            wallet_id=wallet_id,
                            sent_to=[],
                            trade_id=offer.name(),
                            type=uint32(TransactionType.INCOMING_TRADE.value),
                            name=std_hash(final_spend_bundle.name() + addition.name()),
                            memos=[],
                        )
                    )
                else:  # This is change
                    addition_dict.setdefault(wallet_id, [])
                    addition_dict[wallet_id].append(addition)

        # While we want additions to show up as separate records, removals of the same wallet should show as one
        removal_dict: Dict[uint32, List[Coin]] = {}
        for removal in removals:
            wallet_info = await self.wallet_state_manager.get_wallet_id_for_puzzle_hash(removal.puzzle_hash)
            if wallet_info is not None:
                wallet_id, _ = wallet_info
                removal_dict.setdefault(wallet_id, [])
                removal_dict[wallet_id].append(removal)

        all_removals: List[bytes32] = [r.name() for removals in removal_dict.values() for r in removals]

        for wid, grouped_removals in removal_dict.items():
            wallet = self.wallet_state_manager.wallets[wid]
            to_puzzle_hash = bytes32([1] * 32)  # We use all zeros to be clear not to send here
            removal_tree_hash = Program.to([coin_as_list(rem) for rem in grouped_removals]).get_tree_hash()
            # We also need to calculate the sent amount
            removed: int = sum(c.amount for c in grouped_removals)
            potential_change_coins: List[Coin] = addition_dict[wid] if wid in addition_dict else []
            change_coins: List[Coin] = [c for c in potential_change_coins if c.parent_coin_info in all_removals]
            change_amount: int = sum(c.amount for c in change_coins)
            sent_amount: int = removed - change_amount
            txs.append(
                TransactionRecord(
                    confirmed_at_height=uint32(0),
                    created_at_time=uint64(int(time.time())),
                    to_puzzle_hash=to_puzzle_hash,
                    amount=uint64(sent_amount),
                    fee_amount=all_fees,
                    confirmed=False,
                    sent=uint32(10),
                    spend_bundle=None,
                    additions=change_coins,
                    removals=grouped_removals,
                    wallet_id=wallet.id(),
                    sent_to=[],
                    trade_id=offer.name(),
                    type=uint32(TransactionType.OUTGOING_TRADE.value),
                    name=std_hash(final_spend_bundle.name() + removal_tree_hash),
                    memos=[],
                )
            )

        return txs

    async def respond_to_offer(
<<<<<<< HEAD
        self,
        offer: Offer,
        fee=uint64(0),
        min_coin_amount: Optional[uint64] = None,
    ) -> Union[Tuple[Literal[True], TradeRecord, None], Tuple[Literal[False], None, str]]:
=======
        self, offer: Offer, fee=uint64(0), min_coin_amount: Optional[uint64] = None
    ) -> Tuple[bool, Optional[TradeRecord], Optional[str]]:
>>>>>>> 916ccee5
        take_offer_dict: Dict[Union[bytes32, int], int] = {}
        arbitrage: Dict[Optional[bytes32], int] = offer.arbitrage()

        for asset_id, amount in arbitrage.items():
            if asset_id is None:
                wallet = self.wallet_state_manager.main_wallet
                key: Union[bytes32, int] = int(wallet.id())
            else:
                # ATTENTION: new wallets
                wallet = await self.wallet_state_manager.get_wallet_for_asset_id(asset_id.hex())
                if wallet is None and amount < 0:
                    return False, None, f"Do not have a wallet for asset ID: {asset_id} to fulfill offer"
                elif wallet is None or wallet.type() == WalletType.NFT:
                    key = asset_id
                else:
                    key = int(wallet.id())
            take_offer_dict[key] = amount

        # First we validate that all of the coins in this offer exist
        valid: bool = await self.check_offer_validity(offer)
        if not valid:
            return False, None, "This offer is no longer valid"
<<<<<<< HEAD
        result = await self._create_offer_for_ids(
            take_offer_dict, offer.driver_dict, fee=fee, min_coin_amount=min_coin_amount
        )
        if not result[0] or result[1] is None:
            return False, None, result[2]

        success, take_offer, error = result
=======
        success, take_offer, error = await self._create_offer_for_ids(
            take_offer_dict, offer.driver_dict, fee=fee, min_coin_amount=min_coin_amount
        )
        if not success or take_offer is None:
            return False, None, error
>>>>>>> 916ccee5

        complete_offer = Offer.aggregate([offer, take_offer])
        assert complete_offer.is_valid()

        final_spend_bundle: SpendBundle = complete_offer.to_valid_spend()
        await self.maybe_create_wallets_for_offer(complete_offer)

        tx_records: List[TransactionRecord] = await self.calculate_tx_records_for_offer(complete_offer, True)

        trade_record: TradeRecord = TradeRecord(
            confirmed_at_index=uint32(0),
            accepted_at_time=uint64(int(time.time())),
            created_at_time=uint64(int(time.time())),
            is_my_offer=False,
            sent=uint32(0),
            offer=bytes(complete_offer),
            taken_offer=bytes(offer),
            coins_of_interest=complete_offer.get_involved_coins(),
            trade_id=complete_offer.name(),
            status=uint32(TradeStatus.PENDING_CONFIRM.value),
            sent_to=[],
        )

        await self.save_trade(trade_record)

        # Dummy transaction for the sake of the wallet push
        push_tx = TransactionRecord(
            confirmed_at_height=uint32(0),
            created_at_time=uint64(int(time.time())),
            to_puzzle_hash=bytes32([1] * 32),
            amount=uint64(0),
            fee_amount=uint64(0),
            confirmed=False,
            sent=uint32(0),
            spend_bundle=final_spend_bundle,
            additions=[],
            removals=[],
            wallet_id=uint32(0),
            sent_to=[],
            trade_id=bytes32([1] * 32),
            type=uint32(TransactionType.OUTGOING_TRADE.value),
            name=final_spend_bundle.name(),
            memos=[],
        )
        await self.wallet_state_manager.add_pending_transaction(push_tx)
        for tx in tx_records:
            await self.wallet_state_manager.add_transaction(tx)

        return True, trade_record, None

    async def check_for_special_offer_making(
        self,
        offer_dict: Dict[Optional[bytes32], int],
        driver_dict: Dict[bytes32, PuzzleInfo],
        fee: uint64 = uint64(0),
    ) -> Optional[Offer]:

        for puzzle_info in driver_dict.values():
            if (
                puzzle_info.check_type(
                    [
                        AssetType.SINGLETON.value,
                        AssetType.METADATA.value,
                        AssetType.OWNERSHIP.value,
                    ]
                )
                and isinstance(puzzle_info.also().also()["transfer_program"], PuzzleInfo)  # type: ignore
                and puzzle_info.also().also()["transfer_program"].type()  # type: ignore
                == AssetType.ROYALTY_TRANSFER_PROGRAM.value
            ):
                return await NFTWallet.make_nft1_offer(self.wallet_state_manager, offer_dict, driver_dict, fee)
        return None

    def check_for_owner_change_in_drivers(self, puzzle_info: PuzzleInfo, driver_info: PuzzleInfo) -> bool:
        if puzzle_info.check_type(
            [
                AssetType.SINGLETON.value,
                AssetType.METADATA.value,
                AssetType.OWNERSHIP.value,
            ]
        ) and driver_info.check_type(
            [
                AssetType.SINGLETON.value,
                AssetType.METADATA.value,
                AssetType.OWNERSHIP.value,
            ]
        ):
            old_owner = driver_info.also().also().info["owner"]  # type: ignore
            puzzle_info.also().also().info["owner"] = old_owner  # type: ignore
            if driver_info == puzzle_info:
                return True
        return False<|MERGE_RESOLUTION|>--- conflicted
+++ resolved
@@ -300,7 +300,6 @@
         fee: uint64 = uint64(0),
         validate_only: bool = False,
         min_coin_amount: Optional[uint64] = None,
-<<<<<<< HEAD
     ) -> Union[Tuple[Literal[True], TradeRecord, None], Tuple[Literal[False], None, str]]:
         if driver_dict is None:
             driver_dict = {}
@@ -309,17 +308,6 @@
             raise Exception(f"Error creating offer: {result[2]}")
 
         success, created_offer, error = result
-
-=======
-    ) -> Tuple[bool, Optional[TradeRecord], Optional[str]]:
-        if driver_dict is None:
-            driver_dict = {}
-        success, created_offer, error = await self._create_offer_for_ids(
-            offer, driver_dict, fee=fee, min_coin_amount=min_coin_amount
-        )
-        if not success or created_offer is None:
-            raise Exception(f"Error creating offer: {error}")
->>>>>>> 916ccee5
         now = uint64(int(time.time()))
         trade_offer: TradeRecord = TradeRecord(
             confirmed_at_index=uint32(0),
@@ -346,11 +334,7 @@
         driver_dict: Optional[Dict[bytes32, PuzzleInfo]] = None,
         fee: uint64 = uint64(0),
         min_coin_amount: Optional[uint64] = None,
-<<<<<<< HEAD
     ) -> Union[Tuple[Literal[True], Offer, None], Tuple[Literal[False], None, str]]:
-=======
-    ) -> Tuple[bool, Optional[Offer], Optional[str]]:
->>>>>>> 916ccee5
         """
         Offer is dictionary of wallet ids and amount
         """
@@ -604,16 +588,11 @@
         return txs
 
     async def respond_to_offer(
-<<<<<<< HEAD
         self,
         offer: Offer,
         fee=uint64(0),
         min_coin_amount: Optional[uint64] = None,
     ) -> Union[Tuple[Literal[True], TradeRecord, None], Tuple[Literal[False], None, str]]:
-=======
-        self, offer: Offer, fee=uint64(0), min_coin_amount: Optional[uint64] = None
-    ) -> Tuple[bool, Optional[TradeRecord], Optional[str]]:
->>>>>>> 916ccee5
         take_offer_dict: Dict[Union[bytes32, int], int] = {}
         arbitrage: Dict[Optional[bytes32], int] = offer.arbitrage()
 
@@ -636,7 +615,6 @@
         valid: bool = await self.check_offer_validity(offer)
         if not valid:
             return False, None, "This offer is no longer valid"
-<<<<<<< HEAD
         result = await self._create_offer_for_ids(
             take_offer_dict, offer.driver_dict, fee=fee, min_coin_amount=min_coin_amount
         )
@@ -644,13 +622,6 @@
             return False, None, result[2]
 
         success, take_offer, error = result
-=======
-        success, take_offer, error = await self._create_offer_for_ids(
-            take_offer_dict, offer.driver_dict, fee=fee, min_coin_amount=min_coin_amount
-        )
-        if not success or take_offer is None:
-            return False, None, error
->>>>>>> 916ccee5
 
         complete_offer = Offer.aggregate([offer, take_offer])
         assert complete_offer.is_valid()
