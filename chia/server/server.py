--- conflicted
+++ resolved
@@ -119,12 +119,7 @@
 @final
 @dataclass
 class ChiaServer:
-<<<<<<< HEAD
-    def __init__(
-        self,
-        port: uint16,
-=======
-    _port: int
+    _port: uint16
     _local_type: NodeType
     _local_capabilities_for_handshake: List[Tuple[uint16, str]]
     _ping_interval: int
@@ -160,8 +155,7 @@
     @classmethod
     def create(
         cls,
-        port: int,
->>>>>>> 7b3502d6
+        port: uint16,
         node: Any,
         api: Any,
         local_type: NodeType,
@@ -174,53 +168,6 @@
         config: Dict[str, Any],
         private_ca_crt_key: Tuple[Path, Path],
         chia_ca_crt_key: Tuple[Path, Path],
-<<<<<<< HEAD
-        name: str = None,
-    ):
-        # Keeps track of all connections to and from this node.
-        self.all_connections: Dict[bytes32, WSChiaConnection] = {}
-        self.tasks: Set[asyncio.Task] = set()
-
-        self.connection_by_type: Dict[NodeType, Dict[bytes32, WSChiaConnection]] = {
-            NodeType.FULL_NODE: {},
-            NodeType.WALLET: {},
-            NodeType.HARVESTER: {},
-            NodeType.FARMER: {},
-            NodeType.TIMELORD: {},
-            NodeType.INTRODUCER: {},
-        }
-
-        self._port: uint16 = port  # TCP port to identify our node
-        self._local_type: NodeType = local_type
-        self._local_capabilities_for_handshake = capabilities
-        self._ping_interval = ping_interval
-        self._network_id = network_id
-        self._inbound_rate_limit_percent = inbound_rate_limit_percent
-        self._outbound_rate_limit_percent = outbound_rate_limit_percent
-
-        # Task list to keep references to tasks, so they don't get GCd
-        self._tasks: List[asyncio.Task] = []
-
-        self.log = logging.getLogger(name if name else __name__)
-        self.log.info("Service capabilities: %s", self._local_capabilities_for_handshake)
-
-        # Our unique random node id that we will send to other peers, regenerated on launch
-        self.api = api
-        self.node = node
-        self.root_path = root_path
-        self.config = config
-        self.on_connect: Optional[Callable] = None
-        self.incoming_messages: asyncio.Queue = asyncio.Queue()
-        self.shut_down_event = asyncio.Event()
-
-        if self._local_type is NodeType.INTRODUCER:
-            self.introducer_peers = IntroducerPeers()
-
-        if self._local_type is not NodeType.INTRODUCER:
-            self._private_cert_path, self._private_key_path = private_ssl_paths(root_path, config)
-        if self._local_type is not NodeType.HARVESTER:
-            self.p2p_crt_path, self.p2p_key_path = public_ssl_paths(root_path, config)
-=======
         name: str = __name__,
     ) -> ChiaServer:
 
@@ -242,7 +189,6 @@
             ssl_client_context = ssl_context_for_client(
                 ca_private_crt_path, ca_private_key_path, private_cert_path, private_key_path
             )
->>>>>>> 7b3502d6
         else:
             # Public clients
             public_cert_path, public_key_path = public_ssl_paths(root_path, config)
@@ -346,7 +292,7 @@
             prefer_ipv6=prefer_ipv6,
             logger=self.log,
         )
-        self._port = int(self.webserver.listen_port)
+        self._port = uint16(self.webserver.listen_port)
         self.log.info(f"Started listening on port: {self._port}")
 
     async def incoming_connection(self, request: web.Request) -> web.StreamResponse:
