from __future__ import annotations

import asyncio
import json
import ssl
from contextlib import asynccontextmanager
from pathlib import Path
from typing import Any, AsyncIterator, Dict, Optional

import aiohttp

<<<<<<< HEAD
from chia.util.config import load_config
from chia.util.ints import uint16
=======
>>>>>>> 7b3502d6
from chia.util.json_util import dict_to_json_str
from chia.util.ws_message import WsRpcMessage, create_payload_dict


class DaemonProxy:
    def __init__(
        self,
        uri: str,
        ssl_context: Optional[ssl.SSLContext],
        max_message_size: int = 50 * 1000 * 1000,
    ):
        self._uri = uri
        self._request_dict: Dict[str, asyncio.Event] = {}
        self.response_dict: Dict[str, WsRpcMessage] = {}
        self.ssl_context = ssl_context
        self.client_session: Optional[aiohttp.ClientSession] = None
        self.websocket: Optional[aiohttp.ClientWebSocketResponse] = None
        self.max_message_size = max_message_size

    def format_request(self, command: str, data: Dict[str, Any]) -> WsRpcMessage:
        request = create_payload_dict(command, data, "client", "daemon")
        return request

    async def start(self) -> None:
        try:
            self.client_session = aiohttp.ClientSession()
            self.websocket = await self.client_session.ws_connect(
                self._uri,
                autoclose=True,
                autoping=True,
                heartbeat=60,
                ssl_context=self.ssl_context,
                max_msg_size=self.max_message_size,
            )
        except Exception:
            await self.close()
            raise

        async def listener_task() -> None:
            try:
                await self.listener()
            finally:
                await self.close()

        asyncio.create_task(listener_task())
        await asyncio.sleep(1)

    async def listener(self) -> None:
        if self.websocket is None:
            raise TypeError("Websocket is None in listener!")
        while True:
            message = await self.websocket.receive()
            if message.type == aiohttp.WSMsgType.TEXT:
                decoded: WsRpcMessage = json.loads(message.data)
                request_id = decoded["request_id"]

                if request_id in self._request_dict:
                    self.response_dict[request_id] = decoded
                    self._request_dict[request_id].set()
            else:
                return None

    async def _get(self, request: WsRpcMessage) -> WsRpcMessage:
        request_id = request["request_id"]
        self._request_dict[request_id] = asyncio.Event()
        string = dict_to_json_str(request)
        if self.websocket is None or self.websocket.closed:
            raise Exception("Websocket is not connected")
        asyncio.create_task(self.websocket.send_str(string))
        try:
            await asyncio.wait_for(self._request_dict[request_id].wait(), timeout=30)
            self._request_dict.pop(request_id)
            response: WsRpcMessage = self.response_dict[request_id]
            self.response_dict.pop(request_id)
            return response
        except asyncio.TimeoutError:
            self._request_dict.pop(request_id)
            raise Exception(f"No response from daemon for request_id: {request_id}")

    async def get_version(self) -> WsRpcMessage:
        data: Dict[str, Any] = {}
        request = self.format_request("get_version", data)
        response = await self._get(request)
        return response

    async def start_service(self, service_name: str) -> WsRpcMessage:
        data = {"service": service_name}
        request = self.format_request("start_service", data)
        response = await self._get(request)
        return response

    async def stop_service(self, service_name: str, delay_before_kill: int = 15) -> WsRpcMessage:
        data = {"service": service_name}
        request = self.format_request("stop_service", data)
        response = await self._get(request)
        return response

    async def is_running(self, service_name: str) -> bool:
        data = {"service": service_name}
        request = self.format_request("is_running", data)
        response = await self._get(request)
        if "is_running" in response["data"]:
            return bool(response["data"]["is_running"])
        return False

    async def is_keyring_locked(self) -> bool:
        data: Dict[str, Any] = {}
        request = self.format_request("is_keyring_locked", data)
        response = await self._get(request)
        if "is_keyring_locked" in response["data"]:
            return bool(response["data"]["is_keyring_locked"])
        return False

    async def unlock_keyring(self, passphrase: str) -> WsRpcMessage:
        data = {"key": passphrase}
        request = self.format_request("unlock_keyring", data)
        response = await self._get(request)
        return response

    async def ping(self) -> WsRpcMessage:
        request = self.format_request("ping", {})
        response = await self._get(request)
        return response

    async def close(self) -> None:
        if self.websocket is not None:
            await self.websocket.close()
        if self.client_session is not None:
            await self.client_session.close()

    async def exit(self) -> WsRpcMessage:
        request = self.format_request("exit", {})
        return await self._get(request)


async def connect_to_daemon(
    self_hostname: str, daemon_port: uint16, max_message_size: int, ssl_context: ssl.SSLContext
) -> DaemonProxy:
    """
    Connect to the local daemon.
    """

    client = DaemonProxy(f"wss://{self_hostname}:{daemon_port}", ssl_context, max_message_size)
    await client.start()
    return client


async def connect_to_daemon_and_validate(
    root_path: Path, config: Dict[str, Any], quiet: bool = False
) -> Optional[DaemonProxy]:
    """
    Connect to the local daemon and do a ping to ensure that something is really
    there and running.
    """
    from chia.server.server import ssl_context_for_client

    try:
        daemon_max_message_size = config.get("daemon_max_message_size", 50 * 1000 * 1000)
        crt_path = root_path / config["daemon_ssl"]["private_crt"]
        key_path = root_path / config["daemon_ssl"]["private_key"]
        ca_crt_path = root_path / config["private_ssl_ca"]["crt"]
        ca_key_path = root_path / config["private_ssl_ca"]["key"]
        ssl_context = ssl_context_for_client(ca_crt_path, ca_key_path, crt_path, key_path)
        connection = await connect_to_daemon(
            config["self_hostname"], config["daemon_port"], daemon_max_message_size, ssl_context
        )
        r = await connection.ping()

        if "value" in r["data"] and r["data"]["value"] == "pong":
            return connection
    except Exception:
        if not quiet:
            print("Daemon not started yet")
        return None
    return None


@asynccontextmanager
async def acquire_connection_to_daemon(
    root_path: Path, config: Dict[str, Any], quiet: bool = False
) -> AsyncIterator[Optional[DaemonProxy]]:
    """
    Asynchronous context manager which attempts to create a connection to the daemon.
    The connection object (DaemonProxy) is yielded to the caller. After the caller's
    block exits scope, execution resumes in this function, wherein the connection is
    closed.
    """

    daemon: Optional[DaemonProxy] = None
    try:
        daemon = await connect_to_daemon_and_validate(root_path, config, quiet=quiet)
        yield daemon  # <----
    except Exception as e:
        print(f"Exception occurred while communicating with the daemon: {e}")

    if daemon is not None:
        await daemon.close()<|MERGE_RESOLUTION|>--- conflicted
+++ resolved
@@ -9,11 +9,7 @@
 
 import aiohttp
 
-<<<<<<< HEAD
-from chia.util.config import load_config
 from chia.util.ints import uint16
-=======
->>>>>>> 7b3502d6
 from chia.util.json_util import dict_to_json_str
 from chia.util.ws_message import WsRpcMessage, create_payload_dict
 
