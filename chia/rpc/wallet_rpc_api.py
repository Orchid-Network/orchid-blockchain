--- conflicted
+++ resolved
@@ -1363,9 +1363,6 @@
             ]
         )
         fee = uint64(request.get("fee", 0))
-<<<<<<< HEAD
-        spend_bundle = await nft_wallet.generate_new_nft(metadata, royalty_puzhash, target_puzhash, uint16(request.get("royalty_percentage", 0)), request.get("use_did", True), fee)
-=======
         spend_bundle = await nft_wallet.generate_new_nft(
             metadata,
             royalty_puzhash,
@@ -1374,7 +1371,6 @@
             request.get("use_did", True),
             fee,
         )
->>>>>>> 38d01b59
         return {"wallet_id": wallet_id, "success": True, "spend_bundle": spend_bundle}
 
     async def nft_get_nfts(self, request) -> Dict:
