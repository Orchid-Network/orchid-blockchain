--- conflicted
+++ resolved
@@ -172,14 +172,10 @@
     return request.param
 
 
-<<<<<<< HEAD
-SOFTFORK_HEIGHTS = [1000000, 4474000, 5496000]
+SOFTFORK_HEIGHTS = [1000000, 4510000, 5496000]
 
 
 @pytest.fixture(scope="function", params=SOFTFORK_HEIGHTS)
-=======
-@pytest.fixture(scope="function", params=[1000000, 3886635, 4510000, 5496000])
->>>>>>> 6a5bf15e
 def softfork_height(request) -> int:
     return request.param
 
