--- conflicted
+++ resolved
@@ -49,11 +49,7 @@
 
         # The second node should eventually catch up to the first one
         await time_out_assert(
-<<<<<<< HEAD
-            150, node_height_exactly, True, full_node_2, test_constants.WEIGHT_PROOF_BLOCK_MIN - 5 - 1
-=======
-            timeout_seconds, node_height_exactly, True, full_node_2, test_constants.WEIGHT_PROOF_RECENT_BLOCKS - 5 - 1
->>>>>>> f3482987
+            timeout_seconds, node_height_exactly, True, full_node_2, test_constants.WEIGHT_PROOF_BLOCK_MIN - 5 - 1
         )
 
         for block in blocks[test_constants.WEIGHT_PROOF_BLOCK_MIN - 5 : test_constants.WEIGHT_PROOF_BLOCK_MIN + 5]:
