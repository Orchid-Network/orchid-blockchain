--- conflicted
+++ resolved
@@ -23,11 +23,7 @@
 
 class TestFullSync:
     @pytest.mark.asyncio
-<<<<<<< HEAD
     async def test_long_sync_from_zero(self, five_nodes, default_1000_blocks):
-=======
-    async def test_long_sync_from_zero(self, five_nodes, default_400_blocks, bt, self_hostname):
->>>>>>> 890c7d37
         # Must be larger than "sync_block_behind_threshold" in the config
         num_blocks = len(default_1000_blocks)
         blocks: List[FullBlock] = default_1000_blocks
