<<<<<<< HEAD
# flake8: noqa: F811, F401
=======
>>>>>>> 04b543e2
import sys
from typing import Dict, List, Optional, Tuple

import aiosqlite
import pytest

from chia.consensus.block_record import BlockRecord
from chia.consensus.default_constants import DEFAULT_CONSTANTS
from chia.consensus.full_block_to_block_record import block_to_block_record
from chia.full_node.block_store import BlockStore
from chia.types.blockchain_format.sized_bytes import bytes32
from chia.types.blockchain_format.sub_epoch_summary import SubEpochSummary
from chia.util.block_cache import BlockCache
from tests.block_tools import test_constants
from chia.util.generator_tools import get_block_header

from chia.consensus.pot_iterations import calculate_iterations_quality
from chia.full_node.weight_proof import (
    WeightProofHandler,
    _map_sub_epoch_summaries,
    _validate_summaries_weight,
)
from chia.types.full_block import FullBlock
from chia.types.header_block import HeaderBlock
from chia.util.ints import uint32, uint64


def count_sub_epochs(blockchain, last_hash) -> int:
    curr = blockchain._sub_blocks[last_hash]
    count = 0
    while True:
        if curr.height == 0:
            break
        # next sub block
        curr = blockchain._sub_blocks[curr.prev_hash]
        # if end of sub-epoch
        if curr.sub_epoch_summary_included is not None:
            count += 1
    return count


def get_prev_ses_block(sub_blocks, last_hash) -> Tuple[BlockRecord, int]:
    curr = sub_blocks[last_hash]
    blocks = 1
    while curr.height != 0:
        # next sub block
        curr = sub_blocks[curr.prev_hash]
        # if end of sub-epoch
        if curr.sub_epoch_summary_included is not None:
            return curr, blocks
        blocks += 1
    assert False


async def load_blocks_dont_validate(
    blocks,
) -> Tuple[
    Dict[bytes32, HeaderBlock], Dict[uint32, bytes32], Dict[bytes32, BlockRecord], Dict[uint32, SubEpochSummary]
]:
    header_cache: Dict[bytes32, HeaderBlock] = {}
    height_to_hash: Dict[uint32, bytes32] = {}
    sub_blocks: Dict[bytes32, BlockRecord] = {}
    sub_epoch_summaries: Dict[uint32, SubEpochSummary] = {}
    prev_block = None
    difficulty = test_constants.DIFFICULTY_STARTING
    block: FullBlock
    for block in blocks:
        if block.height > 0:
            assert prev_block is not None
            difficulty = block.reward_chain_block.weight - prev_block.weight

        if block.reward_chain_block.challenge_chain_sp_vdf is None:
            assert block.reward_chain_block.signage_point_index == 0
            cc_sp: bytes32 = block.reward_chain_block.pos_ss_cc_challenge_hash
        else:
            cc_sp = block.reward_chain_block.challenge_chain_sp_vdf.output.get_hash()

        quality_string: Optional[bytes32] = block.reward_chain_block.proof_of_space.verify_and_get_quality_string(
            test_constants,
            block.reward_chain_block.pos_ss_cc_challenge_hash,
            cc_sp,
        )
        assert quality_string is not None

        required_iters: uint64 = calculate_iterations_quality(
            test_constants.DIFFICULTY_CONSTANT_FACTOR,
            quality_string,
            block.reward_chain_block.proof_of_space.size,
            difficulty,
            cc_sp,
        )

        sub_block = block_to_block_record(
            test_constants,
            BlockCache(sub_blocks, height_to_hash=height_to_hash),
            required_iters,
            block,
            None,
        )
        sub_blocks[block.header_hash] = sub_block
        height_to_hash[block.height] = block.header_hash
        header_cache[block.header_hash] = get_block_header(block, [], [])
        if sub_block.sub_epoch_summary_included is not None:
            sub_epoch_summaries[block.height] = sub_block.sub_epoch_summary_included
        prev_block = block
    return header_cache, height_to_hash, sub_blocks, sub_epoch_summaries


async def _test_map_summaries(blocks, header_cache, height_to_hash, sub_blocks, summaries):
    curr = sub_blocks[blocks[-1].header_hash]
    orig_summaries: Dict[int, SubEpochSummary] = {}
    while curr.height > 0:
        if curr.sub_epoch_summary_included is not None:
            orig_summaries[curr.height] = curr.sub_epoch_summary_included
        # next sub block
        curr = sub_blocks[curr.prev_hash]

    wpf = WeightProofHandler(test_constants, BlockCache(sub_blocks, header_cache, height_to_hash, summaries))

    wp = await wpf.get_proof_of_weight(blocks[-1].header_hash)
    assert wp is not None
    # sub epoch summaries validate hashes
    summaries, sub_epoch_data_weight, _ = _map_sub_epoch_summaries(
        test_constants.SUB_EPOCH_BLOCKS,
        test_constants.GENESIS_CHALLENGE,
        wp.sub_epochs,
        test_constants.DIFFICULTY_STARTING,
    )
    assert len(summaries) == len(orig_summaries)


class TestWeightProof:
    @pytest.mark.asyncio
    async def test_weight_proof_map_summaries_2(self, default_10000_blocks):
        blocks = default_10000_blocks
        header_cache, height_to_hash, sub_blocks, summaries = await load_blocks_dont_validate(default_10000_blocks)
        curr = sub_blocks[blocks[-1].header_hash]
        orig_summaries: Dict[int, SubEpochSummary] = {}
        while curr.height > 0:
            if curr.sub_epoch_summary_included is not None:
                orig_summaries[curr.height] = curr.sub_epoch_summary_included
            # next sub block
            curr = sub_blocks[curr.prev_hash]

        wpf = WeightProofHandler(test_constants, BlockCache(sub_blocks, header_cache, height_to_hash, summaries))

        wp = await wpf.get_proof_of_weight(blocks[-1].header_hash)
        assert wp is not None
        # sub epoch summaries validate hashes
        summaries, sub_epoch_data_weight, _ = _map_sub_epoch_summaries(
            test_constants.SUB_EPOCH_BLOCKS,
            test_constants.GENESIS_CHALLENGE,
            wp.sub_epochs,
            test_constants.DIFFICULTY_STARTING,
        )
        assert len(summaries) == len(orig_summaries)

    @pytest.mark.asyncio
    async def test_weight_proof_summaries_1000_blocks(self, default_1000_blocks):
        blocks = default_1000_blocks
        header_cache, height_to_hash, sub_blocks, summaries = await load_blocks_dont_validate(blocks)
        wpf = WeightProofHandler(test_constants, BlockCache(sub_blocks, header_cache, height_to_hash, summaries))
        wp = await wpf.get_proof_of_weight(blocks[-1].header_hash)
        summaries, sub_epoch_data_weight, _ = _map_sub_epoch_summaries(
            wpf.constants.SUB_EPOCH_BLOCKS,
            wpf.constants.GENESIS_CHALLENGE,
            wp.sub_epochs,
            wpf.constants.DIFFICULTY_STARTING,
        )
        assert _validate_summaries_weight(test_constants, sub_epoch_data_weight, summaries, wp)
        # assert res is not None

    @pytest.mark.asyncio
    async def test_weight_proof_bad_peak_hash(self, default_1000_blocks):
        blocks = default_1000_blocks
        header_cache, height_to_hash, sub_blocks, summaries = await load_blocks_dont_validate(blocks)
        wpf = WeightProofHandler(test_constants, BlockCache(sub_blocks, header_cache, height_to_hash, summaries))
        wp = await wpf.get_proof_of_weight(b"sadgfhjhgdgsfadfgh")
        assert wp is None

    @pytest.mark.asyncio
    @pytest.mark.skip(reason="broken")
    async def test_weight_proof_from_genesis(self, default_400_blocks):
        blocks = default_400_blocks
        header_cache, height_to_hash, sub_blocks, summaries = await load_blocks_dont_validate(blocks)
        wpf = WeightProofHandler(test_constants, BlockCache(sub_blocks, header_cache, height_to_hash, summaries))
        wp = await wpf.get_proof_of_weight(blocks[-1].header_hash)
        assert wp is not None
        wp = await wpf.get_proof_of_weight(blocks[-1].header_hash)
        assert wp is not None

    @pytest.mark.asyncio
    async def test_weight_proof_edge_cases(self, bt, default_400_blocks):
        blocks: List[FullBlock] = default_400_blocks

        blocks: List[FullBlock] = bt.get_consecutive_blocks(
            1, block_list_input=blocks, seed=b"asdfghjkl", force_overflow=True, skip_slots=2
        )

        blocks: List[FullBlock] = bt.get_consecutive_blocks(
            1, block_list_input=blocks, seed=b"asdfghjkl", force_overflow=True, skip_slots=1
        )

        blocks: List[FullBlock] = bt.get_consecutive_blocks(
            1,
            block_list_input=blocks,
            seed=b"asdfghjkl",
            force_overflow=True,
        )

        blocks: List[FullBlock] = bt.get_consecutive_blocks(
            1, block_list_input=blocks, seed=b"asdfghjkl", force_overflow=True, skip_slots=2
        )

        blocks: List[FullBlock] = bt.get_consecutive_blocks(
            1,
            block_list_input=blocks,
            seed=b"asdfghjkl",
            force_overflow=True,
        )

        blocks: List[FullBlock] = bt.get_consecutive_blocks(
            1,
            block_list_input=blocks,
            seed=b"asdfghjkl",
            force_overflow=True,
        )

        blocks: List[FullBlock] = bt.get_consecutive_blocks(
            1,
            block_list_input=blocks,
            seed=b"asdfghjkl",
            force_overflow=True,
        )

        blocks: List[FullBlock] = bt.get_consecutive_blocks(
            1,
            block_list_input=blocks,
            seed=b"asdfghjkl",
            force_overflow=True,
        )

        blocks: List[FullBlock] = bt.get_consecutive_blocks(
            1,
            block_list_input=blocks,
            seed=b"asdfghjkl",
            force_overflow=True,
            skip_slots=4,
            normalized_to_identity_cc_eos=True,
        )

        blocks: List[FullBlock] = bt.get_consecutive_blocks(
            10,
            block_list_input=blocks,
            seed=b"asdfghjkl",
            force_overflow=True,
        )

        blocks: List[FullBlock] = bt.get_consecutive_blocks(
            1,
            block_list_input=blocks,
            seed=b"asdfghjkl",
            force_overflow=True,
            skip_slots=4,
            normalized_to_identity_icc_eos=True,
        )

        blocks: List[FullBlock] = bt.get_consecutive_blocks(
            10,
            block_list_input=blocks,
            seed=b"asdfghjkl",
            force_overflow=True,
        )

        blocks: List[FullBlock] = bt.get_consecutive_blocks(
            1,
            block_list_input=blocks,
            seed=b"asdfghjkl",
            force_overflow=True,
            skip_slots=4,
            normalized_to_identity_cc_ip=True,
        )

        blocks: List[FullBlock] = bt.get_consecutive_blocks(
            10,
            block_list_input=blocks,
            seed=b"asdfghjkl",
            force_overflow=True,
        )

        blocks: List[FullBlock] = bt.get_consecutive_blocks(
            1,
            block_list_input=blocks,
            seed=b"asdfghjkl",
            force_overflow=True,
            skip_slots=4,
            normalized_to_identity_cc_sp=True,
        )

        blocks: List[FullBlock] = bt.get_consecutive_blocks(
            1, block_list_input=blocks, seed=b"asdfghjkl", force_overflow=True, skip_slots=4
        )

        blocks: List[FullBlock] = bt.get_consecutive_blocks(
            10,
            block_list_input=blocks,
            seed=b"asdfghjkl",
            force_overflow=True,
        )

        blocks: List[FullBlock] = bt.get_consecutive_blocks(
            300,
            block_list_input=blocks,
            seed=b"asdfghjkl",
            force_overflow=False,
        )

        header_cache, height_to_hash, sub_blocks, summaries = await load_blocks_dont_validate(blocks)
        wpf = WeightProofHandler(test_constants, BlockCache(sub_blocks, header_cache, height_to_hash, summaries))
        wp = await wpf.get_proof_of_weight(blocks[-1].header_hash)
        assert wp is not None
        wpf = WeightProofHandler(test_constants, BlockCache(sub_blocks, header_cache, height_to_hash, {}))
        valid, fork_point = wpf.validate_weight_proof_single_proc(wp)

        assert valid
        assert fork_point == 0

    @pytest.mark.asyncio
    async def test_weight_proof1000(self, default_1000_blocks):
        blocks = default_1000_blocks
        header_cache, height_to_hash, sub_blocks, summaries = await load_blocks_dont_validate(blocks)
        wpf = WeightProofHandler(test_constants, BlockCache(sub_blocks, header_cache, height_to_hash, summaries))
        wp = await wpf.get_proof_of_weight(blocks[-1].header_hash)
        assert wp is not None
        wpf = WeightProofHandler(test_constants, BlockCache(sub_blocks, header_cache, height_to_hash, {}))
        valid, fork_point = wpf.validate_weight_proof_single_proc(wp)

        assert valid
        assert fork_point == 0

    @pytest.mark.asyncio
    async def test_weight_proof1000_pre_genesis_empty_slots(self, pre_genesis_empty_slots_1000_blocks):
        blocks = pre_genesis_empty_slots_1000_blocks
        header_cache, height_to_hash, sub_blocks, summaries = await load_blocks_dont_validate(blocks)

        wpf = WeightProofHandler(test_constants, BlockCache(sub_blocks, header_cache, height_to_hash, summaries))
        wp = await wpf.get_proof_of_weight(blocks[-1].header_hash)
        assert wp is not None
        wpf = WeightProofHandler(test_constants, BlockCache(sub_blocks, header_cache, height_to_hash, {}))
        valid, fork_point = wpf.validate_weight_proof_single_proc(wp)

        assert valid
        assert fork_point == 0

    @pytest.mark.asyncio
    async def test_weight_proof10000__blocks_compact(self, default_10000_blocks_compact):
        blocks = default_10000_blocks_compact
        header_cache, height_to_hash, sub_blocks, summaries = await load_blocks_dont_validate(blocks)
        wpf = WeightProofHandler(test_constants, BlockCache(sub_blocks, header_cache, height_to_hash, summaries))
        wp = await wpf.get_proof_of_weight(blocks[-1].header_hash)
        assert wp is not None
        wpf = WeightProofHandler(test_constants, BlockCache(sub_blocks, header_cache, height_to_hash, {}))
        valid, fork_point = wpf.validate_weight_proof_single_proc(wp)

        assert valid
        assert fork_point == 0

    @pytest.mark.asyncio
    async def test_weight_proof1000_partial_blocks_compact(self, bt, default_10000_blocks_compact):
        blocks: List[FullBlock] = bt.get_consecutive_blocks(
            100,
            block_list_input=default_10000_blocks_compact,
            seed=b"asdfghjkl",
            normalized_to_identity_cc_ip=True,
            normalized_to_identity_cc_eos=True,
            normalized_to_identity_icc_eos=True,
        )
        header_cache, height_to_hash, sub_blocks, summaries = await load_blocks_dont_validate(blocks)
        wpf = WeightProofHandler(test_constants, BlockCache(sub_blocks, header_cache, height_to_hash, summaries))
        wp = await wpf.get_proof_of_weight(blocks[-1].header_hash)
        assert wp is not None
        wpf = WeightProofHandler(test_constants, BlockCache(sub_blocks, header_cache, height_to_hash, {}))
        valid, fork_point = wpf.validate_weight_proof_single_proc(wp)

        assert valid
        assert fork_point == 0

    @pytest.mark.asyncio
    async def test_weight_proof10000(self, default_10000_blocks):
        blocks = default_10000_blocks
        header_cache, height_to_hash, sub_blocks, summaries = await load_blocks_dont_validate(blocks)
        wpf = WeightProofHandler(test_constants, BlockCache(sub_blocks, header_cache, height_to_hash, summaries))
        wp = await wpf.get_proof_of_weight(blocks[-1].header_hash)

        assert wp is not None
        wpf = WeightProofHandler(test_constants, BlockCache(sub_blocks, {}, height_to_hash, {}))
        valid, fork_point = wpf.validate_weight_proof_single_proc(wp)

        assert valid
        assert fork_point == 0

    @pytest.mark.asyncio
    async def test_check_num_of_samples(self, default_10000_blocks):
        blocks = default_10000_blocks
        header_cache, height_to_hash, sub_blocks, summaries = await load_blocks_dont_validate(blocks)
        wpf = WeightProofHandler(test_constants, BlockCache(sub_blocks, header_cache, height_to_hash, summaries))
        wp = await wpf.get_proof_of_weight(blocks[-1].header_hash)
        curr = -1
        samples = 0
        for sub_epoch_segment in wp.sub_epoch_segments:
            if sub_epoch_segment.sub_epoch_n > curr:
                curr = sub_epoch_segment.sub_epoch_n
                samples += 1
        assert samples <= wpf.MAX_SAMPLES

    @pytest.mark.asyncio
    async def test_weight_proof_extend_no_ses(self, default_1000_blocks):
        blocks = default_1000_blocks
        header_cache, height_to_hash, sub_blocks, summaries = await load_blocks_dont_validate(blocks)
        last_ses_height = sorted(summaries.keys())[-1]
        wpf_synced = WeightProofHandler(test_constants, BlockCache(sub_blocks, header_cache, height_to_hash, summaries))
        wp = await wpf_synced.get_proof_of_weight(blocks[last_ses_height].header_hash)
        assert wp is not None
        # todo for each sampled sub epoch, validate number of segments
        wpf_not_synced = WeightProofHandler(test_constants, BlockCache(sub_blocks, header_cache, height_to_hash, {}))
        valid, fork_point, _ = await wpf_not_synced.validate_weight_proof(wp)
        assert valid
        assert fork_point == 0
        # extend proof with 100 blocks
        new_wp = await wpf_synced._create_proof_of_weight(blocks[-1].header_hash)
        valid, fork_point, _ = await wpf_not_synced.validate_weight_proof(new_wp)
        assert valid
        assert fork_point == 0

    @pytest.mark.asyncio
    async def test_weight_proof_extend_new_ses(self, default_1000_blocks):
        blocks = default_1000_blocks
        header_cache, height_to_hash, sub_blocks, summaries = await load_blocks_dont_validate(blocks)
        # delete last summary
        last_ses_height = sorted(summaries.keys())[-1]
        last_ses = summaries[last_ses_height]
        del summaries[last_ses_height]
        wpf_synced = WeightProofHandler(test_constants, BlockCache(sub_blocks, header_cache, height_to_hash, summaries))
        wp = await wpf_synced.get_proof_of_weight(blocks[last_ses_height - 10].header_hash)
        assert wp is not None
        wpf_not_synced = WeightProofHandler(test_constants, BlockCache(sub_blocks, height_to_hash, header_cache, {}))
        valid, fork_point, _ = await wpf_not_synced.validate_weight_proof(wp)
        assert valid
        assert fork_point == 0
        # extend proof with 100 blocks
        wpf = WeightProofHandler(test_constants, BlockCache(sub_blocks, header_cache, height_to_hash, summaries))
        summaries[last_ses_height] = last_ses
        wpf_synced.blockchain = BlockCache(sub_blocks, header_cache, height_to_hash, summaries)
        new_wp = await wpf_synced._create_proof_of_weight(blocks[-1].header_hash)
        valid, fork_point, _ = await wpf_not_synced.validate_weight_proof(new_wp)
        assert valid
        assert fork_point == 0
        wpf_synced.blockchain = BlockCache(sub_blocks, header_cache, height_to_hash, summaries)
        new_wp = await wpf_synced._create_proof_of_weight(blocks[last_ses_height].header_hash)
        valid, fork_point, _ = await wpf_not_synced.validate_weight_proof(new_wp)
        assert valid
        assert fork_point == 0
        valid, fork_point, _ = await wpf.validate_weight_proof(new_wp)
        assert valid
        assert fork_point != 0

    @pytest.mark.asyncio
    async def test_weight_proof_extend_multiple_ses(self, default_1000_blocks):
        blocks = default_1000_blocks
        header_cache, height_to_hash, sub_blocks, summaries = await load_blocks_dont_validate(blocks)
        last_ses_height = sorted(summaries.keys())[-1]
        last_ses = summaries[last_ses_height]
        before_last_ses_height = sorted(summaries.keys())[-2]
        before_last_ses = summaries[before_last_ses_height]
        wpf = WeightProofHandler(test_constants, BlockCache(sub_blocks, header_cache, height_to_hash, summaries))
        wpf_verify = WeightProofHandler(test_constants, BlockCache(sub_blocks, header_cache, height_to_hash, {}))
        for x in range(10, -1, -1):
            wp = await wpf.get_proof_of_weight(blocks[before_last_ses_height - x].header_hash)
            assert wp is not None
            valid, fork_point, _ = await wpf_verify.validate_weight_proof(wp)
            assert valid
            assert fork_point == 0
        # extend proof with 100 blocks
        summaries[last_ses_height] = last_ses
        summaries[before_last_ses_height] = before_last_ses
        wpf = WeightProofHandler(test_constants, BlockCache(sub_blocks, header_cache, height_to_hash, summaries))
        new_wp = await wpf._create_proof_of_weight(blocks[-1].header_hash)
        valid, fork_point, _ = await wpf.validate_weight_proof(new_wp)
        assert valid
        assert fork_point != 0

    @pytest.mark.skip("used for debugging")
    @pytest.mark.asyncio
    async def test_weight_proof_from_database(self):
        connection = await aiosqlite.connect("path to db")
        block_store: BlockStore = await BlockStore.create(connection)
        blocks = await block_store.get_block_records_in_range(0, 0xFFFFFFFF)
        peak = len(blocks) - 1
        peak_height = blocks[peak].height
        headers = await block_store.get_header_blocks_in_range(0, peak_height)
        sub_height_to_hash = {}
        sub_epoch_summaries = {}
        # peak_header = await block_store.get_full_blocks_at([peak_height])
        if len(blocks) == 0:
            return None, None

        assert peak is not None

        # Sets the other state variables (peak_height and height_to_hash)
        curr: BlockRecord = blocks[peak]
        while True:
            sub_height_to_hash[curr.height] = curr.header_hash
            if curr.sub_epoch_summary_included is not None:
                sub_epoch_summaries[curr.height] = curr.sub_epoch_summary_included
            if curr.height == 0:
                break
            curr = blocks[curr.prev_hash]
        assert len(sub_height_to_hash) == peak_height + 1
        block_cache = BlockCache(blocks, headers, sub_height_to_hash, sub_epoch_summaries)
        wpf = WeightProofHandler(DEFAULT_CONSTANTS, block_cache)
        wp = await wpf._create_proof_of_weight(sub_height_to_hash[peak_height - 50])
        valid, fork_point = wpf.validate_weight_proof_single_proc(wp)

        await connection.close()
        assert valid
        print(f"size of proof is {get_size(wp)}")


def get_size(obj, seen=None):
    """Recursively finds size of objects"""
    size = sys.getsizeof(obj)
    if seen is None:
        seen = set()
    obj_id = id(obj)
    if obj_id in seen:
        return 0
    # Important mark as seen *before* entering recursion to gracefully handle
    # self-referential objects
    seen.add(obj_id)
    if isinstance(obj, dict):
        size += sum([get_size(v, seen) for v in obj.values()])
        size += sum([get_size(k, seen) for k in obj.keys()])
    elif hasattr(obj, "__dict__"):
        size += get_size(obj.__dict__, seen)
    elif hasattr(obj, "__iter__") and not isinstance(obj, (str, bytes, bytearray)):
        size += sum([get_size(i, seen) for i in obj])
    return size<|MERGE_RESOLUTION|>--- conflicted
+++ resolved
@@ -1,7 +1,3 @@
-<<<<<<< HEAD
-# flake8: noqa: F811, F401
-=======
->>>>>>> 04b543e2
 import sys
 from typing import Dict, List, Optional, Tuple
 
@@ -135,29 +131,14 @@
 
 class TestWeightProof:
     @pytest.mark.asyncio
-    async def test_weight_proof_map_summaries_2(self, default_10000_blocks):
-        blocks = default_10000_blocks
-        header_cache, height_to_hash, sub_blocks, summaries = await load_blocks_dont_validate(default_10000_blocks)
-        curr = sub_blocks[blocks[-1].header_hash]
-        orig_summaries: Dict[int, SubEpochSummary] = {}
-        while curr.height > 0:
-            if curr.sub_epoch_summary_included is not None:
-                orig_summaries[curr.height] = curr.sub_epoch_summary_included
-            # next sub block
-            curr = sub_blocks[curr.prev_hash]
-
-        wpf = WeightProofHandler(test_constants, BlockCache(sub_blocks, header_cache, height_to_hash, summaries))
-
-        wp = await wpf.get_proof_of_weight(blocks[-1].header_hash)
-        assert wp is not None
-        # sub epoch summaries validate hashes
-        summaries, sub_epoch_data_weight, _ = _map_sub_epoch_summaries(
-            test_constants.SUB_EPOCH_BLOCKS,
-            test_constants.GENESIS_CHALLENGE,
-            wp.sub_epochs,
-            test_constants.DIFFICULTY_STARTING,
-        )
-        assert len(summaries) == len(orig_summaries)
+    async def test_weight_proof_map_summaries_1(self, default_400_blocks):
+        header_cache, height_to_hash, sub_blocks, summaries = await load_blocks_dont_validate(default_400_blocks)
+        await _test_map_summaries(default_400_blocks, header_cache, height_to_hash, sub_blocks, summaries)
+
+    @pytest.mark.asyncio
+    async def test_weight_proof_map_summaries_2(self, default_1000_blocks):
+        header_cache, height_to_hash, sub_blocks, summaries = await load_blocks_dont_validate(default_1000_blocks)
+        await _test_map_summaries(default_1000_blocks, header_cache, height_to_hash, sub_blocks, summaries)
 
     @pytest.mark.asyncio
     async def test_weight_proof_summaries_1000_blocks(self, default_1000_blocks):
