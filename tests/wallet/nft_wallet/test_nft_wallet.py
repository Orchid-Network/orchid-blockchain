--- conflicted
+++ resolved
@@ -457,9 +457,12 @@
     coin = coins[0].to_json_dict()
     uris = coin["data_uris"]
     assert len(uris) == 3
-<<<<<<< HEAD
     assert "https://www.chia.net/img/branding/chia-logo-more-white.svg" in uris
 
+    assert len(coin["metadata_uris"]) == 2
+    assert "http://metadata2" == coin["metadata_uris"][0]
+    assert len(coin["license_uris"]) == 1
+    assert "https://license" == coin["license_uris"][0]
 
 @pytest.mark.parametrize(
     "trusted",
@@ -751,10 +754,4 @@
     await asyncio.sleep(5)
 
     await time_out_assert(15, get_trade_and_status, TradeStatus.CONFIRMED, trade_manager_maker, trade_make)
-    await time_out_assert(15, get_trade_and_status, TradeStatus.CONFIRMED, trade_manager_taker, trade_take)
-=======
-    assert len(coin["metadata_uris"]) == 2
-    assert "http://metadata2" == coin["metadata_uris"][0]
-    assert len(coin["license_uris"]) == 1
-    assert "https://license" == coin["license_uris"][0]
->>>>>>> 435b3ed1
+    await time_out_assert(15, get_trade_and_status, TradeStatus.CONFIRMED, trade_manager_taker, trade_take)