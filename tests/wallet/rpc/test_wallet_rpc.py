--- conflicted
+++ resolved
@@ -1,8 +1,5 @@
 import dataclasses
-<<<<<<< HEAD
-=======
 import json
->>>>>>> 35516c66
 import logging
 from operator import attrgetter
 from typing import Any, Dict, List, Optional, Tuple
@@ -35,11 +32,8 @@
 from chia.wallet.cat_wallet.cat_constants import DEFAULT_CATS
 from chia.wallet.cat_wallet.cat_wallet import CATWallet
 from chia.wallet.derive_keys import master_sk_to_wallet_sk, master_sk_to_wallet_sk_unhardened
-<<<<<<< HEAD
-=======
 from chia.wallet.did_wallet.did_wallet import DIDWallet
 from chia.wallet.nft_wallet.nft_wallet import NFTWallet
->>>>>>> 35516c66
 from chia.wallet.trading.trade_status import TradeStatus
 from chia.wallet.transaction_record import TransactionRecord
 from chia.wallet.transaction_sorting import SortKey
@@ -111,12 +105,6 @@
 
 @pytest_asyncio.fixture(scope="function", params=[True, False])
 async def wallet_rpc_environment(two_wallet_nodes, request, bt: BlockTools, self_hostname):
-<<<<<<< HEAD
-    test_rpc_port: uint16 = uint16(find_available_listen_port())
-    test_rpc_port_2: uint16 = uint16(find_available_listen_port())
-    test_rpc_port_node: uint16 = uint16(find_available_listen_port())
-=======
->>>>>>> 35516c66
     full_node, wallets = two_wallet_nodes
     full_node_api = full_node[0]
     full_node_server = full_node_api.full_node.server
@@ -144,55 +132,31 @@
 
     full_node_rpc_api = FullNodeRpcApi(full_node_api.full_node)
 
-<<<<<<< HEAD
-    rpc_cleanup_node = await start_rpc_server(
-        full_node_rpc_api,
-        hostname,
-        daemon_port,
-        test_rpc_port_node,
-=======
     rpc_cleanup_node, test_rpc_port_node = await start_rpc_server(
         full_node_rpc_api,
         hostname,
         daemon_port,
         uint16(0),
->>>>>>> 35516c66
         stop_node_cb,
         bt.root_path,
         config,
         connect_to_daemon=False,
     )
-<<<<<<< HEAD
-    rpc_cleanup = await start_rpc_server(
-        wallet_rpc_api,
-        hostname,
-        daemon_port,
-        test_rpc_port,
-=======
     rpc_cleanup, test_rpc_port = await start_rpc_server(
         wallet_rpc_api,
         hostname,
         daemon_port,
         uint16(0),
->>>>>>> 35516c66
         stop_node_cb,
         bt.root_path,
         config,
         connect_to_daemon=False,
     )
-<<<<<<< HEAD
-    rpc_cleanup_2 = await start_rpc_server(
-        wallet_rpc_api_2,
-        hostname,
-        daemon_port,
-        test_rpc_port_2,
-=======
     rpc_cleanup_2, test_rpc_port_2 = await start_rpc_server(
         wallet_rpc_api_2,
         hostname,
         daemon_port,
         uint16(0),
->>>>>>> 35516c66
         stop_node_cb,
         bt.root_path,
         config,
@@ -257,13 +221,8 @@
     for output in outputs:
         assert output["amount"] in addition_amounts
     assert (sum(removal_amounts) - sum(addition_amounts)) == amount_fee
-<<<<<<< HEAD
-
-
-=======
-
-
->>>>>>> 35516c66
+
+
 async def assert_push_tx_error(node_rpc: FullNodeRpcClient, tx: TransactionRecord):
     spend_bundle = tx.spend_bundle
     assert spend_bundle is not None
@@ -719,26 +678,17 @@
     col = await client.get_cat_asset_id(cat_0_id)
 
     # Create an offer of 5 chia for one CAT
-<<<<<<< HEAD
-    offer, trade_record = await client.create_offer_for_ids({uint32(1): -5, col.hex(): 1}, validate_only=True)
-=======
     # TODO, address ignore here based on what we merge into main
     offer, trade_record = await client.create_offer_for_ids({uint32(1): -5, col.hex(): 1}, validate_only=True)  # type: ignore[dict-item] # noqa: E501
->>>>>>> 35516c66
     all_offers = await client.get_all_offers()
     assert len(all_offers) == 0
     assert offer is None
 
     driver_dict: Dict[str, Any] = {col.hex(): {"type": "CAT", "tail": "0x" + col.hex()}}
 
-<<<<<<< HEAD
-    offer, trade_record = await client.create_offer_for_ids(
-        {uint32(1): -5, col.hex(): 1},
-=======
     # TODO, address ignore here based on what we merge into main
     offer, trade_record = await client.create_offer_for_ids(
         {uint32(1): -5, col.hex(): 1},  # type: ignore[dict-item]
->>>>>>> 35516c66
         driver_dict=driver_dict,
         fee=uint64(1),
     )
@@ -806,8 +756,6 @@
 
 
 @pytest.mark.asyncio
-<<<<<<< HEAD
-=======
 async def test_did_endpoints(wallet_rpc_environment: WalletRpcTestEnvironment):
     env: WalletRpcTestEnvironment = wallet_rpc_environment
 
@@ -953,7 +901,6 @@
 
 
 @pytest.mark.asyncio
->>>>>>> 35516c66
 async def test_key_and_address_endpoints(wallet_rpc_environment: WalletRpcTestEnvironment):
     env: WalletRpcTestEnvironment = wallet_rpc_environment
 
