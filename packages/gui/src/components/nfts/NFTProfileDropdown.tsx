--- conflicted
+++ resolved
@@ -175,72 +175,6 @@
             </ListItemIcon>
             {wallet.name} {wallet.id}
           </MenuItem>
-<<<<<<< HEAD
-          {inbox && (
-            <MenuItem
-              key="inbox"
-              onClick={() => {
-                onClose();
-                handleWalletChange(inbox.id);
-              }}
-              selected={walletId === inbox.id}
-            >
-              <ListItemIcon>
-                <NFTsSmallIcon />
-              </ListItemIcon>
-              <Trans>Unassigned NFTs</Trans>
-            </MenuItem>
-          )}
-          {(remainingNFTWallets ?? []).map((wallet: Wallet) => {
-            return (
-              <MenuItem
-                key={wallet.id}
-                onClick={() => {
-                  onClose();
-                  handleWalletChange(wallet.id);
-                }}
-                selected={walletId === wallet.id}
-              >
-                <ListItemIcon>
-                  <NFTsSmallIcon />
-                </ListItemIcon>
-                {wallet.name} {wallet.id}
-              </MenuItem>
-            );
-          })}
-          {(profiles ?? []).map((profile: Profile) => (
-            <MenuItem
-              key={profile.nftWalletId}
-              onClick={() => {
-                onClose();
-                handleWalletChange(profile.nftWalletId);
-              }}
-              selected={profile.nftWalletId === walletId}
-            >
-              <ListItemIcon>
-                <PermIdentityIcon />
-              </ListItemIcon>
-              {profile.name}
-            </MenuItem>
-          ))}
-          {haveNachoNFTs && (
-            <MenuItem
-              key="nacho"
-              onClick={() => {
-                onClose();
-                handleWalletChange(-1);
-              }}
-              selected={walletId === -1}
-            >
-              <ListItemIcon>
-                <NFTsSmallIcon />
-              </ListItemIcon>
-              Nacho NFTs
-            </MenuItem>
-          )}
-        </>
-      )}
-=======
         );
       })}
       {(profiles ?? []).map((profile: Profile) => (
@@ -256,7 +190,18 @@
           {profile.name}
         </MenuItem>
       ))}
->>>>>>> 1dbf10ad
+      {haveNachoNFTs && (
+        <MenuItem
+          key="nacho"
+          onClick={() => handleWalletChange(-1)}
+          selected={walletId === -1}
+        >
+          <ListItemIcon>
+            <NFTsSmallIcon />
+          </ListItemIcon>
+          Nacho NFTs
+        </MenuItem>
+      )}
     </DropdownActions>
   );
 }