repos:
-   repo: local
    hooks:
    -   id: check-sql
        name: Validate SQL statements
        entry: ./tests/check_sql_statements.py
        language: python
        pass_filenames: false
-   repo: local
    hooks:
    -   id: init_py_files
        name: __init__.py files
        entry: python3 tests/build-init-files.py -v --root .
        language: python
        pass_filenames: false
        additional_dependencies: [click~=7.1]
# The following, commented hook is the usual way to add isort. However, it doesn't work in some environments.
# See https://github.com/PyCQA/isort/issues/1874#issuecomment-1002212936
# -----------------------------------------------------
# - repo: https://github.com/pycqa/isort
#   rev: 5.9.3
#   hooks:
#   - id: isort
# -----------------------------------------------------
#  The hook below is the workaround for the issue above.
-   repo: local
    hooks:
    -   id: isort
        name: isort
        entry: isort
        require_serial: true
        language: python
        language_version: python3
        types_or: [cython, pyi, python]
        args: ['--filter-files']
        minimum_pre_commit_version: '2.9.2'
        additional_dependencies: [isort==5.10.1]
-   repo: https://github.com/pre-commit/pre-commit-hooks
    rev: v4.0.1
    hooks:
    -   id: check-yaml
    -   id: end-of-file-fixer
        exclude: ".*?(.hex|.clvm|.clib)"
    -   id: trailing-whitespace
    -   id: check-merge-conflict
    -   id: check-ast
    -   id: debug-statements
-   repo: https://github.com/psf/black
    rev: 22.3.0
    hooks:
    -   id: black
-   repo: https://gitlab.com/pycqa/flake8
    rev: 3.9.2
    hooks:
    - id: flake8
-   repo: local
    hooks:
<<<<<<< HEAD
    - id: mypy
      additional_dependencies: [click, filelock, pytest, pytest-asyncio, types-aiofiles, types-setuptools, types-PyYAML, chia_rs]
      # This intentionally counters the settings in mypy.ini to allow a loose local
      # check and a strict CI check. This difference may or may not be retained long
      # term.
      args: [--no-warn-unused-ignores]
=======
    -   id: mypy
        name: mypy
        entry: ./activated.py mypy
        language: python
        pass_filenames: false
>>>>>>> 3c52be6a
<|MERGE_RESOLUTION|>--- conflicted
+++ resolved
@@ -55,17 +55,8 @@
     - id: flake8
 -   repo: local
     hooks:
-<<<<<<< HEAD
-    - id: mypy
-      additional_dependencies: [click, filelock, pytest, pytest-asyncio, types-aiofiles, types-setuptools, types-PyYAML, chia_rs]
-      # This intentionally counters the settings in mypy.ini to allow a loose local
-      # check and a strict CI check. This difference may or may not be retained long
-      # term.
-      args: [--no-warn-unused-ignores]
-=======
     -   id: mypy
         name: mypy
         entry: ./activated.py mypy
         language: python
-        pass_filenames: false
->>>>>>> 3c52be6a
+        pass_filenames: false