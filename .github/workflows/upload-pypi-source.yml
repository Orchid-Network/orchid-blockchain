name: 🚨🚀 Lint and upload source distribution

on:
  push:
    paths-ignore:
    - '**.md'
    branches:
      - 'long_lived/**'
      - main
      - 'release/**'
  release:
    types: [published]
  pull_request:
    paths-ignore:
    - '**.md'
    branches:
      - '**'

concurrency:
  # SHA is added to the end if on `main` to let all main workflows run
  group: ${{ github.ref }}-${{ github.workflow }}-${{ github.event_name }}-${{ (github.ref == 'refs/heads/main' || startsWith(github.ref, 'refs/heads/release/') || startsWith(github.ref, 'refs/heads/long_lived/')) && github.sha || '' }}
  cancel-in-progress: true

permissions:
  contents: read
  id-token: write

jobs:
<<<<<<< HEAD
  upload_source_dist:
    name: Lint and Upload source distribution
    runs-on: ${{ matrix.os }}
    timeout-minutes: 30
    strategy:
      matrix:
        python-version: [3.8]
        os: [ubuntu-latest]
=======
  mypy:
    name: ${{ matrix.os.emoji }} ${{ matrix.check.name }} - ${{ matrix.os.name }} ${{ matrix.arch.name }} ${{ matrix.python.major_dot_minor }}
    runs-on: ${{ matrix.os.runs-on[matrix.arch.matrix] }}
    timeout-minutes: 10
    strategy:
      fail-fast: false
      matrix:
        os:
          - name: Linux
            matrix: linux
            emoji: 🐧
            runs-on:
              intel: ubuntu-latest
              arm: [linux, arm64]
          - name: macOS
            matrix: macos
            emoji: 🍎
            runs-on:
              intel: macos-latest
              arm: [macos, arm64]
          - name: Windows
            matrix: windows
            emoji: 🪟
            runs-on:
              intel: windows-latest
        arch:
          - name: ARM64
            matrix: arm
          - name: Intel
            matrix: intel
        python:
          - major_dot_minor: '3.8'
          - major_dot_minor: '3.9'
          - major_dot_minor: '3.10'
          - major_dot_minor: '3.11'
        check:
          - name: mypy
            command: |
              echo "MYPY VERSION IS: $(mypy --version)"
              python manage-mypy.py build-mypy-ini
              mypy
        exclude:
          - os:
              matrix: macos
            arch:
              matrix: arm
            python:
              major_dot_minor: '3.8'
          - os:
              matrix: windows
            arch:
              matrix: arm
>>>>>>> a6129951

    steps:
    - uses: chia-network/actions/clean-workspace@main

    - name: Add safe git directory
      uses: chia-network/actions/git-mark-workspace-safe@main

    - uses: actions/checkout@v4
      with:
        fetch-depth: 0
        submodules: recursive

    - uses: chia-network/actions/setup-python@main
      with:
        python-version: ${{ matrix.python.major_dot_minor }}

    - uses: ./.github/actions/install
      with:
        python-version: ${{ matrix.python.major_dot_minor }}
        development: true

    - uses: chia-network/actions/activate-venv@main

    - name: Check with ${{ matrix.check.name }}
      run: |
        ${{ matrix.check.command }}

  check:
    name: ${{ matrix.os.emoji }} ${{ matrix.check.name }} - ${{ matrix.os.name }} ${{ matrix.arch.name }} ${{ matrix.python.major_dot_minor }}
    runs-on: ${{ matrix.os.runs-on[matrix.arch.matrix] }}
    timeout-minutes: 10
    strategy:
      fail-fast: false
      matrix:
        os:
          - name: Linux
            matrix: linux
            emoji: 🐧
            runs-on:
              intel: ubuntu-latest
              arm: [linux, arm64]
        arch:
          - name: Intel
            matrix: intel
        python:
          - major_dot_minor: '3.8'
        check:
          - name: black
            command: black --check --diff .
          - name: flake8
            command: flake8 benchmarks build_scripts chia tests tools *.py
          - name: pylint
            command: pylint benchmarks build_scripts chia tests tools *.py
          - name: generated protocol tests
            command: |
              python3 -m tests.util.build_network_protocol_files
              git diff --exit-code

    steps:
    - uses: chia-network/actions/clean-workspace@main

    - name: Add safe git directory
      uses: chia-network/actions/git-mark-workspace-safe@main

    - uses: actions/checkout@v4
      with:
        fetch-depth: 0
        submodules: recursive

    - uses: chia-network/actions/setup-python@main
      with:
        python-version: ${{ matrix.python.major_dot_minor }}

    - uses: ./.github/actions/install
      with:
<<<<<<< HEAD
        python-version: ${{ matrix.python-version }}
=======
        python-version: ${{ matrix.python.major_dot_minor }}
>>>>>>> a6129951
        development: true

    - uses: chia-network/actions/activate-venv@main

    - name: Check with ${{ matrix.check.name }}
      run: |
        ${{ matrix.check.command }}

  upload_source_dist:
    name: Lint and Upload source distribution
    runs-on: [ubuntu-latest]
    timeout-minutes: 30
    needs:
      - mypy
      - check
    steps:
    - name: Add safe git directory
      uses: chia-network/actions/git-mark-workspace-safe@main

    - name: Checkout Code
      uses: actions/checkout@v4
      with:
        fetch-depth: 0
        submodules: recursive

    - uses: Chia-Network/actions/setup-python@main
      name: Install Python
      with:
        python-version: '3.8'

    - uses: ./.github/actions/install
      with:
        python-version: ${{ matrix.python.major_dot_minor }}
        development: true

    - uses: chia-network/actions/activate-venv@main

    - name: Build source distribution
      run: |
        # TODO: let poetry do this?
        python -m build --sdist --outdir dist .

    - name: Upload artifacts
      uses: actions/upload-artifact@v3
      with:
        name: dist
        path: ./dist

    - name: Publish distribution to PyPI
      if: startsWith(github.ref, 'refs/tags')
      uses: pypa/gh-action-pypi-publish@release/v1
      with:
        packages-dir: dist/
        skip-existing: true<|MERGE_RESOLUTION|>--- conflicted
+++ resolved
@@ -26,16 +26,6 @@
   id-token: write
 
 jobs:
-<<<<<<< HEAD
-  upload_source_dist:
-    name: Lint and Upload source distribution
-    runs-on: ${{ matrix.os }}
-    timeout-minutes: 30
-    strategy:
-      matrix:
-        python-version: [3.8]
-        os: [ubuntu-latest]
-=======
   mypy:
     name: ${{ matrix.os.emoji }} ${{ matrix.check.name }} - ${{ matrix.os.name }} ${{ matrix.arch.name }} ${{ matrix.python.major_dot_minor }}
     runs-on: ${{ matrix.os.runs-on[matrix.arch.matrix] }}
@@ -88,7 +78,6 @@
               matrix: windows
             arch:
               matrix: arm
->>>>>>> a6129951
 
     steps:
     - uses: chia-network/actions/clean-workspace@main
@@ -164,11 +153,7 @@
 
     - uses: ./.github/actions/install
       with:
-<<<<<<< HEAD
-        python-version: ${{ matrix.python-version }}
-=======
-        python-version: ${{ matrix.python.major_dot_minor }}
->>>>>>> a6129951
+        python-version: ${{ matrix.python.major_dot_minor }}
         development: true
 
     - uses: chia-network/actions/activate-venv@main
@@ -179,11 +164,16 @@
 
   upload_source_dist:
     name: Lint and Upload source distribution
-    runs-on: [ubuntu-latest]
+    runs-on: ${{ matrix.os }}
     timeout-minutes: 30
     needs:
       - mypy
       - check
+    strategy:
+      matrix:
+        python-version: [3.8]
+        os: [ubuntu-latest]
+
     steps:
     - name: Add safe git directory
       uses: chia-network/actions/git-mark-workspace-safe@main
@@ -201,7 +191,7 @@
 
     - uses: ./.github/actions/install
       with:
-        python-version: ${{ matrix.python.major_dot_minor }}
+        python-version: ${{ matrix.python-version }}
         development: true
 
     - uses: chia-network/actions/activate-venv@main
