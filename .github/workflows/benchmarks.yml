name: Benchmarks

on:
  push:
    branches:
      - main
    tags:
      - '**'
  pull_request:
    branches:
      - '**'

concurrency:
  # SHA is added to the end if on `main` to let all main workflows run
  group: ${{ github.ref }}-${{ github.workflow }}-${{ github.event_name }}-${{ github.ref == 'refs/heads/main' && github.sha || '' }}
  cancel-in-progress: true

jobs:
  build:
    name: Benchmarks
    runs-on: benchmark
    timeout-minutes: 30
<<<<<<< HEAD
    container: "docker://ubuntu:impish"

    steps:
    - name: Prepare Ubuntu
      env:
        DEBIAN_FRONTEND: noninteractive
      run: |
        apt-get --yes update
        apt-get install --yes git lsb-release sudo

    - name: Checkout Code
      uses: actions/checkout@v3
      with:
        fetch-depth: 0

    - name: Run install script
      env:
        INSTALL_PYTHON_VERSION: ${{ matrix.python-version }}
      run: |
        sh install.sh -d
=======
    strategy:
      fail-fast: false
      max-parallel: 4
      matrix:
        python-version: [ 3.9 ]
    env:
      CHIA_ROOT: ${{ github.workspace }}/.chia/mainnet

    steps:
      - name: Clean workspace
        uses: Chia-Network/actions/clean-workspace@main

      - name: Checkout Code
        uses: actions/checkout@v3
        with:
          fetch-depth: 0

      - name: Setup Python environment
        uses: actions/setup-python@v2
        with:
          python-version: ${{ matrix.python-version }}

      - name: Get pip cache dir
        id: pip-cache
        run: |
          echo "::set-output name=dir::$(pip cache dir)"

      - name: Cache pip
        uses: actions/cache@v3
        with:
          path: ${{ steps.pip-cache.outputs.dir }}
          key: ${{ runner.os }}-pip-${{ hashFiles('**/setup.py') }}
          restore-keys: |
            ${{ runner.os }}-pip-

      - name: Install ubuntu dependencies
        env:
          DEBIAN_FRONTEND: noninteractive
        run: |
          sudo apt-get install -y software-properties-common
          sudo add-apt-repository ppa:deadsnakes/ppa
          sudo apt-get update
          sudo apt-get install -y python${{ matrix.python-version }}-venv python${{ matrix.python-version }}-distutils git

      - name: Checkout test blocks and plots
        uses: actions/checkout@v3
        with:
          repository: 'Chia-Network/test-cache'
          path: '.chia'
          ref: '0.28.0'
          fetch-depth: 1

      - name: Run install script
        env:
          INSTALL_PYTHON_VERSION: ${{ matrix.python-version }}
        run: |
          sh install.sh -d
>>>>>>> c238ce17

      - name: pytest
        run: |
          . ./activate
          ./venv/bin/py.test -n 0 -m benchmark tests<|MERGE_RESOLUTION|>--- conflicted
+++ resolved
@@ -20,33 +20,7 @@
     name: Benchmarks
     runs-on: benchmark
     timeout-minutes: 30
-<<<<<<< HEAD
     container: "docker://ubuntu:impish"
-
-    steps:
-    - name: Prepare Ubuntu
-      env:
-        DEBIAN_FRONTEND: noninteractive
-      run: |
-        apt-get --yes update
-        apt-get install --yes git lsb-release sudo
-
-    - name: Checkout Code
-      uses: actions/checkout@v3
-      with:
-        fetch-depth: 0
-
-    - name: Run install script
-      env:
-        INSTALL_PYTHON_VERSION: ${{ matrix.python-version }}
-      run: |
-        sh install.sh -d
-=======
-    strategy:
-      fail-fast: false
-      max-parallel: 4
-      matrix:
-        python-version: [ 3.9 ]
     env:
       CHIA_ROOT: ${{ github.workspace }}/.chia/mainnet
 
@@ -54,37 +28,17 @@
       - name: Clean workspace
         uses: Chia-Network/actions/clean-workspace@main
 
+      - name: Prepare Ubuntu
+        env:
+          DEBIAN_FRONTEND: noninteractive
+        run: |
+          apt-get --yes update
+          apt-get install --yes git lsb-release sudo
+
       - name: Checkout Code
         uses: actions/checkout@v3
         with:
           fetch-depth: 0
-
-      - name: Setup Python environment
-        uses: actions/setup-python@v2
-        with:
-          python-version: ${{ matrix.python-version }}
-
-      - name: Get pip cache dir
-        id: pip-cache
-        run: |
-          echo "::set-output name=dir::$(pip cache dir)"
-
-      - name: Cache pip
-        uses: actions/cache@v3
-        with:
-          path: ${{ steps.pip-cache.outputs.dir }}
-          key: ${{ runner.os }}-pip-${{ hashFiles('**/setup.py') }}
-          restore-keys: |
-            ${{ runner.os }}-pip-
-
-      - name: Install ubuntu dependencies
-        env:
-          DEBIAN_FRONTEND: noninteractive
-        run: |
-          sudo apt-get install -y software-properties-common
-          sudo add-apt-repository ppa:deadsnakes/ppa
-          sudo apt-get update
-          sudo apt-get install -y python${{ matrix.python-version }}-venv python${{ matrix.python-version }}-distutils git
 
       - name: Checkout test blocks and plots
         uses: actions/checkout@v3
@@ -99,7 +53,6 @@
           INSTALL_PYTHON_VERSION: ${{ matrix.python-version }}
         run: |
           sh install.sh -d
->>>>>>> c238ce17
 
       - name: pytest
         run: |
