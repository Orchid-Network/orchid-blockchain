--- conflicted
+++ resolved
@@ -92,9 +92,6 @@
     - name: Test wallet-simple_sync code with pytest
       run: |
         . ./activate
-<<<<<<< HEAD
-        ./venv/bin/py.test tests/wallet/simple_sync/test_*.py -s -v --durations 0 -p no:monitor
-=======
         venv/bin/coverage run --rcfile=.coveragerc ./venv/bin/py.test tests/wallet/simple_sync/test_*.py --durations=10  -n 0 -m "not benchmark" -p no:monitor
 
     - name: Process coverage data
@@ -112,7 +109,6 @@
         name: coverage
         path: coverage_reports/*
         if-no-files-found: error
->>>>>>> d154105a
 
 # Omitted resource usage check
 
